{
  description = "The purely functional package manager";

  # TODO Go back to nixos-23.05-small once
  # https://github.com/NixOS/nixpkgs/pull/271202 is merged.
  #
  # Also, do not grab arbitrary further staging commits. This PR was
  # carefully made to be based on release-23.05 and just contain
  # rebuild-causing changes to packages that Nix actually uses.
  inputs.nixpkgs.url = "github:NixOS/nixpkgs/staging-23.05";
  inputs.nixpkgs-regression.url = "github:NixOS/nixpkgs/215d4d0fd80ca5163643b03a33fde804a29cc1e2";
  inputs.lowdown-src = { url = "github:kristapsdz/lowdown"; flake = false; };
  inputs.flake-compat = { url = "github:edolstra/flake-compat"; flake = false; };
  inputs.libgit2 = { url = "github:libgit2/libgit2"; flake = false; };

  outputs = { self, nixpkgs, nixpkgs-regression, lowdown-src, libgit2, ... }:

    let
      inherit (nixpkgs) lib;

      # Experimental fileset library: https://github.com/NixOS/nixpkgs/pull/222981
      # Not an "idiomatic" flake input because:
      #  - Propagation to dependent locks: https://github.com/NixOS/nix/issues/7730
      #  - Subflake would download redundant and huge parent flake
      #  - No git tree hash support: https://github.com/NixOS/nix/issues/6044
      inherit (import (builtins.fetchTarball { url = "https://github.com/NixOS/nix/archive/1bdcd7fc8a6a40b2e805bad759b36e64e911036b.tar.gz"; sha256 = "sha256:14ljlpdsp4x7h1fkhbmc4bd3vsqnx8zdql4h3037wh09ad6a0893"; }))
        fileset;

      officialRelease = false;

      # Set to true to build the release notes for the next release.
      buildUnreleasedNotes = false;

      version = lib.fileContents ./.version + versionSuffix;
      versionSuffix =
        if officialRelease
        then ""
        else "pre${builtins.substring 0 8 (self.lastModifiedDate or self.lastModified or "19700101")}_${self.shortRev or "dirty"}";

      linux32BitSystems = [ "i686-linux" ];
      linux64BitSystems = [ "x86_64-linux" "aarch64-linux" ];
      linuxSystems = linux32BitSystems ++ linux64BitSystems;
      darwinSystems = [ "x86_64-darwin" "aarch64-darwin" ];
      systems = linuxSystems ++ darwinSystems;

      crossSystems = [
        "armv6l-unknown-linux-gnueabihf"
        "armv7l-unknown-linux-gnueabihf"
        "x86_64-unknown-freebsd13"
        "x86_64-unknown-netbsd"
      ];

      # Nix doesn't yet build on this platform, so we put it in a
      # separate list. We just use this for `devShells` and
      # `nixpkgsFor`, which this depends on.
      shellCrossSystems = crossSystems ++ [
        "x86_64-w64-mingw32"
      ];

      stdenvs = [
        "ccacheStdenv"
        "clang11Stdenv"
        "clangStdenv"
        "gccStdenv"
        "libcxxStdenv"
        "stdenv"
      ];

      forAllSystems = lib.genAttrs systems;

      forAllCrossSystems = lib.genAttrs crossSystems;

      forAllStdenvs = f:
        lib.listToAttrs
          (map
            (stdenvName: {
              name = "${stdenvName}Packages";
              value = f stdenvName;
            })
            stdenvs);

      # Memoize nixpkgs for different platforms for efficiency.
      nixpkgsFor = forAllSystems
        (system: let
          make-pkgs = crossSystem: stdenv: import nixpkgs {
            localSystem = {
              inherit system;
            };
            crossSystem = if crossSystem == null then null else {
              config = crossSystem;
            } // lib.optionalAttrs (crossSystem == "x86_64-unknown-freebsd13") {
              useLLVM = true;
            };
            overlays = [
              (overlayFor (p: p.${stdenv}))
            ];
          };
          stdenvs = forAllStdenvs (make-pkgs null);
          native = stdenvs.stdenvPackages;
        in {
          inherit stdenvs native;
          static = native.pkgsStatic;
          cross = lib.genAttrs shellCrossSystems (crossSystem: make-pkgs crossSystem "stdenv");
        });

<<<<<<< HEAD
      installScriptFor = systems:
        nixpkgsFor.x86_64-linux.native.callPackage ./scripts/installer.nix {
          systemTarballPairs = map
            (system: {
              inherit system;
              tarball =
                if builtins.elem system crossSystems
                then self.hydraJobs.binaryTarballCross.x86_64-linux.${system}
                else self.hydraJobs.binaryTarball.${system};
            })
            systems;
=======
      commonDeps =
        { pkgs
        , isStatic ? pkgs.stdenv.hostPlatform.isStatic
        }:
        with pkgs; rec {
        # Use "busybox-sandbox-shell" if present,
        # if not (legacy) fallback and hope it's sufficient.
        sh = pkgs.busybox-sandbox-shell or (busybox.override {
          useMusl = true;
          enableStatic = true;
          enableMinimal = true;
          extraConfig = ''
            CONFIG_FEATURE_FANCY_ECHO y
            CONFIG_FEATURE_SH_MATH y
            CONFIG_FEATURE_SH_MATH_64 y

            CONFIG_ASH y
            CONFIG_ASH_OPTIMIZE_FOR_SIZE y

            CONFIG_ASH_ALIAS y
            CONFIG_ASH_BASH_COMPAT y
            CONFIG_ASH_CMDCMD y
            CONFIG_ASH_ECHO y
            CONFIG_ASH_GETOPTS y
            CONFIG_ASH_INTERNAL_GLOB y
            CONFIG_ASH_JOB_CONTROL y
            CONFIG_ASH_PRINTF y
            CONFIG_ASH_TEST y
          '';
        });

        configureFlags =
          lib.optionals stdenv.isLinux [
            "--with-boost=${boost}/lib"
            "--with-sandbox-shell=${sh}/bin/busybox"
          ]
          ++ lib.optionals (stdenv.isLinux && !(isStatic && stdenv.system == "aarch64-linux")) [
            "LDFLAGS=-fuse-ld=gold"
          ];

        testConfigureFlags = [
          "RAPIDCHECK_HEADERS=${lib.getDev rapidcheck}/extras/gtest/include"
        ] ++ lib.optionals (stdenv.hostPlatform != stdenv.buildPlatform) [
          "--enable-install-unit-tests"
          "--with-check-bin-dir=${builtins.placeholder "check"}/bin"
          "--with-check-lib-dir=${builtins.placeholder "check"}/lib"
        ];

        internalApiDocsConfigureFlags = [
          "--enable-internal-api-docs"
        ];

        changelog-d = pkgs.buildPackages.callPackage ./misc/changelog-d.nix { };

        nativeBuildDeps =
          [
            buildPackages.bison
            buildPackages.flex
            (lib.getBin buildPackages.lowdown-nix)
            buildPackages.mdbook
            buildPackages.mdbook-linkcheck
            buildPackages.autoconf-archive
            buildPackages.autoreconfHook
            buildPackages.pkg-config

            # Tests
            buildPackages.git
            buildPackages.mercurial # FIXME: remove? only needed for tests
            buildPackages.jq # Also for custom mdBook preprocessor.
            buildPackages.openssh # only needed for tests (ssh-keygen)
          ]
          ++ lib.optionals stdenv.hostPlatform.isLinux [(buildPackages.util-linuxMinimal or buildPackages.utillinuxMinimal)]
          # Official releases don't have rl-next, so we don't need to compile a changelog
          ++ lib.optional (!officialRelease && buildUnreleasedNotes) changelog-d
          ;

        buildDeps =
          [ curl
            bzip2 xz brotli
            openssl sqlite
            libarchive
            (pkgs.libgit2.overrideAttrs (attrs: {
              src = libgit2;
              version = libgit2.lastModifiedDate;
              cmakeFlags = (attrs.cmakeFlags or []) ++ ["-DUSE_SSH=exec"];
            }))
            boost
            libsodium
          ]
          ++ lib.optionals (!stdenv.hostPlatform.isWindows) [
            editline
            lowdown-nix
          ]
          ++ lib.optional stdenv.isLinux libseccomp
          ++ lib.optional stdenv.hostPlatform.isx86_64 libcpuid;

        checkDeps = [
          gtest
          rapidcheck
        ];

        internalApiDocsDeps = [
          buildPackages.doxygen
        ];

        awsDeps = lib.optional (stdenv.isLinux || stdenv.isDarwin)
          (aws-sdk-cpp.override {
            apis = ["s3" "transfer"];
            customMemoryManagement = false;
          });

        propagatedDeps =
          [ ((boehmgc.override {
              enableLargeConfig = true;
            }).overrideAttrs(o: {
              patches = (o.patches or []) ++ [
                ./boehmgc-coroutine-sp-fallback.diff

                # https://github.com/ivmai/bdwgc/pull/586
                ./boehmgc-traceable_allocator-public.diff
              ];
            })
            )
            nlohmann_json
          ];
      };

      installScriptFor = tarballs:
        with nixpkgsFor.x86_64-linux.native;
        runCommand "installer-script"
          { buildInputs = [ nix ];
          }
          ''
            mkdir -p $out/nix-support

            # Converts /nix/store/50p3qk8k...-nix-2.4pre20201102_550e11f/bin/nix to 50p3qk8k.../bin/nix.
            tarballPath() {
              # Remove the store prefix
              local path=''${1#${builtins.storeDir}/}
              # Get the path relative to the derivation root
              local rest=''${path#*/}
              # Get the derivation hash
              local drvHash=''${path%%-*}
              echo "$drvHash/$rest"
            }

            substitute ${./scripts/install.in} $out/install \
              ${pkgs.lib.concatMapStrings
                (tarball: let
                    inherit (tarball.stdenv.hostPlatform) system;
                  in '' \
                  --replace '@tarballHash_${system}@' $(nix --experimental-features nix-command hash-file --base16 --type sha256 ${tarball}/*.tar.xz) \
                  --replace '@tarballPath_${system}@' $(tarballPath ${tarball}/*.tar.xz) \
                  ''
                )
                tarballs
              } --replace '@nixVersion@' ${version}

            echo "file installer $out/install" >> $out/nix-support/hydra-build-products
          '';

      testNixVersions = pkgs: client: daemon: with commonDeps { inherit pkgs; }; with pkgs.lib; pkgs.stdenv.mkDerivation {
        NIX_DAEMON_PACKAGE = daemon;
        NIX_CLIENT_PACKAGE = client;
        name =
          "nix-tests"
          + optionalString
            (versionAtLeast daemon.version "2.4pre20211005" &&
             versionAtLeast client.version "2.4pre20211005")
            "-${client.version}-against-${daemon.version}";
        inherit version;

        src = fileset.toSource {
          root = ./.;
          fileset = fileset.intersect baseFiles (fileset.unions [
            configureFiles
            topLevelBuildFiles
            functionalTestFiles
          ]);
>>>>>>> 5e649618
        };

      testNixVersions = pkgs: client: daemon:
        pkgs.callPackage ./package.nix {
          pname =
            "nix-tests"
            + lib.optionalString
              (lib.versionAtLeast daemon.version "2.4pre20211005" &&
               lib.versionAtLeast client.version "2.4pre20211005")
              "-${client.version}-against-${daemon.version}";

          inherit fileset;

          test-client = client;
          test-daemon = daemon;

          doBuild = false;
        };

      binaryTarball = nix: pkgs: pkgs.callPackage ./scripts/binary-tarball.nix {
        inherit nix;
      };

      overlayFor = getStdenv: final: prev:
        let
          stdenv = getStdenv final;
        in
<<<<<<< HEAD
=======

        pkgs.runCommand "nix-binary-tarball-${version}"
          { #nativeBuildInputs = lib.optional (system != "aarch64-linux") shellcheck;
            meta.description = "Distribution-independent Nix bootstrap binaries for ${pkgs.system}";
          }
          ''
            cp ${installerClosureInfo}/registration $TMPDIR/reginfo
            cp ${./scripts/create-darwin-volume.sh} $TMPDIR/create-darwin-volume.sh
            substitute ${./scripts/install-nix-from-closure.sh} $TMPDIR/install \
              --subst-var-by nix ${nix} \
              --subst-var-by cacert ${cacert}

            substitute ${./scripts/install-darwin-multi-user.sh} $TMPDIR/install-darwin-multi-user.sh \
              --subst-var-by nix ${nix} \
              --subst-var-by cacert ${cacert}
            substitute ${./scripts/install-systemd-multi-user.sh} $TMPDIR/install-systemd-multi-user.sh \
              --subst-var-by nix ${nix} \
              --subst-var-by cacert ${cacert}
            substitute ${./scripts/install-multi-user.sh} $TMPDIR/install-multi-user \
              --subst-var-by nix ${nix} \
              --subst-var-by cacert ${cacert}

            if type -p shellcheck; then
              # SC1090: Don't worry about not being able to find
              #         $nix/etc/profile.d/nix.sh
              shellcheck --exclude SC1090 $TMPDIR/install
              shellcheck $TMPDIR/create-darwin-volume.sh
              shellcheck $TMPDIR/install-darwin-multi-user.sh
              shellcheck $TMPDIR/install-systemd-multi-user.sh

              # SC1091: Don't panic about not being able to source
              #         /etc/profile
              # SC2002: Ignore "useless cat" "error", when loading
              #         .reginfo, as the cat is a much cleaner
              #         implementation, even though it is "useless"
              # SC2116: Allow ROOT_HOME=$(echo ~root) for resolving
              #         root's home directory
              shellcheck --external-sources \
                --exclude SC1091,SC2002,SC2116 $TMPDIR/install-multi-user
            fi

            chmod +x $TMPDIR/install
            chmod +x $TMPDIR/create-darwin-volume.sh
            chmod +x $TMPDIR/install-darwin-multi-user.sh
            chmod +x $TMPDIR/install-systemd-multi-user.sh
            chmod +x $TMPDIR/install-multi-user
            dir=nix-${version}-${pkgs.system}
            fn=$out/$dir.tar.xz
            mkdir -p $out/nix-support
            echo "file binary-dist $fn" >> $out/nix-support/hydra-build-products
            tar cvfJ $fn \
              --owner=0 --group=0 --mode=u+rw,uga+r \
              --mtime='1970-01-01' \
              --absolute-names \
              --hard-dereference \
              --transform "s,$TMPDIR/install,$dir/install," \
              --transform "s,$TMPDIR/create-darwin-volume.sh,$dir/create-darwin-volume.sh," \
              --transform "s,$TMPDIR/reginfo,$dir/.reginfo," \
              --transform "s,$NIX_STORE,$dir/store,S" \
              $TMPDIR/install \
              $TMPDIR/create-darwin-volume.sh \
              $TMPDIR/install-darwin-multi-user.sh \
              $TMPDIR/install-systemd-multi-user.sh \
              $TMPDIR/install-multi-user \
              $TMPDIR/reginfo \
              $(cat ${installerClosureInfo}/store-paths)
          '';

      overlayFor = getStdenv: final: prev:
        let currentStdenv = getStdenv final; in
>>>>>>> 5e649618
        {
          nixStable = prev.nix;

          # Forward from the previous stage as we don’t want it to pick the lowdown override
          inherit (prev) nixUnstable;

          default-busybox-sandbox-shell = final.busybox.override {
            useMusl = true;
            enableStatic = true;
            enableMinimal = true;
            extraConfig = ''
              CONFIG_FEATURE_FANCY_ECHO y
              CONFIG_FEATURE_SH_MATH y
              CONFIG_FEATURE_SH_MATH_64 y

              CONFIG_ASH y
              CONFIG_ASH_OPTIMIZE_FOR_SIZE y

              CONFIG_ASH_ALIAS y
              CONFIG_ASH_BASH_COMPAT y
              CONFIG_ASH_CMDCMD y
              CONFIG_ASH_ECHO y
              CONFIG_ASH_GETOPTS y
              CONFIG_ASH_INTERNAL_GLOB y
              CONFIG_ASH_JOB_CONTROL y
              CONFIG_ASH_PRINTF y
              CONFIG_ASH_TEST y
            '';
          };

          lowdown-nix = final.callPackage ./lowdown.nix {
            inherit lowdown-src stdenv;
          };

          libgit2-nix = final.libgit2.overrideAttrs (attrs: {
            src = libgit2;
            version = libgit2.lastModifiedDate;
            cmakeFlags = attrs.cmakeFlags or []
              ++ [ "-DUSE_SSH=exec" ];
          });

          boehmgc-nix = (final.boehmgc.override {
            enableLargeConfig = true;
          }).overrideAttrs(o: {
            patches = (o.patches or []) ++ [
              ./boehmgc-coroutine-sp-fallback.diff

<<<<<<< HEAD
              # https://github.com/ivmai/bdwgc/pull/586
              ./boehmgc-traceable_allocator-public.diff
            ];
=======
            meta.platforms = lib.platforms.unix ++ lib.platforms.windows;
            meta.mainProgram = "nix";
>>>>>>> 5e649618
          });

          changelog-d-nix = final.buildPackages.callPackage ./misc/changelog-d.nix { };

          nix =
            let
              officialRelease = false;
              versionSuffix =
                if officialRelease
                then ""
                else "pre${builtins.substring 0 8 (self.lastModifiedDate or self.lastModified or "19700101")}_${self.shortRev or "dirty"}";

            in final.callPackage ./package.nix {
              inherit
                fileset
                stdenv
                versionSuffix
                ;
              officialRelease = false;
              boehmgc = final.boehmgc-nix;
              libgit2 = final.libgit2-nix;
              lowdown = final.lowdown-nix;
              busybox-sandbox-shell = final.busybox-sandbox-shell or final.default-busybox-sandbox-shell;
              changelog-d = final.changelog-d-nix;
            } // {
              # this is a proper separate downstream package, but put
              # here also for back compat reasons.
              perl-bindings = final.nix-perl-bindings;
            };

            nix-perl-bindings = final.callPackage ./perl {
              inherit fileset stdenv;
            };

          };

    in {
      # A Nixpkgs overlay that overrides the 'nix' and
      # 'nix.perl-bindings' packages.
      overlays.default = overlayFor (p: p.stdenv);

      hydraJobs = {

        # Binary package for various platforms.
        build = forAllSystems (system: self.packages.${system}.nix);

        shellInputs = forAllSystems (system: self.devShells.${system}.default.inputDerivation);

        buildStatic = lib.genAttrs linux64BitSystems (system: self.packages.${system}.nix-static);

        buildCross = forAllCrossSystems (crossSystem:
          lib.genAttrs ["x86_64-linux"] (system: self.packages.${system}."nix-${crossSystem}"));

        buildNoGc = forAllSystems (system: self.packages.${system}.nix.overrideAttrs (a: { configureFlags = (a.configureFlags or []) ++ ["--enable-gc=no"];}));

        buildNoTests = forAllSystems (system:
          self.packages.${system}.nix.overrideAttrs (a: {
            doCheck =
              assert ! a?dontCheck;
              false;
          })
        );

        # Perl bindings for various platforms.
        perlBindings = forAllSystems (system: nixpkgsFor.${system}.native.nix.perl-bindings);

        # Binary tarball for various platforms, containing a Nix store
        # with the closure of 'nix' package, and the second half of
        # the installation script.
        binaryTarball = forAllSystems (system: binaryTarball nixpkgsFor.${system}.native.nix nixpkgsFor.${system}.native);

        binaryTarballCross = lib.genAttrs ["x86_64-linux"] (system:
          forAllCrossSystems (crossSystem:
            binaryTarball
              self.packages.${system}."nix-${crossSystem}"
              nixpkgsFor.${system}.cross.${crossSystem}));

        # The first half of the installation script. This is uploaded
        # to https://nixos.org/nix/install. It downloads the binary
        # tarball for the user's system and calls the second half of the
        # installation script.
        installerScript = installScriptFor [
<<<<<<< HEAD
          "aarch64-linux"
          "armv6l-linux"
          "armv7l-linux"
          "i686-linux"
          "x86_64-linux"
          "aarch64-darwin"
          "x86_64-darwin"
        ];
        installerScriptForGHA = installScriptFor [
          "armv6l-linux"
          "armv7l-linux"
          "x86_64-linux"
          "x86_64-darwin"
=======
          # Native
          self.hydraJobs.binaryTarball."x86_64-linux"
          self.hydraJobs.binaryTarball."i686-linux"
          self.hydraJobs.binaryTarball."aarch64-linux"
          self.hydraJobs.binaryTarball."x86_64-darwin"
          self.hydraJobs.binaryTarball."aarch64-darwin"
          # Cross
          self.hydraJobs.binaryTarballCross."x86_64-linux"."armv6l-unknown-linux-gnueabihf"
          self.hydraJobs.binaryTarballCross."x86_64-linux"."armv7l-unknown-linux-gnueabihf"
        ];
        installerScriptForGHA = installScriptFor [
          # Native
          self.hydraJobs.binaryTarball."x86_64-linux"
          self.hydraJobs.binaryTarball."x86_64-darwin"
          # Cross
          self.hydraJobs.binaryTarballCross."x86_64-linux"."armv6l-unknown-linux-gnueabihf"
          self.hydraJobs.binaryTarballCross."x86_64-linux"."armv7l-unknown-linux-gnueabihf"
>>>>>>> 5e649618
        ];

        # docker image with Nix inside
        dockerImage = lib.genAttrs linux64BitSystems (system: self.packages.${system}.dockerImage);

        # Line coverage analysis.
        coverage = nixpkgsFor.x86_64-linux.native.nix.override {
          pname = "nix-coverage";
          withCoverageChecks = true;
        };

        # API docs for Nix's unstable internal C++ interfaces.
        internal-api-docs = nixpkgsFor.x86_64-linux.native.callPackage ./package.nix {
          inherit fileset;
          doBuild = false;
          enableInternalAPIDocs = true;
        };

        # System tests.
        tests = import ./tests/nixos { inherit lib nixpkgs nixpkgsFor; } // {

          # Make sure that nix-env still produces the exact same result
          # on a particular version of Nixpkgs.
          evalNixpkgs =
            let
              inherit (nixpkgsFor.x86_64-linux.native) runCommand nix;
            in
            runCommand "eval-nixos" { buildInputs = [ nix ]; }
              ''
                type -p nix-env
                # Note: we're filtering out nixos-install-tools because https://github.com/NixOS/nixpkgs/pull/153594#issuecomment-1020530593.
                time nix-env --store dummy:// -f ${nixpkgs-regression} -qaP --drv-path | sort | grep -v nixos-install-tools > packages
                [[ $(sha1sum < packages | cut -c1-40) = ff451c521e61e4fe72bdbe2d0ca5d1809affa733 ]]
                mkdir $out
              '';

          nixpkgsLibTests =
            forAllSystems (system:
              import (nixpkgs + "/lib/tests/release.nix")
                { pkgs = nixpkgsFor.${system}.native;
                  nixVersions = [ self.packages.${system}.nix ];
                }
            );
        };

        metrics.nixpkgs = import "${nixpkgs-regression}/pkgs/top-level/metrics.nix" {
          pkgs = nixpkgsFor.x86_64-linux.native;
          nixpkgs = nixpkgs-regression;
        };

        installTests = forAllSystems (system:
          let pkgs = nixpkgsFor.${system}.native; in
          pkgs.runCommand "install-tests" {
            againstSelf = testNixVersions pkgs pkgs.nix pkgs.pkgs.nix;
            againstCurrentUnstable =
              # FIXME: temporarily disable this on macOS because of #3605.
              if system == "x86_64-linux"
              then testNixVersions pkgs pkgs.nix pkgs.nixUnstable
              else null;
            # Disabled because the latest stable version doesn't handle
            # `NIX_DAEMON_SOCKET_PATH` which is required for the tests to work
            # againstLatestStable = testNixVersions pkgs pkgs.nix pkgs.nixStable;
          } "touch $out");

        installerTests = import ./tests/installer {
          binaryTarballs = self.hydraJobs.binaryTarball;
          inherit nixpkgsFor;
        };

      };

      checks = forAllSystems (system: {
        binaryTarball = self.hydraJobs.binaryTarball.${system};
        perlBindings = self.hydraJobs.perlBindings.${system};
        installTests = self.hydraJobs.installTests.${system};
        nixpkgsLibTests = self.hydraJobs.tests.nixpkgsLibTests.${system};
        rl-next =
          let pkgs = nixpkgsFor.${system}.native;
          in pkgs.buildPackages.runCommand "test-rl-next-release-notes" { } ''
          LANG=C.UTF-8 ${pkgs.changelog-d-nix}/bin/changelog-d ${./doc/manual/rl-next} >$out
        '';
      } // (lib.optionalAttrs (builtins.elem system linux64BitSystems)) {
        dockerImage = self.hydraJobs.dockerImage.${system};
      });

      packages = forAllSystems (system: rec {
        inherit (nixpkgsFor.${system}.native) nix;
        default = nix;
      } // (lib.optionalAttrs (builtins.elem system linux64BitSystems) {
        nix-static = nixpkgsFor.${system}.static.nix;
        dockerImage =
          let
            pkgs = nixpkgsFor.${system}.native;
            image = import ./docker.nix { inherit pkgs; tag = version; };
          in
          pkgs.runCommand
            "docker-image-tarball-${version}"
            { meta.description = "Docker image with Nix for ${system}"; }
            ''
              mkdir -p $out/nix-support
              image=$out/image.tar.gz
              ln -s ${image} $image
              echo "file binary-dist $image" >> $out/nix-support/hydra-build-products
            '';
      } // builtins.listToAttrs (map
          (crossSystem: {
            name = "nix-${crossSystem}";
            value = nixpkgsFor.${system}.cross.${crossSystem}.nix;
          })
          crossSystems)
        // builtins.listToAttrs (map
          (stdenvName: {
            name = "nix-${stdenvName}";
            value = nixpkgsFor.${system}.stdenvs."${stdenvName}Packages".nix;
          })
          stdenvs)));

      devShells = let
        makeShell = pkgs: stdenv: (pkgs.nix.override { inherit stdenv; }).overrideAttrs (_: {
          installFlags = "sysconfdir=$(out)/etc";
          shellHook = ''
            PATH=$prefix/bin:$PATH
            unset PYTHONPATH
            export MANPATH=$out/share/man:$MANPATH

            # Make bash completion work.
            XDG_DATA_DIRS+=:$out/share
          '';
        });
        in
        forAllSystems (system:
          let
            makeShells = prefix: pkgs:
              lib.mapAttrs'
              (k: v: lib.nameValuePair "${prefix}-${k}" v)
              (forAllStdenvs (stdenvName: makeShell pkgs pkgs.${stdenvName}));
          in
            (makeShells "native" nixpkgsFor.${system}.native) //
            (makeShells "static" nixpkgsFor.${system}.static) //
            (lib.genAttrs shellCrossSystems (crossSystem: let pkgs = nixpkgsFor.${system}.cross.${crossSystem}; in makeShell pkgs pkgs.stdenv)) //
            {
              default = self.devShells.${system}.native-stdenvPackages;
            }
        );
  };
}<|MERGE_RESOLUTION|>--- conflicted
+++ resolved
@@ -103,199 +103,9 @@
           cross = lib.genAttrs shellCrossSystems (crossSystem: make-pkgs crossSystem "stdenv");
         });
 
-<<<<<<< HEAD
-      installScriptFor = systems:
+      installScriptFor = tarballs:
         nixpkgsFor.x86_64-linux.native.callPackage ./scripts/installer.nix {
-          systemTarballPairs = map
-            (system: {
-              inherit system;
-              tarball =
-                if builtins.elem system crossSystems
-                then self.hydraJobs.binaryTarballCross.x86_64-linux.${system}
-                else self.hydraJobs.binaryTarball.${system};
-            })
-            systems;
-=======
-      commonDeps =
-        { pkgs
-        , isStatic ? pkgs.stdenv.hostPlatform.isStatic
-        }:
-        with pkgs; rec {
-        # Use "busybox-sandbox-shell" if present,
-        # if not (legacy) fallback and hope it's sufficient.
-        sh = pkgs.busybox-sandbox-shell or (busybox.override {
-          useMusl = true;
-          enableStatic = true;
-          enableMinimal = true;
-          extraConfig = ''
-            CONFIG_FEATURE_FANCY_ECHO y
-            CONFIG_FEATURE_SH_MATH y
-            CONFIG_FEATURE_SH_MATH_64 y
-
-            CONFIG_ASH y
-            CONFIG_ASH_OPTIMIZE_FOR_SIZE y
-
-            CONFIG_ASH_ALIAS y
-            CONFIG_ASH_BASH_COMPAT y
-            CONFIG_ASH_CMDCMD y
-            CONFIG_ASH_ECHO y
-            CONFIG_ASH_GETOPTS y
-            CONFIG_ASH_INTERNAL_GLOB y
-            CONFIG_ASH_JOB_CONTROL y
-            CONFIG_ASH_PRINTF y
-            CONFIG_ASH_TEST y
-          '';
-        });
-
-        configureFlags =
-          lib.optionals stdenv.isLinux [
-            "--with-boost=${boost}/lib"
-            "--with-sandbox-shell=${sh}/bin/busybox"
-          ]
-          ++ lib.optionals (stdenv.isLinux && !(isStatic && stdenv.system == "aarch64-linux")) [
-            "LDFLAGS=-fuse-ld=gold"
-          ];
-
-        testConfigureFlags = [
-          "RAPIDCHECK_HEADERS=${lib.getDev rapidcheck}/extras/gtest/include"
-        ] ++ lib.optionals (stdenv.hostPlatform != stdenv.buildPlatform) [
-          "--enable-install-unit-tests"
-          "--with-check-bin-dir=${builtins.placeholder "check"}/bin"
-          "--with-check-lib-dir=${builtins.placeholder "check"}/lib"
-        ];
-
-        internalApiDocsConfigureFlags = [
-          "--enable-internal-api-docs"
-        ];
-
-        changelog-d = pkgs.buildPackages.callPackage ./misc/changelog-d.nix { };
-
-        nativeBuildDeps =
-          [
-            buildPackages.bison
-            buildPackages.flex
-            (lib.getBin buildPackages.lowdown-nix)
-            buildPackages.mdbook
-            buildPackages.mdbook-linkcheck
-            buildPackages.autoconf-archive
-            buildPackages.autoreconfHook
-            buildPackages.pkg-config
-
-            # Tests
-            buildPackages.git
-            buildPackages.mercurial # FIXME: remove? only needed for tests
-            buildPackages.jq # Also for custom mdBook preprocessor.
-            buildPackages.openssh # only needed for tests (ssh-keygen)
-          ]
-          ++ lib.optionals stdenv.hostPlatform.isLinux [(buildPackages.util-linuxMinimal or buildPackages.utillinuxMinimal)]
-          # Official releases don't have rl-next, so we don't need to compile a changelog
-          ++ lib.optional (!officialRelease && buildUnreleasedNotes) changelog-d
-          ;
-
-        buildDeps =
-          [ curl
-            bzip2 xz brotli
-            openssl sqlite
-            libarchive
-            (pkgs.libgit2.overrideAttrs (attrs: {
-              src = libgit2;
-              version = libgit2.lastModifiedDate;
-              cmakeFlags = (attrs.cmakeFlags or []) ++ ["-DUSE_SSH=exec"];
-            }))
-            boost
-            libsodium
-          ]
-          ++ lib.optionals (!stdenv.hostPlatform.isWindows) [
-            editline
-            lowdown-nix
-          ]
-          ++ lib.optional stdenv.isLinux libseccomp
-          ++ lib.optional stdenv.hostPlatform.isx86_64 libcpuid;
-
-        checkDeps = [
-          gtest
-          rapidcheck
-        ];
-
-        internalApiDocsDeps = [
-          buildPackages.doxygen
-        ];
-
-        awsDeps = lib.optional (stdenv.isLinux || stdenv.isDarwin)
-          (aws-sdk-cpp.override {
-            apis = ["s3" "transfer"];
-            customMemoryManagement = false;
-          });
-
-        propagatedDeps =
-          [ ((boehmgc.override {
-              enableLargeConfig = true;
-            }).overrideAttrs(o: {
-              patches = (o.patches or []) ++ [
-                ./boehmgc-coroutine-sp-fallback.diff
-
-                # https://github.com/ivmai/bdwgc/pull/586
-                ./boehmgc-traceable_allocator-public.diff
-              ];
-            })
-            )
-            nlohmann_json
-          ];
-      };
-
-      installScriptFor = tarballs:
-        with nixpkgsFor.x86_64-linux.native;
-        runCommand "installer-script"
-          { buildInputs = [ nix ];
-          }
-          ''
-            mkdir -p $out/nix-support
-
-            # Converts /nix/store/50p3qk8k...-nix-2.4pre20201102_550e11f/bin/nix to 50p3qk8k.../bin/nix.
-            tarballPath() {
-              # Remove the store prefix
-              local path=''${1#${builtins.storeDir}/}
-              # Get the path relative to the derivation root
-              local rest=''${path#*/}
-              # Get the derivation hash
-              local drvHash=''${path%%-*}
-              echo "$drvHash/$rest"
-            }
-
-            substitute ${./scripts/install.in} $out/install \
-              ${pkgs.lib.concatMapStrings
-                (tarball: let
-                    inherit (tarball.stdenv.hostPlatform) system;
-                  in '' \
-                  --replace '@tarballHash_${system}@' $(nix --experimental-features nix-command hash-file --base16 --type sha256 ${tarball}/*.tar.xz) \
-                  --replace '@tarballPath_${system}@' $(tarballPath ${tarball}/*.tar.xz) \
-                  ''
-                )
-                tarballs
-              } --replace '@nixVersion@' ${version}
-
-            echo "file installer $out/install" >> $out/nix-support/hydra-build-products
-          '';
-
-      testNixVersions = pkgs: client: daemon: with commonDeps { inherit pkgs; }; with pkgs.lib; pkgs.stdenv.mkDerivation {
-        NIX_DAEMON_PACKAGE = daemon;
-        NIX_CLIENT_PACKAGE = client;
-        name =
-          "nix-tests"
-          + optionalString
-            (versionAtLeast daemon.version "2.4pre20211005" &&
-             versionAtLeast client.version "2.4pre20211005")
-            "-${client.version}-against-${daemon.version}";
-        inherit version;
-
-        src = fileset.toSource {
-          root = ./.;
-          fileset = fileset.intersect baseFiles (fileset.unions [
-            configureFiles
-            topLevelBuildFiles
-            functionalTestFiles
-          ]);
->>>>>>> 5e649618
+          inherit tarballs;
         };
 
       testNixVersions = pkgs: client: daemon:
@@ -323,79 +133,6 @@
         let
           stdenv = getStdenv final;
         in
-<<<<<<< HEAD
-=======
-
-        pkgs.runCommand "nix-binary-tarball-${version}"
-          { #nativeBuildInputs = lib.optional (system != "aarch64-linux") shellcheck;
-            meta.description = "Distribution-independent Nix bootstrap binaries for ${pkgs.system}";
-          }
-          ''
-            cp ${installerClosureInfo}/registration $TMPDIR/reginfo
-            cp ${./scripts/create-darwin-volume.sh} $TMPDIR/create-darwin-volume.sh
-            substitute ${./scripts/install-nix-from-closure.sh} $TMPDIR/install \
-              --subst-var-by nix ${nix} \
-              --subst-var-by cacert ${cacert}
-
-            substitute ${./scripts/install-darwin-multi-user.sh} $TMPDIR/install-darwin-multi-user.sh \
-              --subst-var-by nix ${nix} \
-              --subst-var-by cacert ${cacert}
-            substitute ${./scripts/install-systemd-multi-user.sh} $TMPDIR/install-systemd-multi-user.sh \
-              --subst-var-by nix ${nix} \
-              --subst-var-by cacert ${cacert}
-            substitute ${./scripts/install-multi-user.sh} $TMPDIR/install-multi-user \
-              --subst-var-by nix ${nix} \
-              --subst-var-by cacert ${cacert}
-
-            if type -p shellcheck; then
-              # SC1090: Don't worry about not being able to find
-              #         $nix/etc/profile.d/nix.sh
-              shellcheck --exclude SC1090 $TMPDIR/install
-              shellcheck $TMPDIR/create-darwin-volume.sh
-              shellcheck $TMPDIR/install-darwin-multi-user.sh
-              shellcheck $TMPDIR/install-systemd-multi-user.sh
-
-              # SC1091: Don't panic about not being able to source
-              #         /etc/profile
-              # SC2002: Ignore "useless cat" "error", when loading
-              #         .reginfo, as the cat is a much cleaner
-              #         implementation, even though it is "useless"
-              # SC2116: Allow ROOT_HOME=$(echo ~root) for resolving
-              #         root's home directory
-              shellcheck --external-sources \
-                --exclude SC1091,SC2002,SC2116 $TMPDIR/install-multi-user
-            fi
-
-            chmod +x $TMPDIR/install
-            chmod +x $TMPDIR/create-darwin-volume.sh
-            chmod +x $TMPDIR/install-darwin-multi-user.sh
-            chmod +x $TMPDIR/install-systemd-multi-user.sh
-            chmod +x $TMPDIR/install-multi-user
-            dir=nix-${version}-${pkgs.system}
-            fn=$out/$dir.tar.xz
-            mkdir -p $out/nix-support
-            echo "file binary-dist $fn" >> $out/nix-support/hydra-build-products
-            tar cvfJ $fn \
-              --owner=0 --group=0 --mode=u+rw,uga+r \
-              --mtime='1970-01-01' \
-              --absolute-names \
-              --hard-dereference \
-              --transform "s,$TMPDIR/install,$dir/install," \
-              --transform "s,$TMPDIR/create-darwin-volume.sh,$dir/create-darwin-volume.sh," \
-              --transform "s,$TMPDIR/reginfo,$dir/.reginfo," \
-              --transform "s,$NIX_STORE,$dir/store,S" \
-              $TMPDIR/install \
-              $TMPDIR/create-darwin-volume.sh \
-              $TMPDIR/install-darwin-multi-user.sh \
-              $TMPDIR/install-systemd-multi-user.sh \
-              $TMPDIR/install-multi-user \
-              $TMPDIR/reginfo \
-              $(cat ${installerClosureInfo}/store-paths)
-          '';
-
-      overlayFor = getStdenv: final: prev:
-        let currentStdenv = getStdenv final; in
->>>>>>> 5e649618
         {
           nixStable = prev.nix;
 
@@ -443,14 +180,9 @@
             patches = (o.patches or []) ++ [
               ./boehmgc-coroutine-sp-fallback.diff
 
-<<<<<<< HEAD
               # https://github.com/ivmai/bdwgc/pull/586
               ./boehmgc-traceable_allocator-public.diff
             ];
-=======
-            meta.platforms = lib.platforms.unix ++ lib.platforms.windows;
-            meta.mainProgram = "nix";
->>>>>>> 5e649618
           });
 
           changelog-d-nix = final.buildPackages.callPackage ./misc/changelog-d.nix { };
@@ -533,21 +265,6 @@
         # tarball for the user's system and calls the second half of the
         # installation script.
         installerScript = installScriptFor [
-<<<<<<< HEAD
-          "aarch64-linux"
-          "armv6l-linux"
-          "armv7l-linux"
-          "i686-linux"
-          "x86_64-linux"
-          "aarch64-darwin"
-          "x86_64-darwin"
-        ];
-        installerScriptForGHA = installScriptFor [
-          "armv6l-linux"
-          "armv7l-linux"
-          "x86_64-linux"
-          "x86_64-darwin"
-=======
           # Native
           self.hydraJobs.binaryTarball."x86_64-linux"
           self.hydraJobs.binaryTarball."i686-linux"
@@ -565,7 +282,6 @@
           # Cross
           self.hydraJobs.binaryTarballCross."x86_64-linux"."armv6l-unknown-linux-gnueabihf"
           self.hydraJobs.binaryTarballCross."x86_64-linux"."armv7l-unknown-linux-gnueabihf"
->>>>>>> 5e649618
         ];
 
         # docker image with Nix inside
