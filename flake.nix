{
  description = "The purely functional package manager";

  # TODO switch to nixos-23.11-small
  #      https://nixpk.gs/pr-tracker.html?pr=291954
  inputs.nixpkgs.url = "github:NixOS/nixpkgs/release-24.05";
  inputs.nixpkgs-regression.url = "github:NixOS/nixpkgs/215d4d0fd80ca5163643b03a33fde804a29cc1e2";
  inputs.nixpkgs-23-11.url = "github:NixOS/nixpkgs/a62e6edd6d5e1fa0329b8653c801147986f8d446";
  inputs.flake-compat = { url = "github:edolstra/flake-compat"; flake = false; };
  inputs.libgit2 = { url = "github:libgit2/libgit2"; flake = false; };
  inputs.flake-schemas.url = "github:DeterminateSystems/flake-schemas";

<<<<<<< HEAD
  outputs = { self, nixpkgs, nixpkgs-regression, libgit2, flake-schemas, ... }:
=======
  # dev tooling
  inputs.flake-parts.url = "github:hercules-ci/flake-parts";
  inputs.pre-commit-hooks.url = "github:cachix/pre-commit-hooks.nix";
  # work around https://github.com/NixOS/nix/issues/7730
  inputs.flake-parts.inputs.nixpkgs-lib.follows = "nixpkgs";
  inputs.pre-commit-hooks.inputs.nixpkgs.follows = "nixpkgs";
  inputs.pre-commit-hooks.inputs.nixpkgs-stable.follows = "nixpkgs";
  # work around 7730 and https://github.com/NixOS/nix/issues/7807
  inputs.pre-commit-hooks.inputs.flake-compat.follows = "";
  inputs.pre-commit-hooks.inputs.gitignore.follows = "";

  outputs = inputs@{ self, nixpkgs, nixpkgs-regression, libgit2, ... }:

>>>>>>> 903acc7c

    let
      inherit (nixpkgs) lib;
      inherit (lib) fileset;

      officialRelease = false;

      version = lib.fileContents ./.version + versionSuffix;
      versionSuffix =
        if officialRelease
        then ""
        else "pre${builtins.substring 0 8 (self.lastModifiedDate or self.lastModified or "19700101")}_${self.shortRev or "dirty"}";

      linux32BitSystems = [ "i686-linux" ];
      linux64BitSystems = [ "x86_64-linux" "aarch64-linux" ];
      linuxSystems = linux32BitSystems ++ linux64BitSystems;
      darwinSystems = [ "x86_64-darwin" "aarch64-darwin" ];
      systems = linuxSystems ++ darwinSystems;

      crossSystems = [
        "armv6l-unknown-linux-gnueabihf"
        "armv7l-unknown-linux-gnueabihf"
        "riscv64-unknown-linux-gnu"
        "x86_64-unknown-netbsd"
        "x86_64-unknown-freebsd"
        "x86_64-w64-mingw32"
      ];

      stdenvs = [
        "ccacheStdenv"
        "clangStdenv"
        "gccStdenv"
        "libcxxStdenv"
        "stdenv"
      ];

      forAllSystems = lib.genAttrs systems;

      forAllCrossSystems = lib.genAttrs crossSystems;

      forAllStdenvs = f:
        lib.listToAttrs
          (map
            (stdenvName: {
              name = "${stdenvName}Packages";
              value = f stdenvName;
            })
            stdenvs);


      # We don't apply flake-parts to the whole flake so that non-development attributes
      # load without fetching any development inputs.
      devFlake = inputs.flake-parts.lib.mkFlake { inherit inputs; } {
        imports = [ ./maintainers/flake-module.nix ];
        systems = lib.subtractLists crossSystems systems;
        perSystem = { system, ... }: {
          _module.args.pkgs = nixpkgsFor.${system}.native;
        };
      };

      # Memoize nixpkgs for different platforms for efficiency.
      nixpkgsFor = forAllSystems
        (system: let
          make-pkgs = crossSystem: stdenv: import nixpkgs {
            localSystem = {
              inherit system;
            };
            crossSystem = if crossSystem == null then null else {
              config = crossSystem;
            } // lib.optionalAttrs (crossSystem == "x86_64-unknown-freebsd13") {
              useLLVM = true;
            };
            overlays = [
              (overlayFor (p: p.${stdenv}))
            ];
          };
          stdenvs = forAllStdenvs (make-pkgs null);
          native = stdenvs.stdenvPackages;
        in {
          inherit stdenvs native;
          static = native.pkgsStatic;
          cross = forAllCrossSystems (crossSystem: make-pkgs crossSystem "stdenv");
        });

      binaryTarball = nix: pkgs: pkgs.callPackage ./scripts/binary-tarball.nix {
        inherit nix;
      };

      overlayFor = getStdenv: final: prev:
        let
          stdenv = getStdenv final;
        in
        {
          nixStable = prev.nix;

          default-busybox-sandbox-shell = final.busybox.override {
            useMusl = true;
            enableStatic = true;
            enableMinimal = true;
            extraConfig = ''
              CONFIG_FEATURE_FANCY_ECHO y
              CONFIG_FEATURE_SH_MATH y
              CONFIG_FEATURE_SH_MATH_64 y

              CONFIG_ASH y
              CONFIG_ASH_OPTIMIZE_FOR_SIZE y

              CONFIG_ASH_ALIAS y
              CONFIG_ASH_BASH_COMPAT y
              CONFIG_ASH_CMDCMD y
              CONFIG_ASH_ECHO y
              CONFIG_ASH_GETOPTS y
              CONFIG_ASH_INTERNAL_GLOB y
              CONFIG_ASH_JOB_CONTROL y
              CONFIG_ASH_PRINTF y
              CONFIG_ASH_TEST y
            '';
          };

          libgit2-nix = final.libgit2.overrideAttrs (attrs: {
            src = libgit2;
            version = libgit2.lastModifiedDate;
            cmakeFlags = attrs.cmakeFlags or []
              ++ [ "-DUSE_SSH=exec" ];
          });

          boehmgc-nix = final.boehmgc.override {
            enableLargeConfig = true;
          };

          libseccomp-nix = final.libseccomp.overrideAttrs (_: rec {
            version = "2.5.5";
            src = final.fetchurl {
              url = "https://github.com/seccomp/libseccomp/releases/download/v${version}/libseccomp-${version}.tar.gz";
              hash = "sha256-JIosik2bmFiqa69ScSw0r+/PnJ6Ut23OAsHJqiX7M3U=";
            };
          });

          nix-util = final.callPackage ./src/libutil/package.nix {
            inherit
              fileset
              stdenv
              officialRelease
              versionSuffix
              ;
          };

          nix-store = final.callPackage ./src/libstore/package.nix {
            inherit
              fileset
              stdenv
              officialRelease
              versionSuffix
              ;
            libseccomp = final.libseccomp-nix;
            busybox-sandbox-shell = final.busybox-sandbox-shell or final.default-busybox-sandbox-shell;
          };

          nix-fetchers = final.callPackage ./src/libfetchers/package.nix {
            inherit
              fileset
              stdenv
              officialRelease
              versionSuffix
              ;
          };

          nix =
            final.callPackage ./package.nix {
              inherit
                fileset
                stdenv
                officialRelease
                versionSuffix
                ;
              boehmgc = final.boehmgc-nix;
              libgit2 = final.libgit2-nix;
              libseccomp = final.libseccomp-nix;
              busybox-sandbox-shell = final.busybox-sandbox-shell or final.default-busybox-sandbox-shell;
            };

          nix-perl-bindings = final.callPackage ./src/perl/package.nix {
            inherit
              fileset
              stdenv
              versionSuffix
              ;
          };

<<<<<<< HEAD
        };

    in {
      schemas = flake-schemas.schemas;

      # A Nixpkgs overlay that overrides the 'nix' and
      # 'nix.perl-bindings' packages.
      overlays.default = overlayFor (p: p.stdenv);

      hydraJobs = {

        # Binary package for various platforms.
        build = forAllSystems (system: self.packages.${system}.nix);

        shellInputs = forAllSystems (system: self.devShells.${system}.default.inputDerivation);

        buildStatic = lib.genAttrs linux64BitSystems (system: self.packages.${system}.nix-static);

        buildCross = forAllCrossSystems (crossSystem:
          lib.genAttrs ["x86_64-linux"] (system: self.packages.${system}."nix-${crossSystem}"));

        buildNoGc = forAllSystems (system:
          self.packages.${system}.nix.override { enableGC = false; }
        );

        buildNoTests = forAllSystems (system:
          self.packages.${system}.nix.override {
            doCheck = false;
            doInstallCheck = false;
            installUnitTests = false;
          }
        );

        # Toggles some settings for better coverage. Windows needs these
        # library combinations, and Debian build Nix with GNU readline too.
        buildReadlineNoMarkdown = forAllSystems (system:
          self.packages.${system}.nix.override {
            enableMarkdown = false;
            readlineFlavor = "readline";
          }
        );

        # Perl bindings for various platforms.
        perlBindings = forAllSystems (system: nixpkgsFor.${system}.native.nix.perl-bindings);

        # Binary tarball for various platforms, containing a Nix store
        # with the closure of 'nix' package, and the second half of
        # the installation script.
        binaryTarball = forAllSystems (system: binaryTarball nixpkgsFor.${system}.native.nix nixpkgsFor.${system}.native);

        binaryTarballCross = lib.genAttrs ["x86_64-linux"] (system:
          forAllCrossSystems (crossSystem:
            binaryTarball
              self.packages.${system}."nix-${crossSystem}"
              nixpkgsFor.${system}.cross.${crossSystem}));

        # The first half of the installation script. This is uploaded
        # to https://nixos.org/nix/install. It downloads the binary
        # tarball for the user's system and calls the second half of the
        # installation script.
        installerScript = installScriptFor [
          # Native
          self.hydraJobs.binaryTarball."x86_64-linux"
          self.hydraJobs.binaryTarball."i686-linux"
          self.hydraJobs.binaryTarball."aarch64-linux"
          self.hydraJobs.binaryTarball."x86_64-darwin"
          self.hydraJobs.binaryTarball."aarch64-darwin"
          # Cross
          self.hydraJobs.binaryTarballCross."x86_64-linux"."armv6l-unknown-linux-gnueabihf"
          self.hydraJobs.binaryTarballCross."x86_64-linux"."armv7l-unknown-linux-gnueabihf"
        ];
        installerScriptForGHA = installScriptFor [
          # Native
          self.hydraJobs.binaryTarball."x86_64-linux"
          self.hydraJobs.binaryTarball."x86_64-darwin"
          # Cross
          self.hydraJobs.binaryTarballCross."x86_64-linux"."armv6l-unknown-linux-gnueabihf"
          self.hydraJobs.binaryTarballCross."x86_64-linux"."armv7l-unknown-linux-gnueabihf"
        ];

        # docker image with Nix inside
        dockerImage = lib.genAttrs linux64BitSystems (system: self.packages.${system}.dockerImage);

        # Line coverage analysis.
        coverage = nixpkgsFor.x86_64-linux.native.nix.override {
          pname = "nix-coverage";
          withCoverageChecks = true;
        };

        # API docs for Nix's unstable internal C++ interfaces.
        internal-api-docs = nixpkgsFor.x86_64-linux.native.callPackage ./package.nix {
          inherit fileset;
          doBuild = false;
          enableInternalAPIDocs = true;
        };
=======
          nix-internal-api-docs = final.callPackage ./src/internal-api-docs/package.nix {
            inherit
              fileset
              stdenv
              versionSuffix
              ;
          };
>>>>>>> 903acc7c

          nix-external-api-docs = final.callPackage ./src/external-api-docs/package.nix {
            inherit
              fileset
              stdenv
              versionSuffix
              ;
          };

          # See https://github.com/NixOS/nixpkgs/pull/214409
          # Remove when fixed in this flake's nixpkgs
          pre-commit =
            if prev.stdenv.hostPlatform.system == "i686-linux"
            then (prev.pre-commit.override (o: { dotnet-sdk = ""; })).overridePythonAttrs (o: { doCheck = false; })
            else prev.pre-commit;

        };

    in {
      # A Nixpkgs overlay that overrides the 'nix' and
      # 'nix-perl-bindings' packages.
      overlays.default = overlayFor (p: p.stdenv);

      hydraJobs = import ./maintainers/hydra.nix {
        inherit
          inputs
          binaryTarball
          forAllCrossSystems
          forAllSystems
          lib
          linux64BitSystems
          nixpkgsFor
          self
          ;
      };

      checks = forAllSystems (system: {
        binaryTarball = self.hydraJobs.binaryTarball.${system};
        installTests = self.hydraJobs.installTests.${system};
        nixpkgsLibTests = self.hydraJobs.tests.nixpkgsLibTests.${system};
        rl-next =
          let pkgs = nixpkgsFor.${system}.native;
          in pkgs.buildPackages.runCommand "test-rl-next-release-notes" { } ''
          LANG=C.UTF-8 ${pkgs.changelog-d}/bin/changelog-d ${./doc/manual/rl-next} >$out
        '';
        repl-completion = nixpkgsFor.${system}.native.callPackage ./tests/repl-completion.nix { };
      } // (lib.optionalAttrs (builtins.elem system linux64BitSystems)) {
        dockerImage = self.hydraJobs.dockerImage.${system};
      } // (lib.optionalAttrs (!(builtins.elem system linux32BitSystems))) {
        # Some perl dependencies are broken on i686-linux.
        # Since the support is only best-effort there, disable the perl
        # bindings

        # Temporarily disabled because GitHub Actions OOM issues. Once
        # the old build system is gone and we are back to one build
        # system, we should reenable this.
        #perlBindings = self.hydraJobs.perlBindings.${system};
      } // devFlake.checks.${system} or {}
      );

      packages = forAllSystems (system: {
        inherit (nixpkgsFor.${system}.native)
          changelog-d;
        default = self.packages.${system}.nix;
        nix-internal-api-docs = nixpkgsFor.${system}.native.nix-internal-api-docs;
        nix-external-api-docs = nixpkgsFor.${system}.native.nix-external-api-docs;
      } // lib.concatMapAttrs
        # We need to flatten recursive attribute sets of derivations to pass `flake check`.
        (pkgName: {}: {
          "${pkgName}" = nixpkgsFor.${system}.native.${pkgName};
          "${pkgName}-static" = nixpkgsFor.${system}.static.${pkgName};
        } // lib.concatMapAttrs
          (crossSystem: {}: {
            "${pkgName}-${crossSystem}" = nixpkgsFor.${system}.cross.${crossSystem}.${pkgName};
          })
          (lib.genAttrs crossSystems (_: { }))
        // lib.concatMapAttrs
          (stdenvName: {}: {
            "${pkgName}-${stdenvName}" = nixpkgsFor.${system}.stdenvs."${stdenvName}Packages".${pkgName};
          })
          (lib.genAttrs stdenvs (_: { })))
        {
          "nix" = { };
          # Temporarily disabled because GitHub Actions OOM issues. Once
          # the old build system is gone and we are back to one build
          # system, we should reenable these.
          #"nix-util" = { };
          #"nix-store" = { };
          #"nix-fetchers" = { };
        }
        // lib.optionalAttrs (builtins.elem system linux64BitSystems) {
        dockerImage =
          let
            pkgs = nixpkgsFor.${system}.native;
            image = import ./docker.nix { inherit pkgs; tag = version; };
          in
          pkgs.runCommand
            "docker-image-tarball-${version}"
            { meta.description = "Docker image with Nix for ${system}"; }
            ''
              mkdir -p $out/nix-support
              image=$out/image.tar.gz
              ln -s ${image} $image
              echo "file binary-dist $image" >> $out/nix-support/hydra-build-products
            '';
      });

      devShells = let
        makeShell = pkgs: stdenv: (pkgs.nix.override { inherit stdenv; forDevShell = true; }).overrideAttrs (attrs:
        let
          modular = devFlake.getSystem stdenv.buildPlatform.system;
          transformFlag = prefix: flag:
            assert builtins.isString flag;
            let
              rest = builtins.substring 2 (builtins.stringLength flag) flag;
            in
              "-D${prefix}:${rest}";
          havePerl = stdenv.buildPlatform == stdenv.hostPlatform && stdenv.hostPlatform.isUnix;
        in {
          pname = "shell-for-" + attrs.pname;

          # Remove the version suffix to avoid unnecessary attempts to substitute in nix develop
          version = lib.fileContents ./.version;
          name = attrs.pname;

          installFlags = "sysconfdir=$(out)/etc";
          shellHook = ''
            PATH=$prefix/bin:$PATH
            unset PYTHONPATH
            export MANPATH=$out/share/man:$MANPATH

            # Make bash completion work.
            XDG_DATA_DIRS+=:$out/share
          '';

          # We use this shell with the local checkout, not unpackPhase.
          src = null;

          env = {
            # Needed for Meson to find Boost.
            # https://github.com/NixOS/nixpkgs/issues/86131.
            BOOST_INCLUDEDIR = "${lib.getDev pkgs.boost}/include";
            BOOST_LIBRARYDIR = "${lib.getLib pkgs.boost}/lib";
            # For `make format`, to work without installing pre-commit
            _NIX_PRE_COMMIT_HOOKS_CONFIG =
              "${(pkgs.formats.yaml { }).generate "pre-commit-config.yaml" modular.pre-commit.settings.rawConfig}";
          };

          mesonFlags =
            map (transformFlag "libutil") pkgs.nix-util.mesonFlags
            ++ map (transformFlag "libstore") pkgs.nix-store.mesonFlags
            ++ map (transformFlag "libfetchers") pkgs.nix-fetchers.mesonFlags
            ++ lib.optionals havePerl (map (transformFlag "perl") pkgs.nix-perl-bindings.mesonFlags)
            ;

          nativeBuildInputs = attrs.nativeBuildInputs or []
            ++ pkgs.nix-util.nativeBuildInputs
            ++ pkgs.nix-store.nativeBuildInputs
            ++ pkgs.nix-fetchers.nativeBuildInputs
            ++ lib.optionals havePerl pkgs.nix-perl-bindings.nativeBuildInputs
            ++ pkgs.nix-internal-api-docs.nativeBuildInputs
            ++ pkgs.nix-external-api-docs.nativeBuildInputs
            ++ [
              modular.pre-commit.settings.package
              (pkgs.writeScriptBin "pre-commit-hooks-install"
                modular.pre-commit.settings.installationScript)
            ]
            # TODO: Remove the darwin check once
            # https://github.com/NixOS/nixpkgs/pull/291814 is available
            ++ lib.optional (stdenv.cc.isClang && !stdenv.buildPlatform.isDarwin) pkgs.buildPackages.bear
            ++ lib.optional (stdenv.cc.isClang && stdenv.hostPlatform == stdenv.buildPlatform) pkgs.buildPackages.clang-tools;

          buildInputs = attrs.buildInputs or []
            ++ lib.optional havePerl pkgs.perl
            ;
        });
        in
        forAllSystems (system:
          let
            makeShells = prefix: pkgs:
              lib.mapAttrs'
              (k: v: lib.nameValuePair "${prefix}-${k}" v)
              (forAllStdenvs (stdenvName: makeShell pkgs pkgs.${stdenvName}));
          in
            (makeShells "native" nixpkgsFor.${system}.native) //
            (lib.optionalAttrs (!nixpkgsFor.${system}.native.stdenv.isDarwin)
              (makeShells "static" nixpkgsFor.${system}.static) //
              (forAllCrossSystems (crossSystem: let pkgs = nixpkgsFor.${system}.cross.${crossSystem}; in makeShell pkgs pkgs.stdenv))) //
            {
              default = self.devShells.${system}.native-stdenvPackages;
            }
        );
  };
}<|MERGE_RESOLUTION|>--- conflicted
+++ resolved
@@ -10,9 +10,6 @@
   inputs.libgit2 = { url = "github:libgit2/libgit2"; flake = false; };
   inputs.flake-schemas.url = "github:DeterminateSystems/flake-schemas";
 
-<<<<<<< HEAD
-  outputs = { self, nixpkgs, nixpkgs-regression, libgit2, flake-schemas, ... }:
-=======
   # dev tooling
   inputs.flake-parts.url = "github:hercules-ci/flake-parts";
   inputs.pre-commit-hooks.url = "github:cachix/pre-commit-hooks.nix";
@@ -24,9 +21,7 @@
   inputs.pre-commit-hooks.inputs.flake-compat.follows = "";
   inputs.pre-commit-hooks.inputs.gitignore.follows = "";
 
-  outputs = inputs@{ self, nixpkgs, nixpkgs-regression, libgit2, ... }:
-
->>>>>>> 903acc7c
+  outputs = inputs@{ self, nixpkgs, nixpkgs-regression, libgit2, flake-schemas, ... }:
 
     let
       inherit (nixpkgs) lib;
@@ -216,103 +211,6 @@
               ;
           };
 
-<<<<<<< HEAD
-        };
-
-    in {
-      schemas = flake-schemas.schemas;
-
-      # A Nixpkgs overlay that overrides the 'nix' and
-      # 'nix.perl-bindings' packages.
-      overlays.default = overlayFor (p: p.stdenv);
-
-      hydraJobs = {
-
-        # Binary package for various platforms.
-        build = forAllSystems (system: self.packages.${system}.nix);
-
-        shellInputs = forAllSystems (system: self.devShells.${system}.default.inputDerivation);
-
-        buildStatic = lib.genAttrs linux64BitSystems (system: self.packages.${system}.nix-static);
-
-        buildCross = forAllCrossSystems (crossSystem:
-          lib.genAttrs ["x86_64-linux"] (system: self.packages.${system}."nix-${crossSystem}"));
-
-        buildNoGc = forAllSystems (system:
-          self.packages.${system}.nix.override { enableGC = false; }
-        );
-
-        buildNoTests = forAllSystems (system:
-          self.packages.${system}.nix.override {
-            doCheck = false;
-            doInstallCheck = false;
-            installUnitTests = false;
-          }
-        );
-
-        # Toggles some settings for better coverage. Windows needs these
-        # library combinations, and Debian build Nix with GNU readline too.
-        buildReadlineNoMarkdown = forAllSystems (system:
-          self.packages.${system}.nix.override {
-            enableMarkdown = false;
-            readlineFlavor = "readline";
-          }
-        );
-
-        # Perl bindings for various platforms.
-        perlBindings = forAllSystems (system: nixpkgsFor.${system}.native.nix.perl-bindings);
-
-        # Binary tarball for various platforms, containing a Nix store
-        # with the closure of 'nix' package, and the second half of
-        # the installation script.
-        binaryTarball = forAllSystems (system: binaryTarball nixpkgsFor.${system}.native.nix nixpkgsFor.${system}.native);
-
-        binaryTarballCross = lib.genAttrs ["x86_64-linux"] (system:
-          forAllCrossSystems (crossSystem:
-            binaryTarball
-              self.packages.${system}."nix-${crossSystem}"
-              nixpkgsFor.${system}.cross.${crossSystem}));
-
-        # The first half of the installation script. This is uploaded
-        # to https://nixos.org/nix/install. It downloads the binary
-        # tarball for the user's system and calls the second half of the
-        # installation script.
-        installerScript = installScriptFor [
-          # Native
-          self.hydraJobs.binaryTarball."x86_64-linux"
-          self.hydraJobs.binaryTarball."i686-linux"
-          self.hydraJobs.binaryTarball."aarch64-linux"
-          self.hydraJobs.binaryTarball."x86_64-darwin"
-          self.hydraJobs.binaryTarball."aarch64-darwin"
-          # Cross
-          self.hydraJobs.binaryTarballCross."x86_64-linux"."armv6l-unknown-linux-gnueabihf"
-          self.hydraJobs.binaryTarballCross."x86_64-linux"."armv7l-unknown-linux-gnueabihf"
-        ];
-        installerScriptForGHA = installScriptFor [
-          # Native
-          self.hydraJobs.binaryTarball."x86_64-linux"
-          self.hydraJobs.binaryTarball."x86_64-darwin"
-          # Cross
-          self.hydraJobs.binaryTarballCross."x86_64-linux"."armv6l-unknown-linux-gnueabihf"
-          self.hydraJobs.binaryTarballCross."x86_64-linux"."armv7l-unknown-linux-gnueabihf"
-        ];
-
-        # docker image with Nix inside
-        dockerImage = lib.genAttrs linux64BitSystems (system: self.packages.${system}.dockerImage);
-
-        # Line coverage analysis.
-        coverage = nixpkgsFor.x86_64-linux.native.nix.override {
-          pname = "nix-coverage";
-          withCoverageChecks = true;
-        };
-
-        # API docs for Nix's unstable internal C++ interfaces.
-        internal-api-docs = nixpkgsFor.x86_64-linux.native.callPackage ./package.nix {
-          inherit fileset;
-          doBuild = false;
-          enableInternalAPIDocs = true;
-        };
-=======
           nix-internal-api-docs = final.callPackage ./src/internal-api-docs/package.nix {
             inherit
               fileset
@@ -320,7 +218,6 @@
               versionSuffix
               ;
           };
->>>>>>> 903acc7c
 
           nix-external-api-docs = final.callPackage ./src/external-api-docs/package.nix {
             inherit
@@ -340,6 +237,8 @@
         };
 
     in {
+      schemas = flake-schemas.schemas;
+
       # A Nixpkgs overlay that overrides the 'nix' and
       # 'nix-perl-bindings' packages.
       overlays.default = overlayFor (p: p.stdenv);
