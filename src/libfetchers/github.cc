#include "filetransfer.hh"
#include "cache.hh"
#include "fetchers.hh"
#include "globals.hh"
#include "store-api.hh"

#include <nlohmann/json.hpp>

namespace nix::fetchers {

std::regex ownerRegex("[a-zA-Z][a-zA-Z0-9_-]*", std::regex::ECMAScript);
std::regex repoRegex("[a-zA-Z][a-zA-Z0-9_-]*", std::regex::ECMAScript);

struct GitHubInput : Input
{
    std::string owner;
    std::string repo;
    std::optional<std::string> ref;
    std::optional<Hash> rev;

    std::string type() const override { return "github"; }

    bool operator ==(const Input & other) const override
    {
        auto other2 = dynamic_cast<const GitHubInput *>(&other);
        return
            other2
            && owner == other2->owner
            && repo == other2->repo
            && rev == other2->rev
            && ref == other2->ref;
    }

    bool isImmutable() const override
    {
        return (bool) rev || narHash;
    }

    std::optional<std::string> getRef() const override { return ref; }

    std::optional<Hash> getRev() const override { return rev; }

    ParsedURL toURL() const override
    {
        auto path = owner + "/" + repo;
        assert(!(ref && rev));
        if (ref) path += "/" + *ref;
        if (rev) path += "/" + rev->to_string(Base::Base16, false);
        return ParsedURL {
            .scheme = "github",
            .path = path,
        };
    }

    Attrs toAttrsInternal() const override
    {
        Attrs attrs;
        attrs.emplace("owner", owner);
        attrs.emplace("repo", repo);
        if (ref)
            attrs.emplace("ref", *ref);
        if (rev)
            attrs.emplace("rev", rev->gitRev());
        return attrs;
    }

    std::pair<Tree, std::shared_ptr<const Input>> fetchTreeInternal(nix::ref<Store> store) const override
    {
        auto rev = this->rev;
        auto ref = this->ref.value_or("master");

        if (!rev) {
            auto url = fmt("https://api.github.com/repos/%s/%s/commits/%s",
                owner, repo, ref);
            auto json = nlohmann::json::parse(
                readFile(
                    store->toRealPath(
                        downloadFile(store, url, "source", false).storePath)));
<<<<<<< HEAD
            rev = Hash(json["sha"], HashType::SHA1);
=======
            rev = Hash(std::string { json["sha"] }, htSHA1);
>>>>>>> 669c3992
            debug("HEAD revision for '%s' is %s", url, rev->gitRev());
        }

        auto input = std::make_shared<GitHubInput>(*this);
        input->ref = {};
        input->rev = *rev;

        Attrs immutableAttrs({
            {"type", "git-tarball"},
            {"rev", rev->gitRev()},
        });

        if (auto res = getCache()->lookup(store, immutableAttrs)) {
            return {
                Tree{
                    .actualPath = store->toRealPath(res->second),
                    .storePath = std::move(res->second),
                    .info = TreeInfo {
                        .lastModified = getIntAttr(res->first, "lastModified"),
                    },
                },
                input
            };
        }

        // FIXME: use regular /archive URLs instead? api.github.com
        // might have stricter rate limits.

        auto url = fmt("https://api.github.com/repos/%s/%s/tarball/%s",
            owner, repo, rev->to_string(Base::Base16, false));

        std::string accessToken = settings.githubAccessToken.get();
        if (accessToken != "")
            url += "?access_token=" + accessToken;

        auto tree = downloadTarball(store, url, "source", true);

        getCache()->add(
            store,
            immutableAttrs,
            {
                {"rev", rev->gitRev()},
                {"lastModified", *tree.info.lastModified}
            },
            tree.storePath,
            true);

        return {std::move(tree), input};
    }
};

struct GitHubInputScheme : InputScheme
{
    std::unique_ptr<Input> inputFromURL(const ParsedURL & url) override
    {
        if (url.scheme != "github") return nullptr;

        auto path = tokenizeString<std::vector<std::string>>(url.path, "/");
        auto input = std::make_unique<GitHubInput>();

        if (path.size() == 2) {
        } else if (path.size() == 3) {
            if (std::regex_match(path[2], revRegex))
                input->rev = Hash(path[2], HashType::SHA1);
            else if (std::regex_match(path[2], refRegex))
                input->ref = path[2];
            else
                throw BadURL("in GitHub URL '%s', '%s' is not a commit hash or branch/tag name", url.url, path[2]);
        } else
            throw BadURL("GitHub URL '%s' is invalid", url.url);

        for (auto &[name, value] : url.query) {
            if (name == "rev") {
                if (input->rev)
                    throw BadURL("GitHub URL '%s' contains multiple commit hashes", url.url);
                input->rev = Hash(value, HashType::SHA1);
            }
            else if (name == "ref") {
                if (!std::regex_match(value, refRegex))
                    throw BadURL("GitHub URL '%s' contains an invalid branch/tag name", url.url);
                if (input->ref)
                    throw BadURL("GitHub URL '%s' contains multiple branch/tag names", url.url);
                input->ref = value;
            }
        }

        if (input->ref && input->rev)
            throw BadURL("GitHub URL '%s' contains both a commit hash and a branch/tag name", url.url);

        input->owner = path[0];
        input->repo = path[1];

        return input;
    }

    std::unique_ptr<Input> inputFromAttrs(const Attrs & attrs) override
    {
        if (maybeGetStrAttr(attrs, "type") != "github") return {};

        for (auto & [name, value] : attrs)
            if (name != "type" && name != "owner" && name != "repo" && name != "ref" && name != "rev")
                throw Error("unsupported GitHub input attribute '%s'", name);

        auto input = std::make_unique<GitHubInput>();
        input->owner = getStrAttr(attrs, "owner");
        input->repo = getStrAttr(attrs, "repo");
        input->ref = maybeGetStrAttr(attrs, "ref");
        if (auto rev = maybeGetStrAttr(attrs, "rev"))
            input->rev = Hash(*rev, HashType::SHA1);
        return input;
    }
};

static auto r1 = OnStartup([] { registerInputScheme(std::make_unique<GitHubInputScheme>()); });

}<|MERGE_RESOLUTION|>--- conflicted
+++ resolved
@@ -45,7 +45,7 @@
         auto path = owner + "/" + repo;
         assert(!(ref && rev));
         if (ref) path += "/" + *ref;
-        if (rev) path += "/" + rev->to_string(Base::Base16, false);
+        if (rev) path += "/" + rev->to_string(Base16, false);
         return ParsedURL {
             .scheme = "github",
             .path = path,
@@ -76,11 +76,7 @@
                 readFile(
                     store->toRealPath(
                         downloadFile(store, url, "source", false).storePath)));
-<<<<<<< HEAD
-            rev = Hash(json["sha"], HashType::SHA1);
-=======
             rev = Hash(std::string { json["sha"] }, htSHA1);
->>>>>>> 669c3992
             debug("HEAD revision for '%s' is %s", url, rev->gitRev());
         }
 
@@ -110,7 +106,7 @@
         // might have stricter rate limits.
 
         auto url = fmt("https://api.github.com/repos/%s/%s/tarball/%s",
-            owner, repo, rev->to_string(Base::Base16, false));
+            owner, repo, rev->to_string(Base16, false));
 
         std::string accessToken = settings.githubAccessToken.get();
         if (accessToken != "")
@@ -144,7 +140,7 @@
         if (path.size() == 2) {
         } else if (path.size() == 3) {
             if (std::regex_match(path[2], revRegex))
-                input->rev = Hash(path[2], HashType::SHA1);
+                input->rev = Hash(path[2], htSHA1);
             else if (std::regex_match(path[2], refRegex))
                 input->ref = path[2];
             else
@@ -156,7 +152,7 @@
             if (name == "rev") {
                 if (input->rev)
                     throw BadURL("GitHub URL '%s' contains multiple commit hashes", url.url);
-                input->rev = Hash(value, HashType::SHA1);
+                input->rev = Hash(value, htSHA1);
             }
             else if (name == "ref") {
                 if (!std::regex_match(value, refRegex))
@@ -189,7 +185,7 @@
         input->repo = getStrAttr(attrs, "repo");
         input->ref = maybeGetStrAttr(attrs, "ref");
         if (auto rev = maybeGetStrAttr(attrs, "rev"))
-            input->rev = Hash(*rev, HashType::SHA1);
+            input->rev = Hash(*rev, htSHA1);
         return input;
     }
 };
