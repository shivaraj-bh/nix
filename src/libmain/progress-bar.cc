--- conflicted
+++ resolved
@@ -16,15 +16,11 @@
 
 namespace nix {
 
-<<<<<<< HEAD
 ProgressBarSettings progressBarSettings;
 
 static GlobalConfig::Register rProgressBarSettings(&progressBarSettings);
 
-static std::string getS(const std::vector<Logger::Field> & fields, size_t n)
-=======
 static std::string_view getS(const std::vector<Logger::Field> & fields, size_t n)
->>>>>>> 971382ca
 {
     assert(n < fields.size());
     assert(fields[n].type == Logger::Field::tString);
