--- conflicted
+++ resolved
@@ -334,14 +334,13 @@
         exprs = {state->parseStdin()};
     else
         for (auto i : remainingArgs) {
+            auto baseDir = inShebang && !packages ? absPath(dirOf(script)) : i;
+
             if (fromArgs)
-<<<<<<< HEAD
-                exprs.push_back(state->parseExprFromString(std::move(i), state->rootPath(".")));
-=======
                 exprs.push_back(state->parseExprFromString(
                     std::move(i),
-                    state->rootPath(CanonPath::fromCwd(inShebang ? dirOf(script) : "."))));
->>>>>>> f66f498b
+                    inShebang ? lookupFileArg(*state, baseDir) : state->rootPath(".")
+                ));
             else {
                 auto absolute = i;
                 try {
@@ -353,7 +352,6 @@
                 else {
                     /* If we're in a #! script, interpret filenames
                        relative to the script. */
-<<<<<<< HEAD
                     auto baseDir = inShebang && !packages ? absPath(i, absPath(dirOf(script))) : i;
 
                     auto sourcePath = lookupFileArg(*state,
@@ -363,10 +361,6 @@
 
                     exprs.push_back(state->parseExprFromFile(resolvedPath));
                 }
-=======
-                    exprs.push_back(state->parseExprFromFile(resolveExprPath(state->checkSourcePath(lookupFileArg(*state,
-                                        inShebang ? absPath(i, absPath(dirOf(script))) : i)))));
->>>>>>> f66f498b
             }
         }
 
