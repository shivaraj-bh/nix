#include "globals.hh"
#include "installables.hh"
#include "util.hh"
#include "command.hh"
#include "attr-path.hh"
#include "common-eval-args.hh"
#include "derivations.hh"
#include "eval-inline.hh"
#include "eval.hh"
#include "get-drvs.hh"
#include "store-api.hh"
#include "shared.hh"
#include "flake/flake.hh"
#include "eval-cache.hh"
#include "url.hh"
#include "registry.hh"
#include "build-result.hh"

#include <regex>
#include <queue>

#include <nlohmann/json.hpp>

namespace nix {

void completeFlakeInputPath(
    ref<EvalState> evalState,
    const FlakeRef & flakeRef,
    std::string_view prefix)
{
    auto flake = flake::getFlake(*evalState, flakeRef, true);
    for (auto & input : flake.inputs)
        if (hasPrefix(input.first, prefix))
            completions->add(input.first);
}

MixFlakeOptions::MixFlakeOptions()
{
    auto category = "Common flake-related options";

    addFlag({
        .longName = "recreate-lock-file",
        .description = "Recreate the flake's lock file from scratch.",
        .category = category,
        .handler = {&lockFlags.recreateLockFile, true}
    });

    addFlag({
        .longName = "no-update-lock-file",
        .description = "Do not allow any updates to the flake's lock file.",
        .category = category,
        .handler = {&lockFlags.updateLockFile, false}
    });

    addFlag({
        .longName = "no-write-lock-file",
        .description = "Do not write the flake's newly generated lock file.",
        .category = category,
        .handler = {&lockFlags.writeLockFile, false}
    });

    addFlag({
        .longName = "no-registries",
        .description =
          "Don't allow lookups in the flake registries. This option is deprecated; use `--no-use-registries`.",
        .category = category,
        .handler = {[&]() {
            lockFlags.useRegistries = false;
            warn("'--no-registries' is deprecated; use '--no-use-registries'");
        }}
    });

    addFlag({
        .longName = "commit-lock-file",
        .description = "Commit changes to the flake's lock file.",
        .category = category,
        .handler = {&lockFlags.commitLockFile, true}
    });

    addFlag({
        .longName = "update-input",
        .description = "Update a specific flake input (ignoring its previous entry in the lock file).",
        .category = category,
        .labels = {"input-path"},
        .handler = {[&](std::string s) {
            lockFlags.inputUpdates.insert(flake::parseInputPath(s));
        }},
        .completer = {[&](size_t, std::string_view prefix) {
            if (auto flakeRef = getFlakeRefForCompletion())
                completeFlakeInputPath(getEvalState(), *flakeRef, prefix);
        }}
    });

    addFlag({
        .longName = "override-input",
        .description = "Override a specific flake input (e.g. `dwarffs/nixpkgs`). This implies `--no-write-lock-file`.",
        .category = category,
        .labels = {"input-path", "flake-url"},
        .handler = {[&](std::string inputPath, std::string flakeRef) {
            lockFlags.writeLockFile = false;
            lockFlags.inputOverrides.insert_or_assign(
                flake::parseInputPath(inputPath),
                parseFlakeRef(flakeRef, absPath("."), true));
        }},
        .completer = {[&](size_t n, std::string_view prefix) {
            if (n == 0) {
                if (auto flakeRef = getFlakeRefForCompletion())
                    completeFlakeInputPath(getEvalState(), *flakeRef, prefix);
            } else if (n == 1) {
                completeFlakeRef(getEvalState()->store, prefix);
            }
        }}
    });

    addFlag({
        .longName = "inputs-from",
        .description = "Use the inputs of the specified flake as registry entries.",
        .category = category,
        .labels = {"flake-url"},
        .handler = {[&](std::string flakeRef) {
            auto evalState = getEvalState();
            auto flake = flake::lockFlake(
                *evalState,
                parseFlakeRef(flakeRef, absPath(".")),
                { .writeLockFile = false });
            for (auto & [inputName, input] : flake.lockFile.root->inputs) {
                auto input2 = flake.lockFile.findInput({inputName}); // resolve 'follows' nodes
                if (auto input3 = std::dynamic_pointer_cast<const flake::LockedNode>(input2)) {
                    overrideRegistry(
                        fetchers::Input::fromAttrs({{"type","indirect"}, {"id", inputName}}),
                        input3->lockedRef.input,
                        {});
                }
            }
        }},
        .completer = {[&](size_t, std::string_view prefix) {
            completeFlakeRef(getEvalState()->store, prefix);
        }}
    });
}

SourceExprCommand::SourceExprCommand(bool supportReadOnlyMode)
{
    addFlag({
        .longName = "file",
        .shortName = 'f',
        .description =
            "Interpret installables as attribute paths relative to the Nix expression stored in *file*. "
            "If *file* is the character -, then a Nix expression will be read from standard input.",
        .category = installablesCategory,
        .labels = {"file"},
        .handler = {&file},
        .completer = completePath
    });

    addFlag({
        .longName = "expr",
        .description = "Interpret installables as attribute paths relative to the Nix expression *expr*.",
        .category = installablesCategory,
        .labels = {"expr"},
        .handler = {&expr}
    });

    addFlag({
        .longName = "derivation",
        .description = "Operate on the store derivation rather than its outputs.",
        .category = installablesCategory,
        .handler = {&operateOn, OperateOn::Derivation},
    });

    if (supportReadOnlyMode) {
        addFlag({
            .longName = "read-only",
            .description =
                "Do not instantiate each evaluated derivation. "
                "This improves performance, but can cause errors when accessing "
                "store paths of derivations during evaluation.",
            .handler = {&readOnlyMode, true},
        });
    }
}

Strings SourceExprCommand::getDefaultFlakeAttrPaths()
{
    return {
        "packages." + settings.thisSystem.get() + ".default",
        "defaultPackage." + settings.thisSystem.get()
    };
}

Strings SourceExprCommand::getDefaultFlakeAttrPathPrefixes()
{
    return {
        // As a convenience, look for the attribute in
        // 'outputs.packages'.
        "packages." + settings.thisSystem.get() + ".",
        // As a temporary hack until Nixpkgs is properly converted
        // to provide a clean 'packages' set, look in 'legacyPackages'.
        "legacyPackages." + settings.thisSystem.get() + "."
    };
}

void SourceExprCommand::completeInstallable(std::string_view prefix)
{
    if (file) {
        completionType = ctAttrs;

        evalSettings.pureEval = false;
        auto state = getEvalState();
        Expr *e = state->parseExprFromFile(
            resolveExprPath(state->checkSourcePath(lookupFileArg(*state, *file)))
        );

        Value root;
        state->eval(e, root);

        auto autoArgs = getAutoArgs(*state);

        std::string prefix_ = std::string(prefix);
        auto sep = prefix_.rfind('.');
        std::string searchWord;
        if (sep != std::string::npos) {
            searchWord = prefix_.substr(sep + 1, std::string::npos);
            prefix_ = prefix_.substr(0, sep);
        } else {
            searchWord = prefix_;
            prefix_ = "";
        }

        auto [v, pos] = findAlongAttrPath(*state, prefix_, *autoArgs, root);
        Value &v1(*v);
        state->forceValue(v1, pos);
        Value v2;
        state->autoCallFunction(*autoArgs, v1, v2);

        if (v2.type() == nAttrs) {
            for (auto & i : *v2.attrs) {
                std::string name = state->symbols[i.name];
                if (name.find(searchWord) == 0) {
                    if (prefix_ == "")
                        completions->add(name);
                    else
                        completions->add(prefix_ + "." + name);
                }
            }
        }
    } else {
        completeFlakeRefWithFragment(
            getEvalState(),
            lockFlags,
            getDefaultFlakeAttrPathPrefixes(),
            getDefaultFlakeAttrPaths(),
            prefix);
    }
}

void completeFlakeRefWithFragment(
    ref<EvalState> evalState,
    flake::LockFlags lockFlags,
    Strings attrPathPrefixes,
    const Strings & defaultFlakeAttrPaths,
    std::string_view prefix)
{
    /* Look for flake output attributes that match the
       prefix. */
    try {
        auto hash = prefix.find('#');
        if (hash == std::string::npos) {
            completeFlakeRef(evalState->store, prefix);
        } else {
            completionType = ctAttrs;

            auto fragment = prefix.substr(hash + 1);
            auto flakeRefS = std::string(prefix.substr(0, hash));
            auto flakeRef = parseFlakeRef(expandTilde(flakeRefS), absPath("."));

            auto evalCache = openEvalCache(*evalState,
                std::make_shared<flake::LockedFlake>(lockFlake(*evalState, flakeRef, lockFlags)));

            auto root = evalCache->getRoot();

            /* Complete 'fragment' relative to all the
               attrpath prefixes as well as the root of the
               flake. */
            attrPathPrefixes.push_back("");

            for (auto & attrPathPrefixS : attrPathPrefixes) {
                auto attrPathPrefix = parseAttrPath(*evalState, attrPathPrefixS);
                auto attrPathS = attrPathPrefixS + std::string(fragment);
                auto attrPath = parseAttrPath(*evalState, attrPathS);

                std::string lastAttr;
                if (!attrPath.empty() && !hasSuffix(attrPathS, ".")) {
                    lastAttr = evalState->symbols[attrPath.back()];
                    attrPath.pop_back();
                }

                auto attr = root->findAlongAttrPath(attrPath);
                if (!attr) continue;

                for (auto & attr2 : (*attr)->getAttrs()) {
                    if (hasPrefix(evalState->symbols[attr2], lastAttr)) {
                        auto attrPath2 = (*attr)->getAttrPath(attr2);
                        /* Strip the attrpath prefix. */
                        attrPath2.erase(attrPath2.begin(), attrPath2.begin() + attrPathPrefix.size());
                        completions->add(flakeRefS + "#" + concatStringsSep(".", evalState->symbols.resolve(attrPath2)));
                    }
                }
            }

            /* And add an empty completion for the default
               attrpaths. */
            if (fragment.empty()) {
                for (auto & attrPath : defaultFlakeAttrPaths) {
                    auto attr = root->findAlongAttrPath(parseAttrPath(*evalState, attrPath));
                    if (!attr) continue;
                    completions->add(flakeRefS + "#");
                }
            }
        }
    } catch (Error & e) {
        warn(e.msg());
    }
}

void completeFlakeRef(ref<Store> store, std::string_view prefix)
{
    if (!settings.isExperimentalFeatureEnabled(Xp::Flakes))
        return;

    if (prefix == "")
        completions->add(".");

    completeDir(0, prefix);

    /* Look for registry entries that match the prefix. */
    for (auto & registry : fetchers::getRegistries(store)) {
        for (auto & entry : registry->entries) {
            auto from = entry.from.to_string();
            if (!hasPrefix(prefix, "flake:") && hasPrefix(from, "flake:")) {
                std::string from2(from, 6);
                if (hasPrefix(from2, prefix))
                    completions->add(from2);
            } else {
                if (hasPrefix(from, prefix))
                    completions->add(from);
            }
        }
    }
}

DerivedPath Installable::toDerivedPath()
{
    auto buildables = toDerivedPaths();
    if (buildables.size() != 1)
        throw Error("installable '%s' evaluates to %d derivations, where only one is expected", what(), buildables.size());
    return std::move(buildables[0]);
}

std::vector<ref<eval_cache::AttrCursor>>
Installable::getCursors(EvalState & state)
{
    auto evalCache =
        std::make_shared<nix::eval_cache::EvalCache>(std::nullopt, state,
            [&]() { return toValue(state).first; });
    return {evalCache->getRoot()};
}

ref<eval_cache::AttrCursor>
Installable::getCursor(EvalState & state)
{
    auto cursors = getCursors(state);
    if (cursors.empty())
        throw Error("cannot find flake attribute '%s'", what());
    return cursors[0];
}

static StorePath getDeriver(
    ref<Store> store,
    const Installable & i,
    const StorePath & drvPath)
{
    auto derivers = store->queryValidDerivers(drvPath);
    if (derivers.empty())
        throw Error("'%s' does not have a known deriver", i.what());
    // FIXME: use all derivers?
    return *derivers.begin();
}

struct InstallableStorePath : Installable
{
    ref<Store> store;
    StorePath storePath;

    InstallableStorePath(ref<Store> store, StorePath && storePath)
        : store(store), storePath(std::move(storePath)) { }

    std::string what() const override { return store->printStorePath(storePath); }

    DerivedPaths toDerivedPaths() override
    {
        if (storePath.isDerivation()) {
            auto drv = store->readDerivation(storePath);
            return {
                DerivedPath::Built {
                    .drvPath = storePath,
                    .outputs = drv.outputNames(),
                }
            };
        } else {
            return {
                DerivedPath::Opaque {
                    .path = storePath,
                }
            };
        }
    }

    StorePathSet toDrvPaths(ref<Store> store) override
    {
        if (storePath.isDerivation()) {
            return {storePath};
        } else {
            return {getDeriver(store, *this, storePath)};
        }
    }

    std::optional<StorePath> getStorePath() override
    {
        return storePath;
    }
};

DerivedPaths InstallableValue::toDerivedPaths()
{
    DerivedPaths res;

    std::map<StorePath, std::set<std::string>> drvsToOutputs;
    RealisedPath::Set drvsToCopy;

    // Group by derivation, helps with .all in particular
    for (auto & drv : toDerivations()) {
        for (auto & outputName : drv.outputsToInstall)
            drvsToOutputs[drv.drvPath].insert(outputName);
        drvsToCopy.insert(drv.drvPath);
    }

    for (auto & i : drvsToOutputs)
        res.push_back(DerivedPath::Built { i.first, i.second });

    return res;
}

StorePathSet InstallableValue::toDrvPaths(ref<Store> store)
{
    StorePathSet res;
    for (auto & drv : toDerivations())
        res.insert(drv.drvPath);
    return res;
}

struct InstallableAttrPath : InstallableValue
{
    SourceExprCommand & cmd;
    RootValue v;
    std::string attrPath;
    OutputsSpec outputsSpec;

    InstallableAttrPath(
        ref<EvalState> state,
        SourceExprCommand & cmd,
        Value * v,
        const std::string & attrPath,
        OutputsSpec outputsSpec)
        : InstallableValue(state)
        , cmd(cmd)
        , v(allocRootValue(v))
        , attrPath(attrPath)
        , outputsSpec(std::move(outputsSpec))
    { }

    std::string what() const override { return attrPath; }

    std::pair<Value *, PosIdx> toValue(EvalState & state) override
    {
        auto [vRes, pos] = findAlongAttrPath(state, attrPath, *cmd.getAutoArgs(state), **v);
        state.forceValue(*vRes, pos);
        return {vRes, pos};
    }

    virtual std::vector<InstallableValue::DerivationInfo> toDerivations() override;
};

std::vector<InstallableValue::DerivationInfo> InstallableAttrPath::toDerivations()
{
    auto v = toValue(*state).first;

    Bindings & autoArgs = *cmd.getAutoArgs(*state);

    DrvInfos drvInfos;
    getDerivations(*state, *v, "", autoArgs, drvInfos, false);

    std::vector<DerivationInfo> res;
    for (auto & drvInfo : drvInfos) {
        auto drvPath = drvInfo.queryDrvPath();
        if (!drvPath)
            throw Error("'%s' is not a derivation", what());

        std::set<std::string> outputsToInstall;

        if (auto outputNames = std::get_if<OutputNames>(&outputsSpec))
            outputsToInstall = *outputNames;
        else
            for (auto & output : drvInfo.queryOutputs(false, std::get_if<DefaultOutputs>(&outputsSpec)))
                outputsToInstall.insert(output.first);

        res.push_back(DerivationInfo {
            .drvPath = *drvPath,
            .outputsToInstall = std::move(outputsToInstall)
        });
    }

    return res;
}

std::vector<std::string> InstallableFlake::getActualAttrPaths()
{
    std::vector<std::string> res;

    for (auto & prefix : prefixes)
        res.push_back(prefix + *attrPaths.begin());

    for (auto & s : attrPaths)
        res.push_back(s);

    return res;
}

Value * InstallableFlake::getFlakeOutputs(EvalState & state, const flake::LockedFlake & lockedFlake)
{
    auto vFlake = state.allocValue();

    callFlake(state, lockedFlake, *vFlake);

    auto aOutputs = vFlake->attrs->get(state.symbols.create("outputs"));
    assert(aOutputs);

    state.forceValue(*aOutputs->value, [&]() { return aOutputs->value->determinePos(noPos); });

    return aOutputs->value;
}

ref<eval_cache::EvalCache> openEvalCache(
    EvalState & state,
    std::shared_ptr<flake::LockedFlake> lockedFlake)
{
    auto fingerprint = lockedFlake->getFingerprint();
    return make_ref<nix::eval_cache::EvalCache>(
        evalSettings.useEvalCache && evalSettings.pureEval
            ? std::optional { std::cref(fingerprint) }
            : std::nullopt,
        state,
        [&state, lockedFlake]()
        {
            /* For testing whether the evaluation cache is
               complete. */
            if (getEnv("NIX_ALLOW_EVAL").value_or("1") == "0")
                throw Error("not everything is cached, but evaluation is not allowed");

            auto vFlake = state.allocValue();
            flake::callFlake(state, *lockedFlake, *vFlake);

            state.forceAttrs(*vFlake, noPos);

            auto aOutputs = vFlake->attrs->get(state.symbols.create("outputs"));
            assert(aOutputs);

            return aOutputs->value;
        });
}

static std::string showAttrPaths(const std::vector<std::string> & paths)
{
    std::string s;
    for (const auto & [n, i] : enumerate(paths)) {
        if (n > 0) s += n + 1 == paths.size() ? " or " : ", ";
        s += '\''; s += i; s += '\'';
    }
    return s;
}

InstallableFlake::InstallableFlake(
    SourceExprCommand * cmd,
    ref<EvalState> state,
    FlakeRef && flakeRef,
    std::string_view fragment,
    OutputsSpec outputsSpec,
    Strings attrPaths,
    Strings prefixes,
    const flake::LockFlags & lockFlags)
    : InstallableValue(state),
      flakeRef(flakeRef),
      attrPaths(fragment == "" ? attrPaths : Strings{(std::string) fragment}),
      prefixes(fragment == "" ? Strings{} : prefixes),
      outputsSpec(std::move(outputsSpec)),
      lockFlags(lockFlags)
{
    if (cmd && cmd->getAutoArgs(*state)->size())
        throw UsageError("'--arg' and '--argstr' are incompatible with flakes");
}

std::tuple<std::string, FlakeRef, InstallableValue::DerivationInfo> InstallableFlake::toDerivation()
{
<<<<<<< HEAD
    auto lockedFlake = getLockedFlake();

    Activity act(*logger, lvlInfo, actEvaluate);

    auto cache = openEvalCache(*state, lockedFlake);
    auto root = cache->getRoot();
=======
    auto attr = getCursor(*state);
>>>>>>> 470e27ce

    auto attrPath = attr->getAttrPathStr();

    if (!attr->isDerivation())
        throw Error("flake output attribute '%s' is not a derivation", attrPath);

    auto drvPath = attr->forceDerivation();

    std::set<std::string> outputsToInstall;

    if (auto aMeta = attr->maybeGetAttr(state->sMeta))
        if (auto aOutputsToInstall = aMeta->maybeGetAttr("outputsToInstall"))
            for (auto & s : aOutputsToInstall->getListOfStrings())
                outputsToInstall.insert(s);

    if (outputsToInstall.empty() || std::get_if<AllOutputs>(&outputsSpec)) {
        outputsToInstall.clear();
        if (auto aOutputs = attr->maybeGetAttr(state->sOutputs))
            for (auto & s : aOutputs->getListOfStrings())
                outputsToInstall.insert(s);
    }

    if (outputsToInstall.empty())
        outputsToInstall.insert("out");

    if (auto outputNames = std::get_if<OutputNames>(&outputsSpec))
        outputsToInstall = *outputNames;

    auto drvInfo = DerivationInfo {
        .drvPath = std::move(drvPath),
        .outputsToInstall = std::move(outputsToInstall),
    };

    return {attrPath, getLockedFlake()->flake.lockedRef, std::move(drvInfo)};
}

std::vector<InstallableValue::DerivationInfo> InstallableFlake::toDerivations()
{
    std::vector<DerivationInfo> res;
    res.push_back(std::get<2>(toDerivation()));
    return res;
}

std::pair<Value *, PosIdx> InstallableFlake::toValue(EvalState & state)
{
    return {&getCursor(state)->forceValue(), noPos};
}

std::vector<ref<eval_cache::AttrCursor>>
InstallableFlake::getCursors(EvalState & state)
{
    auto evalCache = openEvalCache(state,
        std::make_shared<flake::LockedFlake>(lockFlake(state, flakeRef, lockFlags)));

    auto root = evalCache->getRoot();

    std::vector<ref<eval_cache::AttrCursor>> res;

    for (auto & attrPath : getActualAttrPaths()) {
        auto attr = root->findAlongAttrPath(parseAttrPath(state, attrPath));
        if (attr) res.push_back(ref(*attr));
    }

    return res;
}

ref<eval_cache::AttrCursor> InstallableFlake::getCursor(EvalState & state)
{
    auto lockedFlake = getLockedFlake();

    auto cache = openEvalCache(state, lockedFlake);
    auto root = cache->getRoot();

    Suggestions suggestions;

    auto attrPaths = getActualAttrPaths();

    for (auto & attrPath : attrPaths) {
        debug("trying flake output attribute '%s'", attrPath);

        auto attrOrSuggestions = root->findAlongAttrPath(
            parseAttrPath(state, attrPath),
            true
        );

        if (!attrOrSuggestions) {
            suggestions += attrOrSuggestions.getSuggestions();
            continue;
        }

        return *attrOrSuggestions;
    }

    throw Error(
        suggestions,
        "flake '%s' does not provide attribute %s",
        flakeRef,
        showAttrPaths(attrPaths));
}

std::shared_ptr<flake::LockedFlake> InstallableFlake::getLockedFlake() const
{
    if (!_lockedFlake) {
        flake::LockFlags lockFlagsApplyConfig = lockFlags;
        lockFlagsApplyConfig.applyNixConfig = true;
        _lockedFlake = std::make_shared<flake::LockedFlake>(lockFlake(*state, flakeRef, lockFlagsApplyConfig));
    }
    return _lockedFlake;
}

FlakeRef InstallableFlake::nixpkgsFlakeRef() const
{
    auto lockedFlake = getLockedFlake();

    if (auto nixpkgsInput = lockedFlake->lockFile.findInput({"nixpkgs"})) {
        if (auto lockedNode = std::dynamic_pointer_cast<const flake::LockedNode>(nixpkgsInput)) {
            debug("using nixpkgs flake '%s'", lockedNode->lockedRef);
            return std::move(lockedNode->lockedRef);
        }
    }

    return Installable::nixpkgsFlakeRef();
}

std::vector<std::shared_ptr<Installable>> SourceExprCommand::parseInstallables(
    ref<Store> store, std::vector<std::string> ss)
{
    std::vector<std::shared_ptr<Installable>> result;

    if (readOnlyMode) {
        settings.readOnlyMode = true;
    }

    if (file || expr) {
        if (file && expr)
            throw UsageError("'--file' and '--expr' are exclusive");

        // FIXME: backward compatibility hack
        if (file) evalSettings.pureEval = false;

        auto state = getEvalState();
        auto vFile = state->allocValue();

        if (file == "-") {
            auto e = state->parseStdin();
            state->eval(e, *vFile);
        } else if (file)
            state->evalFile(lookupFileArg(*state, *file), *vFile);
        else {
            auto e = state->parseExprFromString(*expr, absPath("."));
            state->eval(e, *vFile);
        }

        for (auto & s : ss) {
            auto [prefix, outputsSpec] = parseOutputsSpec(s);
            result.push_back(
                std::make_shared<InstallableAttrPath>(
                    state, *this, vFile,
                    prefix == "." ? "" : prefix,
                    outputsSpec));
        }

    } else {

        for (auto & s : ss) {
            std::exception_ptr ex;

            if (s.find('/') != std::string::npos) {
                try {
                    result.push_back(std::make_shared<InstallableStorePath>(store, store->followLinksToStorePath(s)));
                    continue;
                } catch (BadStorePath &) {
                } catch (...) {
                    if (!ex)
                        ex = std::current_exception();
                }
            }

            try {
                auto [flakeRef, fragment, outputsSpec] = parseFlakeRefWithFragmentAndOutputsSpec(s, absPath("."));
                result.push_back(std::make_shared<InstallableFlake>(
                        this,
                        getEvalState(),
                        std::move(flakeRef),
                        fragment,
                        outputsSpec,
                        getDefaultFlakeAttrPaths(),
                        getDefaultFlakeAttrPathPrefixes(),
                        lockFlags));
                continue;
            } catch (...) {
                ex = std::current_exception();
            }

            std::rethrow_exception(ex);
        }
    }

    return result;
}

std::shared_ptr<Installable> SourceExprCommand::parseInstallable(
    ref<Store> store, const std::string & installable)
{
    auto installables = parseInstallables(store, {installable});
    assert(installables.size() == 1);
    return installables.front();
}

BuiltPaths Installable::build(
    ref<Store> evalStore,
    ref<Store> store,
    Realise mode,
    const std::vector<std::shared_ptr<Installable>> & installables,
    BuildMode bMode)
{
    BuiltPaths res;
    for (auto & [_, builtPath] : build2(evalStore, store, mode, installables, bMode))
        res.push_back(builtPath);
    return res;
}

std::vector<std::pair<std::shared_ptr<Installable>, BuiltPath>> Installable::build2(
    ref<Store> evalStore,
    ref<Store> store,
    Realise mode,
    const std::vector<std::shared_ptr<Installable>> & installables,
    BuildMode bMode)
{
    if (mode == Realise::Nothing)
        settings.readOnlyMode = true;

    std::vector<DerivedPath> pathsToBuild;
    std::map<DerivedPath, std::vector<std::shared_ptr<Installable>>> backmap;

    for (auto & i : installables) {
        for (auto b : i->toDerivedPaths()) {
            pathsToBuild.push_back(b);
            backmap[b].push_back(i);
        }
    }

    std::vector<std::pair<std::shared_ptr<Installable>, BuiltPath>> res;

    switch (mode) {

    case Realise::Nothing:
    case Realise::Derivation:
        printMissing(store, pathsToBuild, lvlError);

        for (auto & path : pathsToBuild) {
            for (auto & installable : backmap[path]) {
                std::visit(overloaded {
                    [&](const DerivedPath::Built & bfd) {
                        OutputPathMap outputs;
                        auto drv = evalStore->readDerivation(bfd.drvPath);
                        auto outputHashes = staticOutputHashes(*evalStore, drv); // FIXME: expensive
                        auto drvOutputs = drv.outputsAndOptPaths(*store);
                        for (auto & output : bfd.outputs) {
                            auto outputHash = get(outputHashes, output);
                            if (!outputHash)
                                throw Error(
                                    "the derivation '%s' doesn't have an output named '%s'",
                                    store->printStorePath(bfd.drvPath), output);
                            if (settings.isExperimentalFeatureEnabled(Xp::CaDerivations)) {
                                DrvOutput outputId { *outputHash, output };
                                auto realisation = store->queryRealisation(outputId);
                                if (!realisation)
                                    throw Error(
                                        "cannot operate on an output of the "
                                        "unbuilt derivation '%s'",
                                        outputId.to_string());
                                outputs.insert_or_assign(output, realisation->outPath);
                            } else {
                                // If ca-derivations isn't enabled, assume that
                                // the output path is statically known.
                                auto drvOutput = get(drvOutputs, output);
                                assert(drvOutput);
                                assert(drvOutput->second);
                                outputs.insert_or_assign(
                                    output, *drvOutput->second);
                            }
                        }
                        res.push_back({installable, BuiltPath::Built { bfd.drvPath, outputs }});
                    },
                    [&](const DerivedPath::Opaque & bo) {
                        res.push_back({installable, BuiltPath::Opaque { bo.path }});
                    },
                }, path.raw());
            }
        }

        break;

    case Realise::Outputs: {
        for (auto & buildResult : store->buildPathsWithResults(pathsToBuild, bMode, evalStore)) {
            if (!buildResult.success())
                buildResult.rethrow();

            for (auto & installable : backmap[buildResult.path]) {
                std::visit(overloaded {
                    [&](const DerivedPath::Built & bfd) {
                        std::map<std::string, StorePath> outputs;
                        for (auto & path : buildResult.builtOutputs)
                            outputs.emplace(path.first.outputName, path.second.outPath);
                        res.push_back({installable, BuiltPath::Built { bfd.drvPath, outputs }});
                    },
                    [&](const DerivedPath::Opaque & bo) {
                        res.push_back({installable, BuiltPath::Opaque { bo.path }});
                    },
                }, buildResult.path.raw());
            }
        }

        break;
    }

    default:
        assert(false);
    }

    return res;
}

BuiltPaths Installable::toBuiltPaths(
    ref<Store> evalStore,
    ref<Store> store,
    Realise mode,
    OperateOn operateOn,
    const std::vector<std::shared_ptr<Installable>> & installables)
{
    if (operateOn == OperateOn::Output)
        return Installable::build(evalStore, store, mode, installables);
    else {
        if (mode == Realise::Nothing)
            settings.readOnlyMode = true;

        BuiltPaths res;
        for (auto & drvPath : Installable::toDerivations(store, installables, true))
            res.push_back(BuiltPath::Opaque{drvPath});
        return res;
    }
}

StorePathSet Installable::toStorePaths(
    ref<Store> evalStore,
    ref<Store> store,
    Realise mode, OperateOn operateOn,
    const std::vector<std::shared_ptr<Installable>> & installables)
{
    StorePathSet outPaths;
    for (auto & path : toBuiltPaths(evalStore, store, mode, operateOn, installables)) {
        auto thisOutPaths = path.outPaths();
        outPaths.insert(thisOutPaths.begin(), thisOutPaths.end());
    }
    return outPaths;
}

StorePath Installable::toStorePath(
    ref<Store> evalStore,
    ref<Store> store,
    Realise mode, OperateOn operateOn,
    std::shared_ptr<Installable> installable)
{
    auto paths = toStorePaths(evalStore, store, mode, operateOn, {installable});

    if (paths.size() != 1)
        throw Error("argument '%s' should evaluate to one store path", installable->what());

    return *paths.begin();
}

StorePathSet Installable::toDerivations(
    ref<Store> store,
    const std::vector<std::shared_ptr<Installable>> & installables,
    bool useDeriver)
{
    StorePathSet drvPaths;

    for (const auto & i : installables)
        for (const auto & b : i->toDerivedPaths())
            std::visit(overloaded {
                [&](const DerivedPath::Opaque & bo) {
                    if (!useDeriver)
                        throw Error("argument '%s' did not evaluate to a derivation", i->what());
                    drvPaths.insert(getDeriver(store, *i, bo.path));
                },
                [&](const DerivedPath::Built & bfd) {
                    drvPaths.insert(bfd.drvPath);
                },
            }, b.raw());

    return drvPaths;
}

InstallablesCommand::InstallablesCommand()
{
    expectArgs({
        .label = "installables",
        .handler = {&_installables},
        .completer = {[&](size_t, std::string_view prefix) {
            completeInstallable(prefix);
        }}
    });
}

void InstallablesCommand::prepare()
{
    if (_installables.empty() && useDefaultInstallables())
        // FIXME: commands like "nix profile install" should not have a
        // default, probably.
        _installables.push_back(".");
    installables = parseInstallables(getStore(), _installables);
}

std::optional<FlakeRef> InstallablesCommand::getFlakeRefForCompletion()
{
    if (_installables.empty()) {
        if (useDefaultInstallables())
            return parseFlakeRefWithFragment(".", absPath(".")).first;
        return {};
    }
    return parseFlakeRefWithFragment(_installables.front(), absPath(".")).first;
}

InstallableCommand::InstallableCommand(bool supportReadOnlyMode)
    : SourceExprCommand(supportReadOnlyMode)
{
    expectArgs({
        .label = "installable",
        .optional = true,
        .handler = {&_installable},
        .completer = {[&](size_t, std::string_view prefix) {
            completeInstallable(prefix);
        }}
    });
}

void InstallableCommand::prepare()
{
    installable = parseInstallable(getStore(), _installable);
}

}<|MERGE_RESOLUTION|>--- conflicted
+++ resolved
@@ -611,16 +611,9 @@
 
 std::tuple<std::string, FlakeRef, InstallableValue::DerivationInfo> InstallableFlake::toDerivation()
 {
-<<<<<<< HEAD
-    auto lockedFlake = getLockedFlake();
+    auto attr = getCursor(*state);
 
     Activity act(*logger, lvlInfo, actEvaluate);
-
-    auto cache = openEvalCache(*state, lockedFlake);
-    auto root = cache->getRoot();
-=======
-    auto attr = getCursor(*state);
->>>>>>> 470e27ce
 
     auto attrPath = attr->getAttrPathStr();
 
