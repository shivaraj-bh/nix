--- conflicted
+++ resolved
@@ -24,25 +24,10 @@
         .description("recreate lock file from scratch")
         .set(&lockFlags.recreateLockFile, true);
 
-<<<<<<< HEAD
     mkFlag()
         .longName("no-update-lock-file")
         .description("do not allow any updates to the lock file")
         .set(&lockFlags.updateLockFile, false);
-=======
-Value * SourceExprCommand::getSourceExpr(EvalState & state)
-{
-    if (vSourceExpr) return *vSourceExpr;
-
-    auto sToplevel = state.symbols.create("_toplevel");
-
-    vSourceExpr = allocRootValue(state.allocValue());
-
-    if (file != "")
-        state.evalFile(lookupFileArg(state, file), **vSourceExpr);
-
-    else {
->>>>>>> efaffaa9
 
     mkFlag()
         .longName("no-write-lock-file")
@@ -54,7 +39,6 @@
         .description("don't use flake registries")
         .set(&lockFlags.useRegistries, false);
 
-<<<<<<< HEAD
     mkFlag()
         .longName("commit-lock-file")
         .description("commit changes to the lock file")
@@ -67,11 +51,6 @@
         .handler([&](std::vector<std::string> ss) {
             lockFlags.inputUpdates.insert(flake::parseInputPath(ss[0]));
         });
-=======
-        state.mkAttrs(**vSourceExpr, 1024);
-
-        mkBool(*state.allocAttr(**vSourceExpr, sToplevel), true);
->>>>>>> efaffaa9
 
     mkFlag()
         .longName("override-input")
@@ -85,7 +64,6 @@
         });
 }
 
-<<<<<<< HEAD
 SourceExprCommand::SourceExprCommand()
 {
     mkFlag()
@@ -94,18 +72,6 @@
         .label("file")
         .description("evaluate attributes from FILE")
         .dest(&file);
-=======
-        auto addEntry = [&](const std::string & name) {
-            if (name == "") return;
-            if (!seen.insert(name).second) return;
-            Value * v1 = state.allocValue();
-            mkPrimOpApp(*v1, state.getBuiltin("findFile"), state.getBuiltin("nixPath"));
-            Value * v2 = state.allocValue();
-            mkApp(*v2, *v1, mkString(*state.allocValue(), name));
-            mkApp(*state.allocAttr(**vSourceExpr, state.symbols.create(name)),
-                state.getBuiltin("import"), *v2);
-        };
->>>>>>> efaffaa9
 
     mkFlag()
         .longName("expr")
@@ -114,7 +80,6 @@
         .dest(&expr);
 }
 
-<<<<<<< HEAD
 Strings SourceExprCommand::getDefaultFlakeAttrPaths()
 {
     return {"defaultPackage." + settings.thisSystem.get()};
@@ -130,12 +95,6 @@
         // to provide a clean 'packages' set, look in 'legacyPackages'.
         "legacyPackages." + settings.thisSystem.get() + "."
     };
-=======
-        (*vSourceExpr)->attrs->sort();
-    }
-
-    return *vSourceExpr;
->>>>>>> efaffaa9
 }
 
 ref<EvalState> EvalCommand::getEvalState()
