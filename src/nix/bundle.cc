--- conflicted
+++ resolved
@@ -97,36 +97,23 @@
             throw Error("the bundler '%s' does not produce a derivation", bundler.what());
 
         PathSet context2;
-<<<<<<< HEAD
-        auto drvPath = evalState->coerceToStorePath(*attr1->pos, *attr1->value, context2, "");
-=======
-        auto drvPath = evalState->coerceToStorePath(attr1->pos, *attr1->value, context2);
->>>>>>> 35393dc2
+        auto drvPath = evalState->coerceToStorePath(attr1->pos, *attr1->value, context2, "");
 
         auto attr2 = vRes->attrs->get(evalState->sOutPath);
         if (!attr2)
             throw Error("the bundler '%s' does not produce a derivation", bundler.what());
 
-<<<<<<< HEAD
-        auto outPath = evalState->coerceToStorePath(*attr2->pos, *attr2->value, context2, "");
-=======
-        auto outPath = evalState->coerceToStorePath(attr2->pos, *attr2->value, context2);
->>>>>>> 35393dc2
+        auto outPath = evalState->coerceToStorePath(attr2->pos, *attr2->value, context2, "");
 
         store->buildPaths({ DerivedPath::Built { drvPath } });
 
         auto outPathS = store->printStorePath(outPath);
 
         if (!outLink) {
-<<<<<<< HEAD
-            auto &attr = vRes->attrs->need(evalState->sName);
-            outLink = evalState->forceStringNoCtx(*attr.value, *attr.pos, "");
-=======
             auto * attr = vRes->attrs->get(evalState->sName);
             if (!attr)
                 throw Error("attribute 'name' missing");
-            outLink = evalState->forceStringNoCtx(*attr->value, attr->pos);
->>>>>>> 35393dc2
+            outLink = evalState->forceStringNoCtx(*attr->value, attr->pos, "");
         }
 
         // TODO: will crash if not a localFSStore?
