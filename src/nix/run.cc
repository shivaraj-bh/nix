--- conflicted
+++ resolved
@@ -84,12 +84,11 @@
     {
         return {
             Example{
-                "To start a shell providing GNU Hello from NixOS 17.03:",
-                "nix shell -f channel:nixos-17.03 hello"
+                "To start a shell providing GNU Hello from NixOS 20.03:",
+                "nix shell nixpkgs/nixos-20.03#hello"
             },
             Example{
                 "To start a shell providing youtube-dl from your 'nixpkgs' channel:",
-<<<<<<< HEAD
                 "nix shell nixpkgs#youtube-dl"
             },
             Example{
@@ -99,17 +98,6 @@
             Example{
                 "To run GNU Hello in a chroot store:",
                 "nix shell --store ~/my-nix nixpkgs#hello -c hello"
-=======
-                "nix shell nixpkgs.youtube-dl"
-            },
-            Example{
-                "To run GNU Hello:",
-                "nix shell nixpkgs.hello -c hello --greeting 'Hi everybody!'"
-            },
-            Example{
-                "To run GNU Hello in a chroot store:",
-                "nix shell --store ~/my-nix nixpkgs.hello -c hello"
->>>>>>> 909b4a88
             },
         };
     }
@@ -154,7 +142,6 @@
 };
 
 static auto r1 = registerCommand<CmdShell>("shell");
-<<<<<<< HEAD
 
 struct CmdRun : InstallableCommand, RunCommon
 {
@@ -206,8 +193,6 @@
 };
 
 static auto r2 = registerCommand<CmdRun>("run");
-=======
->>>>>>> 909b4a88
 
 void chrootHelper(int argc, char * * argv)
 {
