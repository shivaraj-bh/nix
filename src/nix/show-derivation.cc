// FIXME: integrate this with nix path-info?
// FIXME: rename to 'nix store show-derivation' or 'nix debug show-derivation'?

#include "command.hh"
#include "common-args.hh"
#include "store-api.hh"
#include "archive.hh"
#include "json.hh"
#include "derivations.hh"

using namespace nix;

struct CmdShowDerivation : InstallablesCommand
{
    bool recursive = false;

    CmdShowDerivation()
    {
        addFlag({
            .longName = "recursive",
            .shortName = 'r',
            .description = "Include the dependencies of the specified derivations.",
            .handler = {&recursive, true}
        });
    }

    std::string description() override
    {
        return "show the contents of a store derivation";
    }

    std::string doc() override
    {
        return
          #include "show-derivation.md"
          ;
    }

    Category category() override { return catUtility; }

    void run(ref<Store> store) override
    {
        auto drvPaths = Installable::toDerivations(store, installables, true);

        if (recursive) {
            StorePathSet closure;
            store->computeFSClosure(drvPaths, closure);
            drvPaths = std::move(closure);
        }

        {

        JSONObject jsonRoot(std::cout, true);

        for (auto & drvPath : drvPaths) {
            if (!drvPath.isDerivation()) continue;

            auto drvObj(jsonRoot.object(store->printStorePath(drvPath)));

            auto drv = store->readDerivation(drvPath);

            {
                auto outputsObj(drvObj.object("outputs"));
                for (auto & [_outputName, output] : drv.outputs) {
                    auto & outputName = _outputName; // work around clang bug
                    auto outputObj { outputsObj.object(outputName) };
                    std::visit(overloaded {
                        [&](const DerivationOutput::InputAddressed & doi) {
                            outputObj.attr("path", store->printStorePath(doi.path));
                        },
                        [&](const DerivationOutput::CAFixed & dof) {
                            outputObj.attr("path", store->printStorePath(dof.path(*store, drv.name, outputName)));
                            outputObj.attr("hashAlgo", printMethodAlgo(dof.ca));
                            outputObj.attr("hash", getContentAddressHash(dof.ca).to_string(Base16, false));
                            // FIXME print refs?
                        },
<<<<<<< HEAD
                        [&](const DerivationOutputCAFloating & dof) {
                            outputObj.attr("hashAlgo", makeContentAddressingPrefix(dof.method) + printHashType(dof.hashType));
=======
                        [&](const DerivationOutput::CAFloating & dof) {
                            outputObj.attr("hashAlgo", makeFileIngestionPrefix(dof.method) + printHashType(dof.hashType));
>>>>>>> 0dc29749
                        },
                        [&](const DerivationOutput::Deferred &) {},
                    }, output.raw());
                }
            }

            {
                auto inputsList(drvObj.list("inputSrcs"));
                for (auto & input : drv.inputSrcs)
                    inputsList.elem(store->printStorePath(input));
            }

            {
                auto inputDrvsObj(drvObj.object("inputDrvs"));
                for (auto & input : drv.inputDrvs) {
                    auto inputList(inputDrvsObj.list(store->printStorePath(input.first)));
                    for (auto & outputId : input.second)
                        inputList.elem(outputId);
                }
            }

            drvObj.attr("system", drv.platform);
            drvObj.attr("builder", drv.builder);

            {
                auto argsList(drvObj.list("args"));
                for (auto & arg : drv.args)
                    argsList.elem(arg);
            }

            {
                auto envObj(drvObj.object("env"));
                for (auto & var : drv.env)
                    envObj.attr(var.first, var.second);
            }
        }

        }

        std::cout << "\n";
    }
};

static auto rCmdShowDerivation = registerCommand<CmdShowDerivation>("show-derivation");<|MERGE_RESOLUTION|>--- conflicted
+++ resolved
@@ -74,13 +74,8 @@
                             outputObj.attr("hash", getContentAddressHash(dof.ca).to_string(Base16, false));
                             // FIXME print refs?
                         },
-<<<<<<< HEAD
-                        [&](const DerivationOutputCAFloating & dof) {
+                        [&](const DerivationOutput::CAFloating & dof) {
                             outputObj.attr("hashAlgo", makeContentAddressingPrefix(dof.method) + printHashType(dof.hashType));
-=======
-                        [&](const DerivationOutput::CAFloating & dof) {
-                            outputObj.attr("hashAlgo", makeFileIngestionPrefix(dof.method) + printHashType(dof.hashType));
->>>>>>> 0dc29749
                         },
                         [&](const DerivationOutput::Deferred &) {},
                     }, output.raw());
