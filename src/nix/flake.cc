#include "command.hh"
#include "installable-flake.hh"
#include "common-args.hh"
#include "shared.hh"
#include "eval.hh"
#include "eval-inline.hh"
#include "eval-settings.hh"
#include "flake/flake.hh"
#include "get-drvs.hh"
#include "signals.hh"
#include "store-api.hh"
#include "derivations.hh"
#include "outputs-spec.hh"
#include "attr-path.hh"
#include "fetchers.hh"
#include "registry.hh"
#include "eval-cache.hh"
#include "markdown.hh"
#include "users.hh"
#include "flake-schemas.hh"

#include <nlohmann/json.hpp>
#include <queue>
#include <iomanip>

using namespace nix;
using namespace nix::flake;
using json = nlohmann::json;

struct CmdFlakeUpdate;
class FlakeCommand : virtual Args, public MixFlakeOptions
{
protected:
    std::string flakeUrl = ".";

public:

    FlakeCommand()
    {
        expectArgs({
            .label = "flake-url",
            .optional = true,
            .handler = {&flakeUrl},
            .completer = {[&](AddCompletions & completions, size_t, std::string_view prefix) {
                completeFlakeRef(completions, getStore(), prefix);
            }}
        });
    }

    FlakeRef getFlakeRef()
    {
        return parseFlakeRef(flakeUrl, absPath(".")); //FIXME
    }

    LockedFlake lockFlake()
    {
        return flake::lockFlake(*getEvalState(), getFlakeRef(), lockFlags);
    }

    std::vector<FlakeRef> getFlakeRefsForCompletion() override
    {
        return {
            // Like getFlakeRef but with expandTilde calld first
            parseFlakeRef(expandTilde(flakeUrl), absPath("."))
        };
    }
};

struct CmdFlakeUpdate : FlakeCommand
{
public:

    std::string description() override
    {
        return "update flake lock file";
    }

    CmdFlakeUpdate()
    {
        expectedArgs.clear();
        addFlag({
            .longName="flake",
            .description="The flake to operate on. Default is the current directory.",
            .labels={"flake-url"},
            .handler={&flakeUrl},
            .completer = {[&](AddCompletions & completions, size_t, std::string_view prefix) {
                completeFlakeRef(completions, getStore(), prefix);
            }}
        });
        expectArgs({
            .label="inputs",
            .optional=true,
            .handler={[&](std::vector<std::string> inputsToUpdate){
                for (auto inputToUpdate : inputsToUpdate) {
                    InputPath inputPath;
                    try {
                        inputPath = flake::parseInputPath(inputToUpdate);
                    } catch (Error & e) {
                        warn("Invalid flake input '%s'. To update a specific flake, use 'nix flake update --flake %s' instead.", inputToUpdate, inputToUpdate);
                        throw e;
                    }
                    if (lockFlags.inputUpdates.contains(inputPath))
                        warn("Input '%s' was specified multiple times. You may have done this by accident.");
                    lockFlags.inputUpdates.insert(inputPath);
                }
            }},
            .completer = {[&](AddCompletions & completions, size_t, std::string_view prefix) {
                completeFlakeInputPath(completions, getEvalState(), getFlakeRefsForCompletion(), prefix);
            }}
        });

        /* Remove flags that don't make sense. */
        removeFlag("no-update-lock-file");
        removeFlag("no-write-lock-file");
    }

    std::string doc() override
    {
        return
          #include "flake-update.md"
          ;
    }

    void run(nix::ref<nix::Store> store) override
    {
        settings.tarballTtl = 0;
        auto updateAll = lockFlags.inputUpdates.empty();

        lockFlags.recreateLockFile = updateAll;
        lockFlags.writeLockFile = true;
        lockFlags.applyNixConfig = true;

        lockFlake();
    }
};

struct CmdFlakeLock : FlakeCommand
{
    std::string description() override
    {
        return "create missing lock file entries";
    }

    CmdFlakeLock()
    {
        /* Remove flags that don't make sense. */
        removeFlag("no-write-lock-file");
    }

    std::string doc() override
    {
        return
          #include "flake-lock.md"
          ;
    }

    void run(nix::ref<nix::Store> store) override
    {
        settings.tarballTtl = 0;

        lockFlags.writeLockFile = true;
        lockFlags.applyNixConfig = true;

        lockFlake();
    }
};

<<<<<<< HEAD
=======
static void enumerateOutputs(EvalState & state, Value & vFlake,
    std::function<void(std::string_view name, Value & vProvide, const PosIdx pos)> callback)
{
    auto pos = vFlake.determinePos(noPos);
    state.forceAttrs(vFlake, pos, "while evaluating a flake to get its outputs");

    auto aOutputs = vFlake.attrs()->get(state.symbols.create("outputs"));
    assert(aOutputs);

    state.forceAttrs(*aOutputs->value, pos, "while evaluating the outputs of a flake");

    auto sHydraJobs = state.symbols.create("hydraJobs");

    /* Hack: ensure that hydraJobs is evaluated before anything
       else. This way we can disable IFD for hydraJobs and then enable
       it for other outputs. */
    if (auto attr = aOutputs->value->attrs()->get(sHydraJobs))
        callback(state.symbols[attr->name], *attr->value, attr->pos);

    for (auto & attr : *aOutputs->value->attrs()) {
        if (attr.name != sHydraJobs)
            callback(state.symbols[attr.name], *attr.value, attr.pos);
    }
}

>>>>>>> b57c3610
struct CmdFlakeMetadata : FlakeCommand, MixJSON
{
    std::string description() override
    {
        return "show flake metadata";
    }

    std::string doc() override
    {
        return
          #include "flake-metadata.md"
          ;
    }

    void run(nix::ref<nix::Store> store) override
    {
        auto lockedFlake = lockFlake();
        auto & flake = lockedFlake.flake;

        // Currently, all flakes are in the Nix store via the rootFS accessor.
        auto storePath = store->printStorePath(store->toStorePath(flake.path.path.abs()).first);

        if (json) {
            nlohmann::json j;
            if (flake.description)
                j["description"] = *flake.description;
            j["originalUrl"] = flake.originalRef.to_string();
            j["original"] = fetchers::attrsToJSON(flake.originalRef.toAttrs());
            j["resolvedUrl"] = flake.resolvedRef.to_string();
            j["resolved"] = fetchers::attrsToJSON(flake.resolvedRef.toAttrs());
            j["url"] = flake.lockedRef.to_string(); // FIXME: rename to lockedUrl
            // "locked" is a misnomer - this is the result of the
            // attempt to lock.
            j["locked"] = fetchers::attrsToJSON(flake.lockedRef.toAttrs());
            if (auto rev = flake.lockedRef.input.getRev())
                j["revision"] = rev->to_string(HashFormat::Base16, false);
            if (auto dirtyRev = fetchers::maybeGetStrAttr(flake.lockedRef.toAttrs(), "dirtyRev"))
                j["dirtyRevision"] = *dirtyRev;
            if (auto revCount = flake.lockedRef.input.getRevCount())
                j["revCount"] = *revCount;
            if (auto lastModified = flake.lockedRef.input.getLastModified())
                j["lastModified"] = *lastModified;
            j["path"] = storePath;
            j["locks"] = lockedFlake.lockFile.toJSON().first;
            if (auto fingerprint = lockedFlake.getFingerprint(store))
                j["fingerprint"] = fingerprint->to_string(HashFormat::Base16, false);
            logger->cout("%s", j.dump());
        } else {
            logger->cout(
                ANSI_BOLD "Resolved URL:" ANSI_NORMAL "  %s",
                flake.resolvedRef.to_string());
            if (flake.lockedRef.input.isLocked())
                logger->cout(
                    ANSI_BOLD "Locked URL:" ANSI_NORMAL "    %s",
                    flake.lockedRef.to_string());
            if (flake.description)
                logger->cout(
                    ANSI_BOLD "Description:" ANSI_NORMAL "   %s",
                    *flake.description);
            logger->cout(
                ANSI_BOLD "Path:" ANSI_NORMAL "          %s",
                storePath);
            if (auto rev = flake.lockedRef.input.getRev())
                logger->cout(
                    ANSI_BOLD "Revision:" ANSI_NORMAL "      %s",
                    rev->to_string(HashFormat::Base16, false));
            if (auto dirtyRev = fetchers::maybeGetStrAttr(flake.lockedRef.toAttrs(), "dirtyRev"))
                logger->cout(
                    ANSI_BOLD "Revision:" ANSI_NORMAL "      %s",
                    *dirtyRev);
            if (auto revCount = flake.lockedRef.input.getRevCount())
                logger->cout(
                    ANSI_BOLD "Revisions:" ANSI_NORMAL "     %s",
                    *revCount);
            if (auto lastModified = flake.lockedRef.input.getLastModified())
                logger->cout(
                    ANSI_BOLD "Last modified:" ANSI_NORMAL " %s",
                    std::put_time(std::localtime(&*lastModified), "%F %T"));
            if (auto fingerprint = lockedFlake.getFingerprint(store))
                logger->cout(
                    ANSI_BOLD "Fingerprint:" ANSI_NORMAL "   %s",
                    fingerprint->to_string(HashFormat::Base16, false));

            if (!lockedFlake.lockFile.root->inputs.empty())
                logger->cout(ANSI_BOLD "Inputs:" ANSI_NORMAL);

            std::set<ref<Node>> visited;

            std::function<void(const Node & node, const std::string & prefix)> recurse;

            recurse = [&](const Node & node, const std::string & prefix)
            {
                for (const auto & [i, input] : enumerate(node.inputs)) {
                    bool last = i + 1 == node.inputs.size();

                    if (auto lockedNode = std::get_if<0>(&input.second)) {
                        std::string lastModifiedStr = "";
                        if (auto lastModified = (*lockedNode)->lockedRef.input.getLastModified())
                            lastModifiedStr = fmt(" (%s)", std::put_time(std::gmtime(&*lastModified), "%F %T"));
                        logger->cout("%s" ANSI_BOLD "%s" ANSI_NORMAL ": %s%s",
                            prefix + (last ? treeLast : treeConn), input.first,
                            (*lockedNode)->lockedRef,
                            lastModifiedStr);

                        bool firstVisit = visited.insert(*lockedNode).second;

                        if (firstVisit) recurse(**lockedNode, prefix + (last ? treeNull : treeLine));
                    } else if (auto follows = std::get_if<1>(&input.second)) {
                        logger->cout("%s" ANSI_BOLD "%s" ANSI_NORMAL " follows input '%s'",
                            prefix + (last ? treeLast : treeConn), input.first,
                            printInputPath(*follows));
                    }
                }
            };

            visited.insert(lockedFlake.lockFile.root);
            recurse(*lockedFlake.lockFile.root, "");
        }
    }
};

struct CmdFlakeInfo : CmdFlakeMetadata
{
    void run(nix::ref<nix::Store> store) override
    {
        warn("'nix flake info' is a deprecated alias for 'nix flake metadata'");
        CmdFlakeMetadata::run(store);
    }
};

struct CmdFlakeCheck : FlakeCommand, flake_schemas::MixFlakeSchemas
{
    bool build = true;
    bool checkAllSystems = false;

    CmdFlakeCheck()
    {
        addFlag({
            .longName = "no-build",
            .description = "Do not build checks.",
            .handler = {&build, false}
        });
        addFlag({
            .longName = "all-systems",
            .description = "Check the outputs for all systems.",
            .handler = {&checkAllSystems, true}
        });
    }

    std::string description() override
    {
        return "check whether the flake evaluates and run its tests";
    }

    std::string doc() override
    {
        return
          #include "flake-check.md"
          ;
    }

    void run(nix::ref<nix::Store> store) override
    {
        if (!build) {
            settings.readOnlyMode = true;
            evalSettings.enableImportFromDerivation.setDefault(false);
        }

        auto state = getEvalState();

        lockFlags.applyNixConfig = true;
        auto flake = std::make_shared<LockedFlake>(lockFlake());
        auto localSystem = std::string(settings.thisSystem.get());

        auto [cache, inventory] = flake_schemas::call(*state, flake, getDefaultFlakeSchemas());

        std::vector<DerivedPath> drvPaths;

        std::set<std::string> uncheckedOutputs;
        std::set<std::string> omittedSystems;

        std::function<void(ref<eval_cache::AttrCursor> node)> visit;

        bool hasErrors = false;

        auto reportError = [&](const Error & e) {
            try {
                throw e;
            } catch (Error & e) {
                if (settings.keepGoing) {
                    logError({.msg = e.info().msg});
                    hasErrors = true;
                }
                else
                    throw;
            }
        };

<<<<<<< HEAD
        visit = [&](ref<eval_cache::AttrCursor> node)
        {
            flake_schemas::visit(
                checkAllSystems ? std::optional<std::string>() : localSystem,
                node,
=======
        std::set<std::string> omittedSystems;

        // FIXME: rewrite to use EvalCache.

        auto resolve = [&] (PosIdx p) {
            return state->positions[p];
        };

        auto argHasName = [&] (Symbol arg, std::string_view expected) {
            std::string_view name = state->symbols[arg];
            return
                name == expected
                || name == "_"
                || (hasPrefix(name, "_") && name.substr(1) == expected);
        };

        auto checkSystemName = [&](std::string_view system, const PosIdx pos) {
            // FIXME: what's the format of "system"?
            if (system.find('-') == std::string::npos)
                reportError(Error("'%s' is not a valid system type, at %s", system, resolve(pos)));
        };

        auto checkSystemType = [&](std::string_view system, const PosIdx pos) {
            if (!checkAllSystems && system != localSystem) {
                omittedSystems.insert(std::string(system));
                return false;
            } else {
                return true;
            }
        };

        auto checkDerivation = [&](const std::string & attrPath, Value & v, const PosIdx pos) -> std::optional<StorePath> {
            try {
                Activity act(*logger, lvlInfo, actUnknown,
                    fmt("checking derivation %s", attrPath));
                auto packageInfo = getDerivation(*state, v, false);
                if (!packageInfo)
                    throw Error("flake attribute '%s' is not a derivation", attrPath);
                else {
                    // FIXME: check meta attributes
                    auto storePath = packageInfo->queryDrvPath();
                    if (storePath) {
                        logger->log(lvlInfo,
                            fmt("derivation evaluated to %s",
                                store->printStorePath(storePath.value())));
                    }
                    return storePath;
                }
            } catch (Error & e) {
                e.addTrace(resolve(pos), HintFmt("while checking the derivation '%s'", attrPath));
                reportError(e);
            }
            return std::nullopt;
        };

        std::vector<DerivedPath> drvPaths;

        auto checkApp = [&](const std::string & attrPath, Value & v, const PosIdx pos) {
            try {
                #if 0
                // FIXME
                auto app = App(*state, v);
                for (auto & i : app.context) {
                    auto [drvPathS, outputName] = NixStringContextElem::parse(i);
                    store->parseStorePath(drvPathS);
                }
                #endif
            } catch (Error & e) {
                e.addTrace(resolve(pos), HintFmt("while checking the app definition '%s'", attrPath));
                reportError(e);
            }
        };

        auto checkOverlay = [&](std::string_view attrPath, Value & v, const PosIdx pos) {
            try {
                Activity act(*logger, lvlInfo, actUnknown,
                    fmt("checking overlay '%s'", attrPath));
                state->forceValue(v, pos);
                if (!v.isLambda()) {
                    throw Error("overlay is not a function, but %s instead", showType(v));
                }
                if (v.payload.lambda.fun->hasFormals()
                    || !argHasName(v.payload.lambda.fun->arg, "final"))
                    throw Error("overlay does not take an argument named 'final'");
                // FIXME: if we have a 'nixpkgs' input, use it to
                // evaluate the overlay.
            } catch (Error & e) {
                e.addTrace(resolve(pos), HintFmt("while checking the overlay '%s'", attrPath));
                reportError(e);
            }
        };

        auto checkModule = [&](std::string_view attrPath, Value & v, const PosIdx pos) {
            try {
                Activity act(*logger, lvlInfo, actUnknown,
                    fmt("checking NixOS module '%s'", attrPath));
                state->forceValue(v, pos);
            } catch (Error & e) {
                e.addTrace(resolve(pos), HintFmt("while checking the NixOS module '%s'", attrPath));
                reportError(e);
            }
        };

        std::function<void(std::string_view attrPath, Value & v, const PosIdx pos)> checkHydraJobs;

        checkHydraJobs = [&](std::string_view attrPath, Value & v, const PosIdx pos) {
            try {
                Activity act(*logger, lvlInfo, actUnknown,
                    fmt("checking Hydra job '%s'", attrPath));
                state->forceAttrs(v, pos, "");

                if (state->isDerivation(v))
                    throw Error("jobset should not be a derivation at top-level");

                for (auto & attr : *v.attrs()) {
                    state->forceAttrs(*attr.value, attr.pos, "");
                    auto attrPath2 = concatStrings(attrPath, ".", state->symbols[attr.name]);
                    if (state->isDerivation(*attr.value)) {
                        Activity act(*logger, lvlInfo, actUnknown,
                            fmt("checking Hydra job '%s'", attrPath2));
                        checkDerivation(attrPath2, *attr.value, attr.pos);
                    } else
                        checkHydraJobs(attrPath2, *attr.value, attr.pos);
                }

            } catch (Error & e) {
                e.addTrace(resolve(pos), HintFmt("while checking the Hydra jobset '%s'", attrPath));
                reportError(e);
            }
        };

        auto checkNixOSConfiguration = [&](const std::string & attrPath, Value & v, const PosIdx pos) {
            try {
                Activity act(*logger, lvlInfo, actUnknown,
                    fmt("checking NixOS configuration '%s'", attrPath));
                Bindings & bindings(*state->allocBindings(0));
                auto vToplevel = findAlongAttrPath(*state, "config.system.build.toplevel", bindings, v).first;
                state->forceValue(*vToplevel, pos);
                if (!state->isDerivation(*vToplevel))
                    throw Error("attribute 'config.system.build.toplevel' is not a derivation");
            } catch (Error & e) {
                e.addTrace(resolve(pos), HintFmt("while checking the NixOS configuration '%s'", attrPath));
                reportError(e);
            }
        };

        auto checkTemplate = [&](std::string_view attrPath, Value & v, const PosIdx pos) {
            try {
                Activity act(*logger, lvlInfo, actUnknown,
                    fmt("checking template '%s'", attrPath));

                state->forceAttrs(v, pos, "");

                if (auto attr = v.attrs()->get(state->symbols.create("path"))) {
                    if (attr->name == state->symbols.create("path")) {
                        NixStringContext context;
                        auto path = state->coerceToPath(attr->pos, *attr->value, context, "");
                        if (!path.pathExists())
                            throw Error("template '%s' refers to a non-existent path '%s'", attrPath, path);
                        // TODO: recursively check the flake in 'path'.
                    }
                } else
                    throw Error("template '%s' lacks attribute 'path'", attrPath);

                if (auto attr = v.attrs()->get(state->symbols.create("description")))
                    state->forceStringNoCtx(*attr->value, attr->pos, "");
                else
                    throw Error("template '%s' lacks attribute 'description'", attrPath);

                for (auto & attr : *v.attrs()) {
                    std::string_view name(state->symbols[attr.name]);
                    if (name != "path" && name != "description" && name != "welcomeText")
                        throw Error("template '%s' has unsupported attribute '%s'", attrPath, name);
                }
            } catch (Error & e) {
                e.addTrace(resolve(pos), HintFmt("while checking the template '%s'", attrPath));
                reportError(e);
            }
        };

        auto checkBundler = [&](const std::string & attrPath, Value & v, const PosIdx pos) {
            try {
                Activity act(*logger, lvlInfo, actUnknown,
                    fmt("checking bundler '%s'", attrPath));
                state->forceValue(v, pos);
                if (!v.isLambda())
                    throw Error("bundler must be a function");
                // TODO: check types of inputs/outputs?
            } catch (Error & e) {
                e.addTrace(resolve(pos), HintFmt("while checking the template '%s'", attrPath));
                reportError(e);
            }
        };

        {
            Activity act(*logger, lvlInfo, actUnknown, "evaluating flake");

            auto vFlake = state->allocValue();
            flake::callFlake(*state, flake, *vFlake);

            enumerateOutputs(*state,
                *vFlake,
                [&](std::string_view name, Value & vOutput, const PosIdx pos) {
                    Activity act(*logger, lvlInfo, actUnknown,
                        fmt("checking flake output '%s'", name));

                    try {
                        evalSettings.enableImportFromDerivation.setDefault(name != "hydraJobs");

                        state->forceValue(vOutput, pos);

                        std::string_view replacement =
                            name == "defaultPackage" ? "packages.<system>.default" :
                            name == "defaultApp" ? "apps.<system>.default" :
                            name == "defaultTemplate" ? "templates.default" :
                            name == "defaultBundler" ? "bundlers.<system>.default" :
                            name == "overlay" ? "overlays.default" :
                            name == "devShell" ? "devShells.<system>.default" :
                            name == "nixosModule" ? "nixosModules.default" :
                            "";
                        if (replacement != "")
                            warn("flake output attribute '%s' is deprecated; use '%s' instead", name, replacement);

                        if (name == "checks") {
                            state->forceAttrs(vOutput, pos, "");
                            for (auto & attr : *vOutput.attrs()) {
                                std::string_view attr_name = state->symbols[attr.name];
                                checkSystemName(attr_name, attr.pos);
                                if (checkSystemType(attr_name, attr.pos)) {
                                    state->forceAttrs(*attr.value, attr.pos, "");
                                    for (auto & attr2 : *attr.value->attrs()) {
                                        auto drvPath = checkDerivation(
                                            fmt("%s.%s.%s", name, attr_name, state->symbols[attr2.name]),
                                            *attr2.value, attr2.pos);
                                        if (drvPath && attr_name == settings.thisSystem.get()) {
                                            drvPaths.push_back(DerivedPath::Built {
                                                .drvPath = makeConstantStorePathRef(*drvPath),
                                                .outputs = OutputsSpec::All { },
                                            });
                                        }
                                    }
                                }
                            }
                        }

                        else if (name == "formatter") {
                            state->forceAttrs(vOutput, pos, "");
                            for (auto & attr : *vOutput.attrs()) {
                                const auto & attr_name = state->symbols[attr.name];
                                checkSystemName(attr_name, attr.pos);
                                if (checkSystemType(attr_name, attr.pos)) {
                                    checkApp(
                                        fmt("%s.%s", name, attr_name),
                                        *attr.value, attr.pos);
                                };
                            }
                        }
>>>>>>> b57c3610

                [&](ref<eval_cache::AttrCursor> leaf)
                {
                    if (auto evalChecks = leaf->maybeGetAttr("evalChecks")) {
                        auto checkNames = evalChecks->getAttrs();
                        for (auto & checkName : checkNames) {
                            // FIXME: update activity
                            auto cursor = evalChecks->getAttr(checkName);
                            auto b = cursor->getBool();
                            if (!b)
                                reportError(Error("Evaluation check '%s' failed.", flake_schemas::toAttrPathStr(cursor)));
                        }
                    }

                    if (auto drv = flake_schemas::derivation(leaf)) {
                        if (auto isFlakeCheck = leaf->maybeGetAttr("isFlakeCheck")) {
                            if (isFlakeCheck->getBool()) {
                                auto drvPath = drv->forceDerivation();
                                drvPaths.push_back(DerivedPath::Built {
                                    .drvPath = makeConstantStorePathRef(drvPath),
                                    .outputs = OutputsSpec::All { },
                                });
                            }
                        }
                    }
                },

                [&](std::function<void(flake_schemas::ForEachChild)> forEachChild)
                {
                    forEachChild([&](Symbol attrName, ref<eval_cache::AttrCursor> node, bool isLast)
                    {
                        visit(node);
                    });
                },

                [&](ref<eval_cache::AttrCursor> node, const std::vector<std::string> & systems) {
                    for (auto & s : systems)
                        omittedSystems.insert(s);
                });
        };

        flake_schemas::forEachOutput(inventory, [&](Symbol outputName, std::shared_ptr<eval_cache::AttrCursor> output, const std::string & doc, bool isLast)
        {
            if (output) {
                visit(ref(output));
            } else
                uncheckedOutputs.insert(state->symbols[outputName]);
        });

        if (!uncheckedOutputs.empty())
            warn("The following flake outputs are unchecked: %s.",
                concatStringsSep(", ", uncheckedOutputs)); // FIXME: quote

        if (build && !drvPaths.empty()) {
            Activity act(*logger, lvlInfo, actUnknown,
                fmt("running %d flake checks", drvPaths.size()));
            store->buildPaths(drvPaths);
        }

        if (hasErrors)
            throw Error("some errors were encountered during the evaluation");

        if (!omittedSystems.empty()) {
            warn(
                "The check omitted these incompatible systems: %s\n"
                "Use '--all-systems' to check all.",
                concatStringsSep(", ", omittedSystems)
            );
        }
    };
};

static Strings defaultTemplateAttrPathsPrefixes{"templates."};
static Strings defaultTemplateAttrPaths = {"templates.default", "defaultTemplate"};

struct CmdFlakeInitCommon : virtual Args, EvalCommand
{
    std::string templateUrl = "templates";
    Path destDir;

    const LockFlags lockFlags{ .writeLockFile = false };

    CmdFlakeInitCommon()
    {
        addFlag({
            .longName = "template",
            .shortName = 't',
            .description = "The template to use.",
            .labels = {"template"},
            .handler = {&templateUrl},
            .completer = {[&](AddCompletions & completions, size_t, std::string_view prefix) {
                completeFlakeRefWithFragment(
                    completions,
                    getEvalState(),
                    lockFlags,
                    defaultTemplateAttrPathsPrefixes,
                    defaultTemplateAttrPaths,
                    prefix);
            }}
        });
    }

    void run(nix::ref<nix::Store> store) override
    {
        auto flakeDir = absPath(destDir);

        auto evalState = getEvalState();

        auto [templateFlakeRef, templateName] = parseFlakeRefWithFragment(templateUrl, absPath("."));

        auto installable = InstallableFlake(nullptr,
            evalState, std::move(templateFlakeRef), templateName, ExtendedOutputsSpec::Default(),
            defaultTemplateAttrPaths,
            defaultTemplateAttrPathsPrefixes,
            lockFlags);

        auto cursor = installable.getCursor(*evalState);

        auto templateDirAttr = cursor->getAttr("path");
        auto templateDir = templateDirAttr->getString();

        if (!store->isInStore(templateDir))
            evalState->error<TypeError>(
                "'%s' was not found in the Nix store\n"
                "If you've set '%s' to a string, try using a path instead.",
                templateDir, templateDirAttr->getAttrPathStr()).debugThrow();

        std::vector<Path> changedFiles;
        std::vector<Path> conflictedFiles;

        std::function<void(const Path & from, const Path & to)> copyDir;
        copyDir = [&](const Path & from, const Path & to)
        {
            createDirs(to);

            for (auto & entry : std::filesystem::directory_iterator{from}) {
                checkInterrupt();
                auto from2 = entry.path().string();
                auto to2 = to + "/" + entry.path().filename().string();
                auto st = lstat(from2);
                if (S_ISDIR(st.st_mode))
                    copyDir(from2, to2);
                else if (S_ISREG(st.st_mode)) {
                    auto contents = readFile(from2);
                    if (pathExists(to2)) {
                        auto contents2 = readFile(to2);
                        if (contents != contents2) {
                            printError("refusing to overwrite existing file '%s'\n please merge it manually with '%s'", to2, from2);
                            conflictedFiles.push_back(to2);
                        } else {
                            notice("skipping identical file: %s", from2);
                        }
                        continue;
                    } else
                        writeFile(to2, contents);
                }
                else if (S_ISLNK(st.st_mode)) {
                    auto target = readLink(from2);
                    if (pathExists(to2)) {
                        if (readLink(to2) != target) {
                            printError("refusing to overwrite existing file '%s'\n please merge it manually with '%s'", to2, from2);
                            conflictedFiles.push_back(to2);
                        } else {
                            notice("skipping identical file: %s", from2);
                        }
                        continue;
                    } else
                          createSymlink(target, to2);
                }
                else
                    throw Error("file '%s' has unsupported type", from2);
                changedFiles.push_back(to2);
                notice("wrote: %s", to2);
            }
        };

        copyDir(templateDir, flakeDir);

        if (!changedFiles.empty() && pathExists(flakeDir + "/.git")) {
            Strings args = { "-C", flakeDir, "add", "--intent-to-add", "--force", "--" };
            for (auto & s : changedFiles) args.push_back(s);
            runProgram("git", true, args);
        }
        auto welcomeText = cursor->maybeGetAttr("welcomeText");
        if (welcomeText) {
            notice("\n");
            notice(renderMarkdownToTerminal(welcomeText->getString()));
        }

        if (!conflictedFiles.empty())
            throw Error("Encountered %d conflicts - see above", conflictedFiles.size());
    }
};

struct CmdFlakeInit : CmdFlakeInitCommon
{
    std::string description() override
    {
        return "create a flake in the current directory from a template";
    }

    std::string doc() override
    {
        return
          #include "flake-init.md"
          ;
    }

    CmdFlakeInit()
    {
        destDir = ".";
    }
};

struct CmdFlakeNew : CmdFlakeInitCommon
{
    std::string description() override
    {
        return "create a flake in the specified directory from a template";
    }

    std::string doc() override
    {
        return
          #include "flake-new.md"
          ;
    }

    CmdFlakeNew()
    {
        expectArgs({
            .label = "dest-dir",
            .handler = {&destDir},
            .completer = completePath
        });
    }
};

struct CmdFlakeClone : FlakeCommand
{
    Path destDir;

    std::string description() override
    {
        return "clone flake repository";
    }

    std::string doc() override
    {
        return
          #include "flake-clone.md"
          ;
    }

    CmdFlakeClone()
    {
        addFlag({
            .longName = "dest",
            .shortName = 'f',
            .description = "Clone the flake to path *dest*.",
            .labels = {"path"},
            .handler = {&destDir}
        });
    }

    void run(nix::ref<nix::Store> store) override
    {
        if (destDir.empty())
            throw Error("missing flag '--dest'");

        getFlakeRef().resolve(store).input.clone(destDir);
    }
};

struct CmdFlakeArchive : FlakeCommand, MixJSON, MixDryRun
{
    std::string dstUri;

    CmdFlakeArchive()
    {
        addFlag({
            .longName = "to",
            .description = "URI of the destination Nix store",
            .labels = {"store-uri"},
            .handler = {&dstUri}
        });
    }

    std::string description() override
    {
        return "copy a flake and all its inputs to a store";
    }

    std::string doc() override
    {
        return
          #include "flake-archive.md"
          ;
    }

    void run(nix::ref<nix::Store> store) override
    {
        auto flake = lockFlake();

        StorePathSet sources;

        auto storePath = store->toStorePath(flake.flake.path.path.abs()).first;

        sources.insert(storePath);

        // FIXME: use graph output, handle cycles.
        std::function<nlohmann::json(const Node & node)> traverse;
        traverse = [&](const Node & node)
        {
            nlohmann::json jsonObj2 = json ? json::object() : nlohmann::json(nullptr);
            for (auto & [inputName, input] : node.inputs) {
                if (auto inputNode = std::get_if<0>(&input)) {
                    auto storePath =
                        dryRun
                        ? (*inputNode)->lockedRef.input.computeStorePath(*store)
                        : (*inputNode)->lockedRef.input.fetchToStore(store).first;
                    if (json) {
                        auto& jsonObj3 = jsonObj2[inputName];
                        jsonObj3["path"] = store->printStorePath(storePath);
                        sources.insert(std::move(storePath));
                        jsonObj3["inputs"] = traverse(**inputNode);
                    } else {
                        sources.insert(std::move(storePath));
                        traverse(**inputNode);
                    }
                }
            }
            return jsonObj2;
        };

        if (json) {
            nlohmann::json jsonRoot = {
                {"path", store->printStorePath(storePath)},
                {"inputs", traverse(*flake.lockFile.root)},
            };
            logger->cout("%s", jsonRoot);
        } else {
            traverse(*flake.lockFile.root);
        }

        if (!dryRun && !dstUri.empty()) {
            ref<Store> dstStore = dstUri.empty() ? openStore() : openStore(dstUri);
            copyPaths(*store, *dstStore, sources);
        }
    }
};

struct CmdFlakeShow : FlakeCommand, MixJSON, flake_schemas::MixFlakeSchemas
{
    bool showLegacy = false;
    bool showAllSystems = false;

    CmdFlakeShow()
    {
        addFlag({
            .longName = "legacy",
            .description = "Show the contents of the `legacyPackages` output.",
            .handler = {&showLegacy, true}
        });
        addFlag({
            .longName = "all-systems",
            .description = "Show the contents of outputs for all systems.",
            .handler = {&showAllSystems, true}
        });
    }

    std::string description() override
    {
        return "show the outputs provided by a flake";
    }

    std::string doc() override
    {
        return
          #include "flake-show.md"
          ;
    }

    void run(nix::ref<nix::Store> store) override
    {
        auto state = getEvalState();
        auto flake = std::make_shared<LockedFlake>(lockFlake());
        auto localSystem = std::string(settings.thisSystem.get());

        auto [cache, inventory] = flake_schemas::call(*state, flake, getDefaultFlakeSchemas());

        if (json) {
            std::function<void(ref<eval_cache::AttrCursor> node, nlohmann::json & obj)> visit;

            visit = [&](ref<eval_cache::AttrCursor> node, nlohmann::json & obj)
            {
                flake_schemas::visit(
                    showAllSystems ? std::optional<std::string>() : localSystem,
                    node,

                    [&](ref<eval_cache::AttrCursor> leaf)
                    {
                        obj.emplace("leaf", true);

                        if (auto what = flake_schemas::what(leaf))
                            obj.emplace("what", what);

                        if (auto shortDescription = flake_schemas::shortDescription(leaf))
                            obj.emplace("shortDescription", shortDescription);

                        if (auto drv = flake_schemas::derivation(leaf))
                            obj.emplace("derivationName", drv->getAttr(state->sName)->getString());

                        // FIXME: add more stuff
                    },

                    [&](std::function<void(flake_schemas::ForEachChild)> forEachChild)
                    {
                        auto children = nlohmann::json::object();
                        forEachChild([&](Symbol attrName, ref<eval_cache::AttrCursor> node, bool isLast)
                        {
                            auto j = nlohmann::json::object();
                            try {
                                visit(node, j);
                            } catch (EvalError & e) {
                                // FIXME: make it a flake schema attribute whether to ignore evaluation errors.
                                if (node->root->state.symbols[flake_schemas::toAttrPath(node)[0]] == "legacyPackages")
                                    j.emplace("failed", true);
                                else
                                    throw;
                            }
                            children.emplace(state->symbols[attrName], std::move(j));
                        });
                        obj.emplace("children", std::move(children));
                    },

                    [&](ref<eval_cache::AttrCursor> node, const std::vector<std::string> & systems)
                    {
                        obj.emplace("filtered", true);
                    });
            };

            auto res = nlohmann::json::object();

            flake_schemas::forEachOutput(inventory, [&](Symbol outputName, std::shared_ptr<eval_cache::AttrCursor> output, const std::string & doc, bool isLast)
            {
                auto j = nlohmann::json::object();

                if (!showLegacy && state->symbols[outputName] == "legacyPackages") {
                    j.emplace("skipped", true);
                } else if (output) {
                    j.emplace("doc", doc);
                    auto j2 = nlohmann::json::object();
                    visit(ref(output), j2);
                    j.emplace("output", std::move(j2));
                } else
                    j.emplace("unknown", true);

                res.emplace(state->symbols[outputName], j);
            });

            logger->cout("%s", res.dump());
        }

        else {
            logger->cout(ANSI_BOLD "%s" ANSI_NORMAL, flake->flake.lockedRef);

            std::function<void(
                ref<eval_cache::AttrCursor> node,
                const std::string & headerPrefix,
                const std::string & prevPrefix)> visit;

            visit = [&](
                ref<eval_cache::AttrCursor> node,
                const std::string & headerPrefix,
                const std::string & prevPrefix)
            {
                flake_schemas::visit(
                    showAllSystems ? std::optional<std::string>() : localSystem,
                    node,

                    [&](ref<eval_cache::AttrCursor> leaf)
                    {
                        auto s = headerPrefix;

                        if (auto what = flake_schemas::what(leaf))
                            s += fmt(": %s", *what);

                        if (auto drv = flake_schemas::derivation(leaf))
                            s += fmt(ANSI_ITALIC " [%s]" ANSI_NORMAL, drv->getAttr(state->sName)->getString());

                        logger->cout(s);
                    },

                    [&](std::function<void(flake_schemas::ForEachChild)> forEachChild)
                    {
                        logger->cout(headerPrefix);
                        forEachChild([&](Symbol attrName, ref<eval_cache::AttrCursor> node, bool isLast)
                        {
                            visit(node,
                                fmt(ANSI_GREEN "%s%s" ANSI_NORMAL ANSI_BOLD "%s" ANSI_NORMAL, prevPrefix,
                                    isLast ? treeLast : treeConn, state->symbols[attrName]),
                                prevPrefix + (isLast ? treeNull : treeLine));
                        });
                    },

                    [&](ref<eval_cache::AttrCursor> node, const std::vector<std::string> & systems)
                    {
                        logger->cout(fmt("%s " ANSI_WARNING "omitted" ANSI_NORMAL " (use '--all-systems' to show)", headerPrefix));
                    });
            };

            flake_schemas::forEachOutput(inventory, [&](Symbol outputName, std::shared_ptr<eval_cache::AttrCursor> output, const std::string & doc, bool isLast)
            {
                auto headerPrefix = fmt(
                    ANSI_GREEN "%s" ANSI_NORMAL ANSI_BOLD "%s" ANSI_NORMAL,
                    isLast ? treeLast : treeConn, state->symbols[outputName]);

                if (!showLegacy && state->symbols[outputName] == "legacyPackages") {
                    logger->cout(headerPrefix);
                    logger->cout(
                        ANSI_GREEN "%s" "%s" ANSI_NORMAL ANSI_ITALIC "%s" ANSI_NORMAL,
                        isLast ? treeNull : treeLine,
                        treeLast,
                        "(skipped; use '--legacy' to show)");
                } else if (output) {
                    visit(ref(output), headerPrefix, isLast ? treeNull : treeLine);
                } else {
                    logger->cout(headerPrefix);
                    logger->cout(
                        ANSI_GREEN "%s" "%s" ANSI_NORMAL ANSI_ITALIC "%s" ANSI_NORMAL,
                        isLast ? treeNull : treeLine,
                        treeLast,
                        "(unknown flake output)");
                }
            });
        }
    }
};

struct CmdFlakePrefetch : FlakeCommand, MixJSON
{
    CmdFlakePrefetch()
    {
    }

    std::string description() override
    {
        return "download the source tree denoted by a flake reference into the Nix store";
    }

    std::string doc() override
    {
        return
          #include "flake-prefetch.md"
          ;
    }

    void run(ref<Store> store) override
    {
        auto originalRef = getFlakeRef();
        auto resolvedRef = originalRef.resolve(store);
        auto [storePath, lockedRef] = resolvedRef.fetchTree(store);
        auto hash = store->queryPathInfo(storePath)->narHash;

        if (json) {
            auto res = nlohmann::json::object();
            res["storePath"] = store->printStorePath(storePath);
            res["hash"] = hash.to_string(HashFormat::SRI, true);
            res["original"] = fetchers::attrsToJSON(resolvedRef.toAttrs());
            res["locked"] = fetchers::attrsToJSON(lockedRef.toAttrs());
            logger->cout(res.dump());
        } else {
            notice("Downloaded '%s' to '%s' (hash '%s').",
                lockedRef.to_string(),
                store->printStorePath(storePath),
                hash.to_string(HashFormat::SRI, true));
        }
    }
};

struct CmdFlake : NixMultiCommand
{
    CmdFlake()
        : NixMultiCommand(
            "flake",
            {
                {"update", []() { return make_ref<CmdFlakeUpdate>(); }},
                {"lock", []() { return make_ref<CmdFlakeLock>(); }},
                {"metadata", []() { return make_ref<CmdFlakeMetadata>(); }},
                {"info", []() { return make_ref<CmdFlakeInfo>(); }},
                {"check", []() { return make_ref<CmdFlakeCheck>(); }},
                {"init", []() { return make_ref<CmdFlakeInit>(); }},
                {"new", []() { return make_ref<CmdFlakeNew>(); }},
                {"clone", []() { return make_ref<CmdFlakeClone>(); }},
                {"archive", []() { return make_ref<CmdFlakeArchive>(); }},
                {"show", []() { return make_ref<CmdFlakeShow>(); }},
                {"prefetch", []() { return make_ref<CmdFlakePrefetch>(); }},
            })
    {
    }

    std::string description() override
    {
        return "manage Nix flakes";
    }

    std::string doc() override
    {
        return
          #include "flake.md"
          ;
    }

    void run() override
    {
        experimentalFeatureSettings.require(Xp::Flakes);
        NixMultiCommand::run();
    }
};

static auto rCmdFlake = registerCommand<CmdFlake>("flake");<|MERGE_RESOLUTION|>--- conflicted
+++ resolved
@@ -165,34 +165,6 @@
     }
 };
 
-<<<<<<< HEAD
-=======
-static void enumerateOutputs(EvalState & state, Value & vFlake,
-    std::function<void(std::string_view name, Value & vProvide, const PosIdx pos)> callback)
-{
-    auto pos = vFlake.determinePos(noPos);
-    state.forceAttrs(vFlake, pos, "while evaluating a flake to get its outputs");
-
-    auto aOutputs = vFlake.attrs()->get(state.symbols.create("outputs"));
-    assert(aOutputs);
-
-    state.forceAttrs(*aOutputs->value, pos, "while evaluating the outputs of a flake");
-
-    auto sHydraJobs = state.symbols.create("hydraJobs");
-
-    /* Hack: ensure that hydraJobs is evaluated before anything
-       else. This way we can disable IFD for hydraJobs and then enable
-       it for other outputs. */
-    if (auto attr = aOutputs->value->attrs()->get(sHydraJobs))
-        callback(state.symbols[attr->name], *attr->value, attr->pos);
-
-    for (auto & attr : *aOutputs->value->attrs()) {
-        if (attr.name != sHydraJobs)
-            callback(state.symbols[attr.name], *attr.value, attr.pos);
-    }
-}
-
->>>>>>> b57c3610
 struct CmdFlakeMetadata : FlakeCommand, MixJSON
 {
     std::string description() override
@@ -391,271 +363,11 @@
             }
         };
 
-<<<<<<< HEAD
         visit = [&](ref<eval_cache::AttrCursor> node)
         {
             flake_schemas::visit(
                 checkAllSystems ? std::optional<std::string>() : localSystem,
                 node,
-=======
-        std::set<std::string> omittedSystems;
-
-        // FIXME: rewrite to use EvalCache.
-
-        auto resolve = [&] (PosIdx p) {
-            return state->positions[p];
-        };
-
-        auto argHasName = [&] (Symbol arg, std::string_view expected) {
-            std::string_view name = state->symbols[arg];
-            return
-                name == expected
-                || name == "_"
-                || (hasPrefix(name, "_") && name.substr(1) == expected);
-        };
-
-        auto checkSystemName = [&](std::string_view system, const PosIdx pos) {
-            // FIXME: what's the format of "system"?
-            if (system.find('-') == std::string::npos)
-                reportError(Error("'%s' is not a valid system type, at %s", system, resolve(pos)));
-        };
-
-        auto checkSystemType = [&](std::string_view system, const PosIdx pos) {
-            if (!checkAllSystems && system != localSystem) {
-                omittedSystems.insert(std::string(system));
-                return false;
-            } else {
-                return true;
-            }
-        };
-
-        auto checkDerivation = [&](const std::string & attrPath, Value & v, const PosIdx pos) -> std::optional<StorePath> {
-            try {
-                Activity act(*logger, lvlInfo, actUnknown,
-                    fmt("checking derivation %s", attrPath));
-                auto packageInfo = getDerivation(*state, v, false);
-                if (!packageInfo)
-                    throw Error("flake attribute '%s' is not a derivation", attrPath);
-                else {
-                    // FIXME: check meta attributes
-                    auto storePath = packageInfo->queryDrvPath();
-                    if (storePath) {
-                        logger->log(lvlInfo,
-                            fmt("derivation evaluated to %s",
-                                store->printStorePath(storePath.value())));
-                    }
-                    return storePath;
-                }
-            } catch (Error & e) {
-                e.addTrace(resolve(pos), HintFmt("while checking the derivation '%s'", attrPath));
-                reportError(e);
-            }
-            return std::nullopt;
-        };
-
-        std::vector<DerivedPath> drvPaths;
-
-        auto checkApp = [&](const std::string & attrPath, Value & v, const PosIdx pos) {
-            try {
-                #if 0
-                // FIXME
-                auto app = App(*state, v);
-                for (auto & i : app.context) {
-                    auto [drvPathS, outputName] = NixStringContextElem::parse(i);
-                    store->parseStorePath(drvPathS);
-                }
-                #endif
-            } catch (Error & e) {
-                e.addTrace(resolve(pos), HintFmt("while checking the app definition '%s'", attrPath));
-                reportError(e);
-            }
-        };
-
-        auto checkOverlay = [&](std::string_view attrPath, Value & v, const PosIdx pos) {
-            try {
-                Activity act(*logger, lvlInfo, actUnknown,
-                    fmt("checking overlay '%s'", attrPath));
-                state->forceValue(v, pos);
-                if (!v.isLambda()) {
-                    throw Error("overlay is not a function, but %s instead", showType(v));
-                }
-                if (v.payload.lambda.fun->hasFormals()
-                    || !argHasName(v.payload.lambda.fun->arg, "final"))
-                    throw Error("overlay does not take an argument named 'final'");
-                // FIXME: if we have a 'nixpkgs' input, use it to
-                // evaluate the overlay.
-            } catch (Error & e) {
-                e.addTrace(resolve(pos), HintFmt("while checking the overlay '%s'", attrPath));
-                reportError(e);
-            }
-        };
-
-        auto checkModule = [&](std::string_view attrPath, Value & v, const PosIdx pos) {
-            try {
-                Activity act(*logger, lvlInfo, actUnknown,
-                    fmt("checking NixOS module '%s'", attrPath));
-                state->forceValue(v, pos);
-            } catch (Error & e) {
-                e.addTrace(resolve(pos), HintFmt("while checking the NixOS module '%s'", attrPath));
-                reportError(e);
-            }
-        };
-
-        std::function<void(std::string_view attrPath, Value & v, const PosIdx pos)> checkHydraJobs;
-
-        checkHydraJobs = [&](std::string_view attrPath, Value & v, const PosIdx pos) {
-            try {
-                Activity act(*logger, lvlInfo, actUnknown,
-                    fmt("checking Hydra job '%s'", attrPath));
-                state->forceAttrs(v, pos, "");
-
-                if (state->isDerivation(v))
-                    throw Error("jobset should not be a derivation at top-level");
-
-                for (auto & attr : *v.attrs()) {
-                    state->forceAttrs(*attr.value, attr.pos, "");
-                    auto attrPath2 = concatStrings(attrPath, ".", state->symbols[attr.name]);
-                    if (state->isDerivation(*attr.value)) {
-                        Activity act(*logger, lvlInfo, actUnknown,
-                            fmt("checking Hydra job '%s'", attrPath2));
-                        checkDerivation(attrPath2, *attr.value, attr.pos);
-                    } else
-                        checkHydraJobs(attrPath2, *attr.value, attr.pos);
-                }
-
-            } catch (Error & e) {
-                e.addTrace(resolve(pos), HintFmt("while checking the Hydra jobset '%s'", attrPath));
-                reportError(e);
-            }
-        };
-
-        auto checkNixOSConfiguration = [&](const std::string & attrPath, Value & v, const PosIdx pos) {
-            try {
-                Activity act(*logger, lvlInfo, actUnknown,
-                    fmt("checking NixOS configuration '%s'", attrPath));
-                Bindings & bindings(*state->allocBindings(0));
-                auto vToplevel = findAlongAttrPath(*state, "config.system.build.toplevel", bindings, v).first;
-                state->forceValue(*vToplevel, pos);
-                if (!state->isDerivation(*vToplevel))
-                    throw Error("attribute 'config.system.build.toplevel' is not a derivation");
-            } catch (Error & e) {
-                e.addTrace(resolve(pos), HintFmt("while checking the NixOS configuration '%s'", attrPath));
-                reportError(e);
-            }
-        };
-
-        auto checkTemplate = [&](std::string_view attrPath, Value & v, const PosIdx pos) {
-            try {
-                Activity act(*logger, lvlInfo, actUnknown,
-                    fmt("checking template '%s'", attrPath));
-
-                state->forceAttrs(v, pos, "");
-
-                if (auto attr = v.attrs()->get(state->symbols.create("path"))) {
-                    if (attr->name == state->symbols.create("path")) {
-                        NixStringContext context;
-                        auto path = state->coerceToPath(attr->pos, *attr->value, context, "");
-                        if (!path.pathExists())
-                            throw Error("template '%s' refers to a non-existent path '%s'", attrPath, path);
-                        // TODO: recursively check the flake in 'path'.
-                    }
-                } else
-                    throw Error("template '%s' lacks attribute 'path'", attrPath);
-
-                if (auto attr = v.attrs()->get(state->symbols.create("description")))
-                    state->forceStringNoCtx(*attr->value, attr->pos, "");
-                else
-                    throw Error("template '%s' lacks attribute 'description'", attrPath);
-
-                for (auto & attr : *v.attrs()) {
-                    std::string_view name(state->symbols[attr.name]);
-                    if (name != "path" && name != "description" && name != "welcomeText")
-                        throw Error("template '%s' has unsupported attribute '%s'", attrPath, name);
-                }
-            } catch (Error & e) {
-                e.addTrace(resolve(pos), HintFmt("while checking the template '%s'", attrPath));
-                reportError(e);
-            }
-        };
-
-        auto checkBundler = [&](const std::string & attrPath, Value & v, const PosIdx pos) {
-            try {
-                Activity act(*logger, lvlInfo, actUnknown,
-                    fmt("checking bundler '%s'", attrPath));
-                state->forceValue(v, pos);
-                if (!v.isLambda())
-                    throw Error("bundler must be a function");
-                // TODO: check types of inputs/outputs?
-            } catch (Error & e) {
-                e.addTrace(resolve(pos), HintFmt("while checking the template '%s'", attrPath));
-                reportError(e);
-            }
-        };
-
-        {
-            Activity act(*logger, lvlInfo, actUnknown, "evaluating flake");
-
-            auto vFlake = state->allocValue();
-            flake::callFlake(*state, flake, *vFlake);
-
-            enumerateOutputs(*state,
-                *vFlake,
-                [&](std::string_view name, Value & vOutput, const PosIdx pos) {
-                    Activity act(*logger, lvlInfo, actUnknown,
-                        fmt("checking flake output '%s'", name));
-
-                    try {
-                        evalSettings.enableImportFromDerivation.setDefault(name != "hydraJobs");
-
-                        state->forceValue(vOutput, pos);
-
-                        std::string_view replacement =
-                            name == "defaultPackage" ? "packages.<system>.default" :
-                            name == "defaultApp" ? "apps.<system>.default" :
-                            name == "defaultTemplate" ? "templates.default" :
-                            name == "defaultBundler" ? "bundlers.<system>.default" :
-                            name == "overlay" ? "overlays.default" :
-                            name == "devShell" ? "devShells.<system>.default" :
-                            name == "nixosModule" ? "nixosModules.default" :
-                            "";
-                        if (replacement != "")
-                            warn("flake output attribute '%s' is deprecated; use '%s' instead", name, replacement);
-
-                        if (name == "checks") {
-                            state->forceAttrs(vOutput, pos, "");
-                            for (auto & attr : *vOutput.attrs()) {
-                                std::string_view attr_name = state->symbols[attr.name];
-                                checkSystemName(attr_name, attr.pos);
-                                if (checkSystemType(attr_name, attr.pos)) {
-                                    state->forceAttrs(*attr.value, attr.pos, "");
-                                    for (auto & attr2 : *attr.value->attrs()) {
-                                        auto drvPath = checkDerivation(
-                                            fmt("%s.%s.%s", name, attr_name, state->symbols[attr2.name]),
-                                            *attr2.value, attr2.pos);
-                                        if (drvPath && attr_name == settings.thisSystem.get()) {
-                                            drvPaths.push_back(DerivedPath::Built {
-                                                .drvPath = makeConstantStorePathRef(*drvPath),
-                                                .outputs = OutputsSpec::All { },
-                                            });
-                                        }
-                                    }
-                                }
-                            }
-                        }
-
-                        else if (name == "formatter") {
-                            state->forceAttrs(vOutput, pos, "");
-                            for (auto & attr : *vOutput.attrs()) {
-                                const auto & attr_name = state->symbols[attr.name];
-                                checkSystemName(attr_name, attr.pos);
-                                if (checkSystemType(attr_name, attr.pos)) {
-                                    checkApp(
-                                        fmt("%s.%s", name, attr_name),
-                                        *attr.value, attr.pos);
-                                };
-                            }
-                        }
->>>>>>> b57c3610
 
                 [&](ref<eval_cache::AttrCursor> leaf)
                 {
@@ -702,7 +414,7 @@
             if (output) {
                 visit(ref(output));
             } else
-                uncheckedOutputs.insert(state->symbols[outputName]);
+                uncheckedOutputs.insert(std::string(state->symbols[outputName]));
         });
 
         if (!uncheckedOutputs.empty())
