#include <algorithm>

#include "command.hh"
#include "common-args.hh"
#include "eval.hh"
#include "globals.hh"
#include "legacy.hh"
#include "shared.hh"
#include "store-api.hh"
#include "filetransfer.hh"
#include "finally.hh"
#include "loggers.hh"
<<<<<<< HEAD
#include "progress-bar.hh"
=======
#include "markdown.hh"
>>>>>>> 133905b3

#include <sys/types.h>
#include <sys/socket.h>
#include <ifaddrs.h>
#include <netdb.h>
#include <netinet/in.h>

#include <nlohmann/json.hpp>

extern std::string chrootHelperName;

void chrootHelper(int argc, char * * argv);

namespace nix {

/* Check if we have a non-loopback/link-local network interface. */
static bool haveInternet()
{
    struct ifaddrs * addrs;

    if (getifaddrs(&addrs))
        return true;

    Finally free([&]() { freeifaddrs(addrs); });

    for (auto i = addrs; i; i = i->ifa_next) {
        if (!i->ifa_addr) continue;
        if (i->ifa_addr->sa_family == AF_INET) {
            if (ntohl(((sockaddr_in *) i->ifa_addr)->sin_addr.s_addr) != INADDR_LOOPBACK) {
                return true;
            }
        } else if (i->ifa_addr->sa_family == AF_INET6) {
            if (!IN6_IS_ADDR_LOOPBACK(&((sockaddr_in6 *) i->ifa_addr)->sin6_addr) &&
                !IN6_IS_ADDR_LINKLOCAL(&((sockaddr_in6 *) i->ifa_addr)->sin6_addr))
                return true;
        }
    }

    return false;
}

std::string programPath;
char * * savedArgv;

struct HelpRequested { };

struct NixArgs : virtual MultiCommand, virtual MixCommonArgs
{
    bool useNet = true;
    bool refresh = false;
    bool showVersion = false;

    NixArgs() : MultiCommand(RegisterCommand::getCommandsFor({})), MixCommonArgs("nix")
    {
        categories.clear();
        categories[Command::catDefault] = "Main commands";
        categories[catSecondary] = "Infrequently used commands";
        categories[catUtility] = "Utility/scripting commands";
        categories[catNixInstallation] = "Commands for upgrading or troubleshooting your Nix installation";

        addFlag({
            .longName = "help",
            .description = "Show usage information.",
            .handler = {[&]() { throw HelpRequested(); }},
        });

        addFlag({
            .longName = "print-build-logs",
            .shortName = 'L',
<<<<<<< HEAD
            .description = "print full build logs on stderr",
            .handler = {[&]() { progressBarSettings.printBuildLogs = true; }},
=======
            .description = "Print full build logs on standard error.",
            .category = loggingCategory,
            .handler = {[&]() {setLogFormat(LogFormat::barWithLogs); }},
>>>>>>> 133905b3
        });

        addFlag({
            .longName = "version",
            .description = "Show version information.",
            .handler = {[&]() { showVersion = true; }},
        });

        addFlag({
            .longName = "offline",
            .aliases = {"no-net"}, // FIXME: remove
            .description = "Disable substituters and consider all previously downloaded files up-to-date.",
            .handler = {[&]() { useNet = false; }},
        });

        addFlag({
            .longName = "refresh",
            .description = "Consider all previously downloaded files out-of-date.",
            .handler = {[&]() { refresh = true; }},
        });
    }

    std::map<std::string, std::vector<std::string>> aliases = {
        {"add-to-store", {"store", "add-path"}},
        {"cat-nar", {"nar", "cat"}},
        {"cat-store", {"store", "cat"}},
        {"copy-sigs", {"store", "copy-sigs"}},
        {"dev-shell", {"develop"}},
        {"diff-closures", {"store", "diff-closures"}},
        {"dump-path", {"store", "dump-path"}},
        {"hash-file", {"hash", "file"}},
        {"hash-path", {"hash", "path"}},
        {"ls-nar", {"nar", "ls"}},
        {"ls-store", {"store", "ls"}},
        {"make-content-addressable", {"store", "make-content-addressable"}},
        {"optimise-store", {"store", "optimise"}},
        {"ping-store", {"store", "ping"}},
        {"sign-paths", {"store", "sign"}},
        {"to-base16", {"hash", "to-base16"}},
        {"to-base32", {"hash", "to-base32"}},
        {"to-base64", {"hash", "to-base64"}},
        {"verify", {"store", "verify"}},
    };

    bool aliasUsed = false;

    Strings::iterator rewriteArgs(Strings & args, Strings::iterator pos) override
    {
        if (aliasUsed || command || pos == args.end()) return pos;
        auto arg = *pos;
        auto i = aliases.find(arg);
        if (i == aliases.end()) return pos;
        warn("'%s' is a deprecated alias for '%s'",
            arg, concatStringsSep(" ", i->second));
        pos = args.erase(pos);
        for (auto j = i->second.rbegin(); j != i->second.rend(); ++j)
            pos = args.insert(pos, *j);
        aliasUsed = true;
        return pos;
    }

    std::string description() override
    {
        return "a tool for reproducible and declarative configuration management";
    }

    std::string doc() override
    {
        return
          #include "nix.md"
          ;
    }

    // Plugins may add new subcommands.
    void pluginsInited() override
    {
        commands = RegisterCommand::getCommandsFor({});
    }
};

/* Render the help for the specified subcommand to stdout using
   lowdown. */
static void showHelp(std::vector<std::string> subcommand, MultiCommand & toplevel)
{
    auto mdName = subcommand.empty() ? "nix" : fmt("nix3-%s", concatStringsSep("-", subcommand));

    evalSettings.restrictEval = false;
    evalSettings.pureEval = false;
    EvalState state({}, openStore("dummy://"));

    auto vGenerateManpage = state.allocValue();
    state.eval(state.parseExprFromString(
        #include "generate-manpage.nix.gen.hh"
        , "/"), *vGenerateManpage);

    auto vUtils = state.allocValue();
    state.cacheFile(
        "/utils.nix", "/utils.nix",
        state.parseExprFromString(
            #include "utils.nix.gen.hh"
            , "/"),
        *vUtils);

    auto vArgs = state.allocValue();
    state.mkAttrs(*vArgs, 16);
    auto vJson = state.allocAttr(*vArgs, state.symbols.create("command"));
    mkString(*vJson, toplevel.toJSON().dump());
    vArgs->attrs->sort();

    auto vRes = state.allocValue();
    state.callFunction(*vGenerateManpage, *vArgs, *vRes, noPos);

    auto attr = vRes->attrs->get(state.symbols.create(mdName + ".md"));
    if (!attr)
        throw UsageError("Nix has no subcommand '%s'", concatStringsSep("", subcommand));

    auto markdown = state.forceString(*attr->value);

    RunPager pager;
    std::cout << renderMarkdownToTerminal(markdown) << "\n";
}

struct CmdHelp : Command
{
    std::vector<std::string> subcommand;

    CmdHelp()
    {
        expectArgs({
            .label = "subcommand",
            .handler = {&subcommand},
        });
    }

    std::string description() override
    {
        return "show help about `nix` or a particular subcommand";
    }

    std::string doc() override
    {
        return
          #include "help.md"
          ;
    }

    void run() override
    {
        assert(parent);
        MultiCommand * toplevel = parent;
        while (toplevel->parent) toplevel = toplevel->parent;
        showHelp(subcommand, *toplevel);
    }
};

static auto rCmdHelp = registerCommand<CmdHelp>("help");

void mainWrapped(int argc, char * * argv)
{
    savedArgv = argv;

    /* The chroot helper needs to be run before any threads have been
       started. */
    if (argc > 0 && argv[0] == chrootHelperName) {
        chrootHelper(argc, argv);
        return;
    }

    initNix();
    initGC();

    programPath = argv[0];
    auto programName = std::string(baseNameOf(programPath));

    {
        auto legacy = (*RegisterLegacyCommand::commands)[programName];
        if (legacy) return legacy(argc, argv);
    }

    verbosity = lvlNotice;
    settings.verboseBuild = false;
    evalSettings.pureEval = true;

    NixArgs args;

    if (argc == 2 && std::string(argv[1]) == "__dump-args") {
        std::cout << args.toJSON().dump() << "\n";
        return;
    }

    if (argc == 2 && std::string(argv[1]) == "__dump-builtins") {
        evalSettings.pureEval = false;
        EvalState state({}, openStore("dummy://"));
        auto res = nlohmann::json::object();
        auto builtins = state.baseEnv.values[0]->attrs;
        for (auto & builtin : *builtins) {
            auto b = nlohmann::json::object();
            if (!builtin.value->isPrimOp()) continue;
            auto primOp = builtin.value->primOp;
            if (!primOp->doc) continue;
            b["arity"] = primOp->arity;
            b["args"] = primOp->args;
            b["doc"] = trim(stripIndentation(primOp->doc));
            res[(std::string) builtin.name] = std::move(b);
        }
        std::cout << res.dump() << "\n";
        return;
    }

    Finally printCompletions([&]()
    {
        if (completions) {
            std::cout << (pathCompletions ? "filenames\n" : "no-filenames\n");
            for (auto & s : *completions)
                std::cout << s.completion << "\t" << s.description << "\n";
        }
    });

    try {
        args.parseCmdline(argvToStrings(argc, argv));
    } catch (HelpRequested &) {
        std::vector<std::string> subcommand;
        MultiCommand * command = &args;
        while (command) {
            if (command && command->command) {
                subcommand.push_back(command->command->first);
                command = dynamic_cast<MultiCommand *>(&*command->command->second);
            } else
                break;
        }
        showHelp(subcommand, args);
        return;
    } catch (UsageError &) {
        if (!completions) throw;
    }

    if (completions) return;

<<<<<<< HEAD
    setLogFormat(LogFormat::bar);

    Finally f([] { logger->stop(); });

    initPlugins();
=======
    if (args.showVersion) {
        printVersion(programName);
        return;
    }
>>>>>>> 133905b3

    if (!args.command)
        throw UsageError("no subcommand specified");

    if (args.command->first != "repl"
        && args.command->first != "doctor"
        && args.command->first != "upgrade-nix")
        settings.requireExperimentalFeature(Xp::NixCommand);

    if (args.useNet && !haveInternet()) {
        warn("you don't have Internet access; disabling some network-dependent features");
        args.useNet = false;
    }

    if (!args.useNet) {
        // FIXME: should check for command line overrides only.
        if (!settings.useSubstitutes.overridden)
            settings.useSubstitutes = false;
        if (!settings.tarballTtl.overridden)
            settings.tarballTtl = std::numeric_limits<unsigned int>::max();
        if (!fileTransferSettings.tries.overridden)
            fileTransferSettings.tries = 0;
        if (!fileTransferSettings.connectTimeout.overridden)
            fileTransferSettings.connectTimeout = 1;
    }

    if (args.refresh) {
        settings.tarballTtl = 0;
        settings.ttlNegativeNarInfoCache = 0;
        settings.ttlPositiveNarInfoCache = 0;
    }

    args.command->second->prepare();
    args.command->second->run();
}

}

int main(int argc, char * * argv)
{
    // Increase the default stack size for the evaluator and for
    // libstdc++'s std::regex.
    nix::setStackSize(64 * 1024 * 1024);

    return nix::handleExceptions(argv[0], [&]() {
        nix::mainWrapped(argc, argv);
    });
}<|MERGE_RESOLUTION|>--- conflicted
+++ resolved
@@ -10,11 +10,8 @@
 #include "filetransfer.hh"
 #include "finally.hh"
 #include "loggers.hh"
-<<<<<<< HEAD
+#include "markdown.hh"
 #include "progress-bar.hh"
-=======
-#include "markdown.hh"
->>>>>>> 133905b3
 
 #include <sys/types.h>
 #include <sys/socket.h>
@@ -84,14 +81,9 @@
         addFlag({
             .longName = "print-build-logs",
             .shortName = 'L',
-<<<<<<< HEAD
-            .description = "print full build logs on stderr",
-            .handler = {[&]() { progressBarSettings.printBuildLogs = true; }},
-=======
             .description = "Print full build logs on standard error.",
             .category = loggingCategory,
-            .handler = {[&]() {setLogFormat(LogFormat::barWithLogs); }},
->>>>>>> 133905b3
+            .handler = {[&]() { progressBarSettings.printBuildLogs = true; }},
         });
 
         addFlag({
@@ -330,18 +322,14 @@
 
     if (completions) return;
 
-<<<<<<< HEAD
-    setLogFormat(LogFormat::bar);
-
-    Finally f([] { logger->stop(); });
-
-    initPlugins();
-=======
     if (args.showVersion) {
         printVersion(programName);
         return;
     }
->>>>>>> 133905b3
+
+    setLogFormat(LogFormat::bar);
+
+    Finally f([] { logger->stop(); });
 
     if (!args.command)
         throw UsageError("no subcommand specified");
