#include "args.hh"
#include "hash.hh"

namespace nix {

void Args::addFlag(Flag && flag_)
{
    auto flag = std::make_shared<Flag>(std::move(flag_));
    if (flag->handler.arity != ArityAny)
        assert(flag->handler.arity == flag->labels.size());
    assert(flag->longName != "");
    longFlags[flag->longName] = flag;
    if (flag->shortName) shortFlags[flag->shortName] = flag;
}

void Args::parseCmdline(const Strings & _cmdline)
{
    Strings pendingArgs;
    bool dashDash = false;

    Strings cmdline(_cmdline);

    for (auto pos = cmdline.begin(); pos != cmdline.end(); ) {

        auto arg = *pos;

        /* Expand compound dash options (i.e., `-qlf' -> `-q -l -f',
           `-j3` -> `-j 3`). */
        if (!dashDash && arg.length() > 2 && arg[0] == '-' && arg[1] != '-' && isalpha(arg[1])) {
            *pos = (string) "-" + arg[1];
            auto next = pos; ++next;
            for (unsigned int j = 2; j < arg.length(); j++)
                if (isalpha(arg[j]))
                    cmdline.insert(next, (string) "-" + arg[j]);
                else {
                    cmdline.insert(next, string(arg, j));
                    break;
                }
            arg = *pos;
        }

        if (!dashDash && arg == "--") {
            dashDash = true;
            ++pos;
        }
        else if (!dashDash && std::string(arg, 0, 1) == "-") {
            if (!processFlag(pos, cmdline.end()))
                throw UsageError("unrecognised flag '%1%'", arg);
        }
        else {
            pendingArgs.push_back(*pos++);
            if (processArgs(pendingArgs, false))
                pendingArgs.clear();
        }
    }

    processArgs(pendingArgs, true);
}

void Args::printHelp(const string & programName, std::ostream & out)
{
    std::cout << fmt(ANSI_BOLD "Usage:" ANSI_NORMAL " %s " ANSI_ITALIC "FLAGS..." ANSI_NORMAL, programName);
    for (auto & exp : expectedArgs) {
        std::cout << renderLabels({exp.label});
        // FIXME: handle arity > 1
        if (exp.arity == 0) std::cout << "...";
        if (exp.optional) std::cout << "?";
    }
    std::cout << "\n";

    auto s = description();
    if (s != "")
        std::cout << "\n" ANSI_BOLD "Summary:" ANSI_NORMAL " " << s << ".\n";

    if (longFlags.size()) {
        std::cout << "\n";
        std::cout << ANSI_BOLD "Flags:" ANSI_NORMAL "\n";
        printFlags(out);
    }
}

void Args::printFlags(std::ostream & out)
{
    Table2 table;
    for (auto & flag : longFlags) {
        if (hiddenCategories.count(flag.second->category)) continue;
        table.push_back(std::make_pair(
                (flag.second->shortName ? std::string("-") + flag.second->shortName + ", " : "    ")
                + "--" + flag.first + renderLabels(flag.second->labels),
                flag.second->description));
    }
    printTable(out, table);
}

bool Args::processFlag(Strings::iterator & pos, Strings::iterator end)
{
    assert(pos != end);

    auto process = [&](const std::string & name, const Flag & flag) -> bool {
        ++pos;
        std::vector<std::string> args;
        for (size_t n = 0 ; n < flag.handler.arity; ++n) {
            if (pos == end) {
                if (flag.handler.arity == ArityAny) break;
                throw UsageError("flag '%s' requires %d argument(s)", name, flag.handler.arity);
            }
            args.push_back(*pos++);
        }
        flag.handler.fun(std::move(args));
        return true;
    };

    if (string(*pos, 0, 2) == "--") {
        auto i = longFlags.find(string(*pos, 2));
        if (i == longFlags.end()) return false;
        return process("--" + i->first, *i->second);
    }

    if (string(*pos, 0, 1) == "-" && pos->size() == 2) {
        auto c = (*pos)[1];
        auto i = shortFlags.find(c);
        if (i == shortFlags.end()) return false;
        return process(std::string("-") + c, *i->second);
    }

    return false;
}

bool Args::processArgs(const Strings & args, bool finish)
{
    if (expectedArgs.empty()) {
        if (!args.empty())
            throw UsageError("unexpected argument '%1%'", args.front());
        return true;
    }

    auto & exp = expectedArgs.front();

    bool res = false;

    if ((exp.arity == 0 && finish) ||
        (exp.arity > 0 && args.size() == exp.arity))
    {
        std::vector<std::string> ss;
        for (auto & s : args) ss.push_back(s);
        exp.handler(std::move(ss));
        expectedArgs.pop_front();
        res = true;
    }

    if (finish && !expectedArgs.empty() && !expectedArgs.front().optional)
        throw UsageError("more arguments are required");

    return res;
}

Args::Flag Args::Flag::mkHashTypeFlag(std::string && longName, HashType * ht)
{
    return Flag {
        .longName = std::move(longName),
        .description = "hash algorithm ('md5', 'sha1', 'sha256', or 'sha512')",
        .labels = {"hash-algo"},
        .handler = {[ht](std::string s) {
            *ht = parseHashType(s);
<<<<<<< HEAD
        }}
    };
}

Args::Flag Args::Flag::mkHashTypeOptFlag(std::string && longName, std::optional<HashType> * oht)
{
    return Flag {
        .longName = std::move(longName),
        .description = "hash algorithm ('md5', 'sha1', 'sha256', or 'sha512'). Optional as can also be gotten from SRI hash itself.",
        .labels = {"hash-algo"},
        .handler = {[oht](std::string s) {
            *oht = std::optional<HashType> { parseHashType(s) };
=======
            if (*ht == HashType::Unknown)
                throw UsageError("unknown hash type '%1%'", s);
>>>>>>> 40526fbe
        }}
    };
}

Strings argvToStrings(int argc, char * * argv)
{
    Strings args;
    argc--; argv++;
    while (argc--) args.push_back(*argv++);
    return args;
}

std::string renderLabels(const Strings & labels)
{
    std::string res;
    for (auto label : labels) {
        for (auto & c : label) c = std::toupper(c);
        res += " " ANSI_ITALIC + label + ANSI_NORMAL;
    }
    return res;
}

void printTable(std::ostream & out, const Table2 & table)
{
    size_t max = 0;
    for (auto & row : table)
        max = std::max(max, filterANSIEscapes(row.first, true).size());
    for (auto & row : table) {
        out << "  " << row.first
            << std::string(max - filterANSIEscapes(row.first, true).size() + 2, ' ')
            << row.second << "\n";
    }
}

void Command::printHelp(const string & programName, std::ostream & out)
{
    Args::printHelp(programName, out);

    auto exs = examples();
    if (!exs.empty()) {
        out << "\n" ANSI_BOLD "Examples:" ANSI_NORMAL "\n";
        for (auto & ex : exs)
            out << "\n"
                << "  " << ex.description << "\n" // FIXME: wrap
                << "  $ " << ex.command << "\n";
    }
}

MultiCommand::MultiCommand(const Commands & commands)
    : commands(commands)
{
    expectedArgs.push_back(ExpectedArg{"command", 1, true, [=](std::vector<std::string> ss) {
        assert(!command);
        auto cmd = ss[0];
        if (auto alias = get(deprecatedAliases, cmd)) {
            warn("'%s' is a deprecated alias for '%s'", cmd, *alias);
            cmd = *alias;
        }
        auto i = commands.find(cmd);
        if (i == commands.end())
            throw UsageError("'%s' is not a recognised command", cmd);
        command = {cmd, i->second()};
    }});

    categories[Command::catDefault] = "Available commands";
}

void MultiCommand::printHelp(const string & programName, std::ostream & out)
{
    if (command) {
        command->second->printHelp(programName + " " + command->first, out);
        return;
    }

    out << fmt(ANSI_BOLD "Usage:" ANSI_NORMAL " %s " ANSI_ITALIC "COMMAND FLAGS... ARGS..." ANSI_NORMAL "\n", programName);

    out << "\n" ANSI_BOLD "Common flags:" ANSI_NORMAL "\n";
    printFlags(out);

    std::map<Command::Category, std::map<std::string, ref<Command>>> commandsByCategory;

    for (auto & [name, commandFun] : commands) {
        auto command = commandFun();
        commandsByCategory[command->category()].insert_or_assign(name, command);
    }

    for (auto & [category, commands] : commandsByCategory) {
        out << fmt("\n" ANSI_BOLD "%s:" ANSI_NORMAL "\n", categories[category]);

        Table2 table;
        for (auto & [name, command] : commands) {
            auto descr = command->description();
            if (!descr.empty())
                table.push_back(std::make_pair(name, descr));
        }
        printTable(out, table);
    }
}

bool MultiCommand::processFlag(Strings::iterator & pos, Strings::iterator end)
{
    if (Args::processFlag(pos, end)) return true;
    if (command && command->second->processFlag(pos, end)) return true;
    return false;
}

bool MultiCommand::processArgs(const Strings & args, bool finish)
{
    if (command)
        return command->second->processArgs(args, finish);
    else
        return Args::processArgs(args, finish);
}

}<|MERGE_RESOLUTION|>--- conflicted
+++ resolved
@@ -162,7 +162,6 @@
         .labels = {"hash-algo"},
         .handler = {[ht](std::string s) {
             *ht = parseHashType(s);
-<<<<<<< HEAD
         }}
     };
 }
@@ -175,10 +174,6 @@
         .labels = {"hash-algo"},
         .handler = {[oht](std::string s) {
             *oht = std::optional<HashType> { parseHashType(s) };
-=======
-            if (*ht == HashType::Unknown)
-                throw UsageError("unknown hash type '%1%'", s);
->>>>>>> 40526fbe
         }}
     };
 }
