--- conflicted
+++ resolved
@@ -19,13 +19,6 @@
 
 void Hash::init()
 {
-<<<<<<< HEAD
-    if (type == HashType::MD5) hashSize = md5HashSize;
-    else if (type == HashType::SHA1) hashSize = sha1HashSize;
-    else if (type == HashType::SHA256) hashSize = sha256HashSize;
-    else if (type == HashType::SHA512) hashSize = sha512HashSize;
-    else abort();
-=======
     if (!type) abort();
     switch (*type) {
     case HashType::MD5: hashSize = md5HashSize; break;
@@ -33,7 +26,6 @@
     case HashType::SHA256: hashSize = sha256HashSize; break;
     case HashType::SHA512: hashSize = sha512HashSize; break;
     }
->>>>>>> 406dbb7f
     assert(hashSize <= maxHashSize);
     memset(hash, 0, maxHashSize);
 }
@@ -124,11 +116,7 @@
 {
     std::string s;
     if (base == Base::SRI || includeType) {
-<<<<<<< HEAD
-        s += printHashType(type);
-=======
         s += printHashType(assertInitHashType(*this));
->>>>>>> 406dbb7f
         s += base == Base::SRI ? '-' : ':';
     }
     switch (base) {
@@ -160,28 +148,17 @@
         sep = s.find('-');
         if (sep != string::npos) {
             isSRI = true;
-<<<<<<< HEAD
-        } else if (type == HashType::Unknown)
-=======
         } else if (! type)
->>>>>>> 406dbb7f
             throw BadHash("hash '%s' does not include a type", s);
     }
 
     if (sep != string::npos) {
         string hts = string(s, 0, sep);
         this->type = parseHashType(hts);
-<<<<<<< HEAD
-        if (this->type == HashType::Unknown)
-            throw BadHash("unknown hash type '%s'", hts);
-        if (type != HashType::Unknown && type != this->type)
-            throw BadHash("hash '%s' should have type '%s'", s, printHashType(type));
-=======
         if (!this->type)
             throw BadHash("unknown hash type '%s'", hts);
         if (type && type != this->type)
             throw BadHash("hash '%s' should have type '%s'", s, printHashType(*type));
->>>>>>> 406dbb7f
         pos = sep + 1;
     }
 
@@ -359,11 +336,7 @@
     else if (s == "sha1") return HashType::SHA1;
     else if (s == "sha256") return HashType::SHA256;
     else if (s == "sha512") return HashType::SHA512;
-<<<<<<< HEAD
-    else return HashType::Unknown;
-=======
     else return std::optional<HashType> {};
->>>>>>> 406dbb7f
 }
 
 HashType parseHashType(const string & s)
@@ -377,13 +350,6 @@
 
 string printHashType(HashType ht)
 {
-<<<<<<< HEAD
-    if (ht == HashType::MD5) return "md5";
-    else if (ht == HashType::SHA1) return "sha1";
-    else if (ht == HashType::SHA256) return "sha256";
-    else if (ht == HashType::SHA512) return "sha512";
-    else abort();
-=======
     string ret;
     switch (ht) {
     case HashType::MD5: ret = "md5"; break;
@@ -392,7 +358,6 @@
     case HashType::SHA512: ret = "sha512"; break;
     }
     return ret;
->>>>>>> 406dbb7f
 }
 
 }