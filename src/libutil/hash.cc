#include <iostream>
#include <cstring>

#include <openssl/md5.h>
#include <openssl/sha.h>

#include "args.hh"
#include "hash.hh"
#include "archive.hh"
#include "parser.hh"
#include "util.hh"

#include <sys/types.h>
#include <sys/stat.h>
#include <fcntl.h>

namespace nix {

static size_t regularHashSize(HashType type) {
    switch (type) {
    case htMD5: return md5HashSize;
    case htSHA1: return sha1HashSize;
    case htSHA256: return sha256HashSize;
    case htSHA512: return sha512HashSize;
    }
    abort();
}

<<<<<<< HEAD
Hash::Hash(HashType type) : type(type)
=======
std::set<std::string> hashTypes = { "md5", "sha1", "sha256", "sha512" };


void Hash::init()
>>>>>>> 5ea817da
{
    hashSize = regularHashSize(type);
    assert(hashSize <= maxHashSize);
    memset(hash, 0, maxHashSize);
}


bool Hash::operator == (const Hash & h2) const
{
    if (hashSize != h2.hashSize) return false;
    for (unsigned int i = 0; i < hashSize; i++)
        if (hash[i] != h2.hash[i]) return false;
    return true;
}


bool Hash::operator != (const Hash & h2) const
{
    return !(*this == h2);
}


bool Hash::operator < (const Hash & h) const
{
    if (hashSize < h.hashSize) return true;
    if (hashSize > h.hashSize) return false;
    for (unsigned int i = 0; i < hashSize; i++) {
        if (hash[i] < h.hash[i]) return true;
        if (hash[i] > h.hash[i]) return false;
    }
    return false;
}


const string base16Chars = "0123456789abcdef";


static string printHash16(const Hash & hash)
{
    char buf[hash.hashSize * 2];
    for (unsigned int i = 0; i < hash.hashSize; i++) {
        buf[i * 2] = base16Chars[hash.hash[i] >> 4];
        buf[i * 2 + 1] = base16Chars[hash.hash[i] & 0x0f];
    }
    return string(buf, hash.hashSize * 2);
}


// omitted: E O U T
const string base32Chars = "0123456789abcdfghijklmnpqrsvwxyz";


static string printHash32(const Hash & hash)
{
    assert(hash.hashSize);
    size_t len = hash.base32Len();
    assert(len);

    string s;
    s.reserve(len);

    for (int n = (int) len - 1; n >= 0; n--) {
        unsigned int b = n * 5;
        unsigned int i = b / 8;
        unsigned int j = b % 8;
        unsigned char c =
            (hash.hash[i] >> j)
            | (i >= hash.hashSize - 1 ? 0 : hash.hash[i + 1] << (8 - j));
        s.push_back(base32Chars[c & 0x1f]);
    }

    return s;
}


string printHash16or32(const Hash & hash)
{
    assert(hash.type);
    return hash.to_string(hash.type == htMD5 ? Base16 : Base32, false);
}


std::string Hash::to_string(Base base, bool includeType) const
{
    std::string s;
    if (base == SRI || includeType) {
        s += printHashType(type);
        s += base == SRI ? '-' : ':';
    }
    switch (base) {
    case Base16:
        s += printHash16(*this);
        break;
    case Base32:
        s += printHash32(*this);
        break;
    case Base64:
    case SRI:
        s += base64Encode(std::string((const char *) hash, hashSize));
        break;
    }
    return s;
}

Hash Hash::parseSRI(std::string_view original) {
    auto rest = original;

    // Parse the has type before the separater, if there was one.
    auto hashRaw = splitPrefixTo(rest, '-');
    if (!hashRaw)
        throw BadHash("hash '%s' is not SRI", original);
    HashType parsedType = parseHashType(*hashRaw);

    return Hash(rest, parsedType, true);
}

// Mutates the string to eliminate the prefixes when found
static std::pair<std::optional<HashType>, bool> getParsedTypeAndSRI(std::string_view & rest) {
    bool isSRI = false;

    // Parse the has type before the separater, if there was one.
    std::optional<HashType> optParsedType;
    {
        auto hashRaw = splitPrefixTo(rest, ':');

        if (!hashRaw) {
            hashRaw = splitPrefixTo(rest, '-');
            if (hashRaw)
                isSRI = true;
        }
        if (hashRaw)
            optParsedType = parseHashType(*hashRaw);
    }

    return {optParsedType, isSRI};
}

Hash Hash::parseAnyPrefixed(std::string_view original)
{
    auto rest = original;
    auto [optParsedType, isSRI] = getParsedTypeAndSRI(rest);

    // Either the string or user must provide the type, if they both do they
    // must agree.
    if (!optParsedType)
        throw BadHash("hash '%s' does not include a type.", rest);

    return Hash(rest, *optParsedType, isSRI);
}

Hash Hash::parseAny(std::string_view original, std::optional<HashType> optType)
{
    auto rest = original;
    auto [optParsedType, isSRI] = getParsedTypeAndSRI(rest);

    // Either the string or user must provide the type, if they both do they
    // must agree.
    if (!optParsedType && !optType)
        throw BadHash("hash '%s' does not include a type, nor is the type otherwise known from context.", rest);
    else if (optParsedType && optType && *optParsedType != *optType)
        throw BadHash("hash '%s' should have type '%s'", original, printHashType(*optType));

    HashType hashType = optParsedType ? *optParsedType : *optType;
    return Hash(rest, hashType, isSRI);
}

Hash Hash::parseNonSRIUnprefixed(std::string_view s, HashType type)
{
    return Hash(s, type, false);
}

Hash::Hash(std::string_view rest, HashType type, bool isSRI)
    : Hash(type)
{
    if (!isSRI && rest.size() == base16Len()) {

        auto parseHexDigit = [&](char c) {
            if (c >= '0' && c <= '9') return c - '0';
            if (c >= 'A' && c <= 'F') return c - 'A' + 10;
            if (c >= 'a' && c <= 'f') return c - 'a' + 10;
            throw BadHash("invalid base-16 hash '%s'", rest);
        };

        for (unsigned int i = 0; i < hashSize; i++) {
            hash[i] =
                parseHexDigit(rest[i * 2]) << 4
                | parseHexDigit(rest[i * 2 + 1]);
        }
    }

    else if (!isSRI && rest.size() == base32Len()) {

        for (unsigned int n = 0; n < rest.size(); ++n) {
            char c = rest[rest.size() - n - 1];
            unsigned char digit;
            for (digit = 0; digit < base32Chars.size(); ++digit) /* !!! slow */
                if (base32Chars[digit] == c) break;
            if (digit >= 32)
                throw BadHash("invalid base-32 hash '%s'", rest);
            unsigned int b = n * 5;
            unsigned int i = b / 8;
            unsigned int j = b % 8;
            hash[i] |= digit << j;

            if (i < hashSize - 1) {
                hash[i + 1] |= digit >> (8 - j);
            } else {
                if (digit >> (8 - j))
                    throw BadHash("invalid base-32 hash '%s'", rest);
            }
        }
    }

    else if (isSRI || rest.size() == base64Len()) {
        auto d = base64Decode(rest);
        if (d.size() != hashSize)
            throw BadHash("invalid %s hash '%s'", isSRI ? "SRI" : "base-64", rest);
        assert(hashSize);
        memcpy(hash, d.data(), hashSize);
    }

    else
        throw BadHash("hash '%s' has wrong length for hash type '%s'", rest, printHashType(this->type));
}

Hash newHashAllowEmpty(std::string hashStr, std::optional<HashType> ht)
{
    if (hashStr.empty()) {
        if (!ht)
            throw BadHash("empty hash requires explicit hash type");
        Hash h(*ht);
        warn("found empty hash, assuming '%s'", h.to_string(SRI, true));
        return h;
    } else
        return Hash::parseAny(hashStr, ht);
}


union Ctx
{
    MD5_CTX md5;
    SHA_CTX sha1;
    SHA256_CTX sha256;
    SHA512_CTX sha512;
};


static void start(HashType ht, Ctx & ctx)
{
    if (ht == htMD5) MD5_Init(&ctx.md5);
    else if (ht == htSHA1) SHA1_Init(&ctx.sha1);
    else if (ht == htSHA256) SHA256_Init(&ctx.sha256);
    else if (ht == htSHA512) SHA512_Init(&ctx.sha512);
}


static void update(HashType ht, Ctx & ctx,
    const unsigned char * bytes, size_t len)
{
    if (ht == htMD5) MD5_Update(&ctx.md5, bytes, len);
    else if (ht == htSHA1) SHA1_Update(&ctx.sha1, bytes, len);
    else if (ht == htSHA256) SHA256_Update(&ctx.sha256, bytes, len);
    else if (ht == htSHA512) SHA512_Update(&ctx.sha512, bytes, len);
}


static void finish(HashType ht, Ctx & ctx, unsigned char * hash)
{
    if (ht == htMD5) MD5_Final(hash, &ctx.md5);
    else if (ht == htSHA1) SHA1_Final(hash, &ctx.sha1);
    else if (ht == htSHA256) SHA256_Final(hash, &ctx.sha256);
    else if (ht == htSHA512) SHA512_Final(hash, &ctx.sha512);
}


Hash hashString(HashType ht, std::string_view s)
{
    Ctx ctx;
    Hash hash(ht);
    start(ht, ctx);
    update(ht, ctx, (const unsigned char *) s.data(), s.length());
    finish(ht, ctx, hash.hash);
    return hash;
}


Hash hashFile(HashType ht, const Path & path)
{
    HashSink sink(ht);
    readFile(path, sink);
    return sink.finish().first;
}


HashSink::HashSink(HashType ht) : ht(ht)
{
    ctx = new Ctx;
    bytes = 0;
    start(ht, *ctx);
}

HashSink::~HashSink()
{
    bufPos = 0;
    delete ctx;
}

void HashSink::write(const unsigned char * data, size_t len)
{
    bytes += len;
    update(ht, *ctx, data, len);
}

HashResult HashSink::finish()
{
    flush();
    Hash hash(ht);
    nix::finish(ht, *ctx, hash.hash);
    return HashResult(hash, bytes);
}

HashResult HashSink::currentHash()
{
    flush();
    Ctx ctx2 = *ctx;
    Hash hash(ht);
    nix::finish(ht, ctx2, hash.hash);
    return HashResult(hash, bytes);
}


HashResult hashPath(
    HashType ht, const Path & path, PathFilter & filter)
{
    HashSink sink(ht);
    dumpPath(path, sink, filter);
    return sink.finish();
}


Hash compressHash(const Hash & hash, unsigned int newSize)
{
    Hash h(hash.type);
    h.hashSize = newSize;
    for (unsigned int i = 0; i < hash.hashSize; ++i)
        h.hash[i % newSize] ^= hash.hash[i];
    return h;
}


std::optional<HashType> parseHashTypeOpt(std::string_view s)
{
    if (s == "md5") return htMD5;
    else if (s == "sha1") return htSHA1;
    else if (s == "sha256") return htSHA256;
    else if (s == "sha512") return htSHA512;
    else return std::optional<HashType> {};
}

HashType parseHashType(std::string_view s)
{
    auto opt_h = parseHashTypeOpt(s);
    if (opt_h)
        return *opt_h;
    else
        throw UsageError("unknown hash algorithm '%1%'", s);
}

string printHashType(HashType ht)
{
    switch (ht) {
    case htMD5: return "md5";
    case htSHA1: return "sha1";
    case htSHA256: return "sha256";
    case htSHA512: return "sha512";
    default:
        // illegal hash type enum value internally, as opposed to external input
        // which should be validated with nice error message.
        assert(false);
    }
}

}<|MERGE_RESOLUTION|>--- conflicted
+++ resolved
@@ -15,6 +15,7 @@
 #include <fcntl.h>
 
 namespace nix {
+
 
 static size_t regularHashSize(HashType type) {
     switch (type) {
@@ -26,14 +27,11 @@
     abort();
 }
 
-<<<<<<< HEAD
+
+std::set<std::string> hashTypes = { "md5", "sha1", "sha256", "sha512" };
+
+
 Hash::Hash(HashType type) : type(type)
-=======
-std::set<std::string> hashTypes = { "md5", "sha1", "sha256", "sha512" };
-
-
-void Hash::init()
->>>>>>> 5ea817da
 {
     hashSize = regularHashSize(type);
     assert(hashSize <= maxHashSize);
