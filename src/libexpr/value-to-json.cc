--- conflicted
+++ resolved
@@ -84,12 +84,8 @@
                 .msg = hintfmt("cannot convert %1% to JSON", showType(v)),
                 .errPos = state.positions[v.determinePos(pos)]
             });
-<<<<<<< HEAD
-            e.addTrace(pos, hintfmt("message for the trace"));
+            e.addTrace(state.positions[pos], hintfmt("message for the trace"));
             state.debugLastTrace(e);
-=======
-            e.addTrace(state.positions[pos], hintfmt("message for the trace"));
->>>>>>> 4bb111c8
             throw e;
     }
 }
