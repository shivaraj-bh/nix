#include "nixexpr.hh"
#include "derivations.hh"
#include "util.hh"

#include <cstdlib>

namespace nix {


/* Displaying abstract syntax trees. */

std::ostream & operator << (std::ostream & str, const Expr & e)
{
    e.show(str);
    return str;
}

static void showString(std::ostream & str, const string & s)
{
    str << '"';
    for (auto c : (string) s)
        if (c == '"' || c == '\\' || c == '$') str << "\\" << c;
        else if (c == '\n') str << "\\n";
        else if (c == '\r') str << "\\r";
        else if (c == '\t') str << "\\t";
        else str << c;
    str << '"';
}

static void showId(std::ostream & str, const string & s)
{
    if (s.empty())
        str << "\"\"";
    else if (s == "if") // FIXME: handle other keywords
        str << '"' << s << '"';
    else {
        char c = s[0];
        if (!((c >= 'a' && c <= 'z') || (c >= 'A' && c <= 'Z') || c == '_')) {
            showString(str, s);
            return;
        }
        for (auto c : s)
            if (!((c >= 'a' && c <= 'z') ||
                  (c >= 'A' && c <= 'Z') ||
                  (c >= '0' && c <= '9') ||
                  c == '_' || c == '\'' || c == '-')) {
                showString(str, s);
                return;
            }
        str << s;
    }
}

std::ostream & operator << (std::ostream & str, const Symbol & sym)
{
    showId(str, *sym.s);
    return str;
}

void Expr::show(std::ostream & str) const
{
    abort();
}

void ExprInt::show(std::ostream & str) const
{
    str << n;
}

void ExprFloat::show(std::ostream & str) const
{
    str << nf;
}

void ExprString::show(std::ostream & str) const
{
    showString(str, s);
}

void ExprPath::show(std::ostream & str) const
{
    str << s;
}

void ExprVar::show(std::ostream & str) const
{
    str << name;
}

void ExprSelect::show(std::ostream & str) const
{
    str << "(" << *e << ")." << showAttrPath(attrPath);
    if (def) str << " or (" << *def << ")";
}

void ExprOpHasAttr::show(std::ostream & str) const
{
    str << "((" << *e << ") ? " << showAttrPath(attrPath) << ")";
}

void ExprAttrs::show(std::ostream & str) const
{
    if (recursive) str << "rec ";
    str << "{ ";
    for (auto & i : attrs)
        if (i.second.inherited)
            str << "inherit " << i.first << " " << "; ";
        else
            str << i.first << " = " << *i.second.e << "; ";
    for (auto & i : dynamicAttrs)
        str << "\"${" << *i.nameExpr << "}\" = " << *i.valueExpr << "; ";
    str << "}";
}

void ExprList::show(std::ostream & str) const
{
    str << "[ ";
    for (auto & i : elems)
        str << "(" << *i << ") ";
    str << "]";
}

void ExprLambda::show(std::ostream & str) const
{
    str << "(";
    if (hasFormals()) {
        str << "{ ";
        bool first = true;
        for (auto & i : formals->formals) {
            if (first) first = false; else str << ", ";
            str << i.name;
            if (i.def) str << " ? " << *i.def;
        }
        if (formals->ellipsis) {
            if (!first) str << ", ";
            str << "...";
        }
        str << " }";
        if (!arg.empty()) str << " @ ";
    }
    if (!arg.empty()) str << arg;
    str << ": " << *body << ")";
}

void ExprCall::show(std::ostream & str) const
{
    str << '(' << *fun;
    for (auto e : args) {
        str <<  ' ';
        str << *e;
    }
    str << ')';
}

void ExprLet::show(std::ostream & str) const
{
    str << "(let ";
    for (auto & i : attrs->attrs)
        if (i.second.inherited) {
            str << "inherit " << i.first << "; ";
        }
        else
            str << i.first << " = " << *i.second.e << "; ";
    str << "in " << *body << ")";
}

void ExprWith::show(std::ostream & str) const
{
    str << "(with " << *attrs << "; " << *body << ")";
}

void ExprIf::show(std::ostream & str) const
{
    str << "(if " << *cond << " then " << *then << " else " << *else_ << ")";
}

void ExprAssert::show(std::ostream & str) const
{
    str << "assert " << *cond << "; " << *body;
}

void ExprOpNot::show(std::ostream & str) const
{
    str << "(! " << *e << ")";
}

void ExprConcatStrings::show(std::ostream & str) const
{
    bool first = true;
    str << "(";
    for (auto & i : *es) {
        if (first) first = false; else str << " + ";
        str << *i;
    }
    str << ")";
}

void ExprPos::show(std::ostream & str) const
{
    str << "__curPos";
}


std::ostream & operator << (std::ostream & str, const Pos & pos)
{
    if (!pos)
        str << "undefined position";
    else
    {
        auto f = format(ANSI_BOLD "%1%" ANSI_NORMAL ":%2%:%3%");
        switch (pos.origin) {
            case foFile:
                f % (string) pos.file;
                break;
            case foStdin:
            case foString:
                f % "(string)";
                break;
            default:
                throw Error("unhandled Pos origin!");
        }
        str << (f % pos.line % pos.column).str();
    }

    return str;
}


string showAttrPath(const AttrPath & attrPath)
{
    std::ostringstream out;
    bool first = true;
    for (auto & i : attrPath) {
        if (!first) out << '.'; else first = false;
        if (i.symbol.set())
            out << i.symbol;
        else
            out << "\"${" << *i.expr << "}\"";
    }
    return out.str();
}


Pos noPos;


/* Computing levels/displacements for variables. */

void Expr::bindVars(const std::shared_ptr<const StaticEnv> &env)
{
    abort();
}

void ExprInt::bindVars(const std::shared_ptr<const StaticEnv> &env)
{
    if (debuggerHook)
        staticenv = env;
}

void ExprFloat::bindVars(const std::shared_ptr<const StaticEnv> &env)
{
    if (debuggerHook)
        staticenv = env;
}

void ExprString::bindVars(const std::shared_ptr<const StaticEnv> &env)
{
    if (debuggerHook)
        staticenv = env;
}

void ExprPath::bindVars(const std::shared_ptr<const StaticEnv> &env)
{
    if (debuggerHook)
        staticenv = env;
}

void ExprVar::bindVars(const std::shared_ptr<const StaticEnv> &env)
{
    if (debuggerHook)
        staticenv = env;

    /* Check whether the variable appears in the environment.  If so,
       set its level and displacement. */
    const StaticEnv * curEnv;
    Level level;
    int withLevel = -1;
    for (curEnv = env.get(), level = 0; curEnv; curEnv = curEnv->up, level++) {
        if (curEnv->isWith) {
            if (withLevel == -1) withLevel = level;
        } else {
            auto i = curEnv->find(name);
            if (i != curEnv->vars.end()) {
                fromWith = false;
                this->level = level;
                displ = i->second;
                return;
            }
        }
    }

    /* Otherwise, the variable must be obtained from the nearest
       enclosing `with'.  If there is no `with', then we can issue an
       "undefined variable" error now. */
    if (withLevel == -1) 
    {
        throw UndefinedVarError({
            .msg = hintfmt("undefined variable (ExprVar bindvars) '%1%'", name),
            .errPos = pos
        });
    }
    fromWith = true;
    this->level = withLevel;
}

void ExprSelect::bindVars(const std::shared_ptr<const StaticEnv> &env)
{
    if (debuggerHook)
        staticenv = env;

    e->bindVars(env);
    if (def) def->bindVars(env);
    for (auto & i : attrPath)
        if (!i.symbol.set())
            i.expr->bindVars(env);
}

void ExprOpHasAttr::bindVars(const std::shared_ptr<const StaticEnv> &env)
{
    if (debuggerHook)
        staticenv = env;

    e->bindVars(env);
    for (auto & i : attrPath)
        if (!i.symbol.set())
            i.expr->bindVars(env);
}

void ExprAttrs::bindVars(const std::shared_ptr<const StaticEnv> &env)
{
<<<<<<< HEAD
    if (debuggerHook)
        staticenv = env;
=======
    const StaticEnv * dynamicEnv = &env;
    StaticEnv newEnv(false, &env, recursive ? attrs.size() : 0);
>>>>>>> ca82967e

    if (recursive) {
        auto newEnv = std::shared_ptr<StaticEnv>(new StaticEnv(false, env.get()));  

<<<<<<< HEAD
        unsigned int displ = 0;
        for (auto & i : attrs) {
            newEnv->vars[i.first] = i.second.displ = displ++;
        }
=======
        Displacement displ = 0;
        for (auto & i : attrs)
            newEnv.vars.emplace_back(i.first, i.second.displ = displ++);

        // No need to sort newEnv since attrs is in sorted order.
>>>>>>> ca82967e

        for (auto & i : attrs)
            i.second.e->bindVars(i.second.inherited ? env : newEnv);

        for (auto & i : dynamicAttrs) {
            i.nameExpr->bindVars(newEnv);
            i.valueExpr->bindVars(newEnv);
        }
    }
    else {
        for (auto & i : attrs)
            i.second.e->bindVars(env);

        for (auto & i : dynamicAttrs) {
            i.nameExpr->bindVars(env);
            i.valueExpr->bindVars(env);
        }
    }
}

void ExprList::bindVars(const std::shared_ptr<const StaticEnv> &env)
{
    if (debuggerHook)
        staticenv = env;

    for (auto & i : elems)
        i->bindVars(env);
}

void ExprLambda::bindVars(const std::shared_ptr<const StaticEnv> &env)
{
<<<<<<< HEAD
    if (debuggerHook)
        staticenv = env;

    auto newEnv = std::shared_ptr<StaticEnv>(new StaticEnv(false, env.get()));
=======
    StaticEnv newEnv(
        false, &env,
        (hasFormals() ? formals->formals.size() : 0) +
        (arg.empty() ? 0 : 1));
>>>>>>> ca82967e

    Displacement displ = 0;

<<<<<<< HEAD
    if (!arg.empty()) newEnv->vars[arg] = displ++;
=======
    if (!arg.empty()) newEnv.vars.emplace_back(arg, displ++);
>>>>>>> ca82967e

    if (hasFormals()) {
        for (auto & i : formals->formals)
<<<<<<< HEAD
            newEnv->vars[i.name] = displ++;
=======
            newEnv.vars.emplace_back(i.name, displ++);

        newEnv.sort();
>>>>>>> ca82967e

        for (auto & i : formals->formals)
            if (i.def) i.def->bindVars(newEnv);
    }

    body->bindVars(newEnv);
}

<<<<<<< HEAD
void ExprLet::bindVars(const std::shared_ptr<const StaticEnv> &env)
{
    if (debuggerHook)
        staticenv = env;

    auto newEnv = std::shared_ptr<StaticEnv>(new StaticEnv(false, env.get()));
=======
void ExprCall::bindVars(const StaticEnv & env)
{
    fun->bindVars(env);
    for (auto e : args)
        e->bindVars(env);
}

void ExprLet::bindVars(const StaticEnv & env)
{
    StaticEnv newEnv(false, &env, attrs->attrs.size());
>>>>>>> ca82967e

    Displacement displ = 0;
    for (auto & i : attrs->attrs)
<<<<<<< HEAD
        newEnv->vars[i.first] = i.second.displ = displ++;
=======
        newEnv.vars.emplace_back(i.first, i.second.displ = displ++);

    // No need to sort newEnv since attrs->attrs is in sorted order.
>>>>>>> ca82967e

    for (auto & i : attrs->attrs)
        i.second.e->bindVars(i.second.inherited ? env : newEnv);

    body->bindVars(newEnv);
}

void ExprWith::bindVars(const std::shared_ptr<const StaticEnv> &env)
{
    if (debuggerHook)
        staticenv = env;

    /* Does this `with' have an enclosing `with'?  If so, record its
       level so that `lookupVar' can look up variables in the previous
       `with' if this one doesn't contain the desired attribute. */
    const StaticEnv * curEnv;
    Level level;
    prevWith = 0;
    for (curEnv = env.get(), level = 1; curEnv; curEnv = curEnv->up, level++)
        if (curEnv->isWith) {
            prevWith = level;
            break;
        }

    attrs->bindVars(env);
    auto newEnv = std::shared_ptr<StaticEnv>(new StaticEnv(true, env.get()));
    body->bindVars(newEnv);
}

void ExprIf::bindVars(const std::shared_ptr<const StaticEnv> &env)
{
    if (debuggerHook)
        staticenv = env;

    cond->bindVars(env);
    then->bindVars(env);
    else_->bindVars(env);
}

void ExprAssert::bindVars(const std::shared_ptr<const StaticEnv> &env)
{
    if (debuggerHook)
        staticenv = env;

    cond->bindVars(env);
    body->bindVars(env);
}

void ExprOpNot::bindVars(const std::shared_ptr<const StaticEnv> &env)
{
    if (debuggerHook)
        staticenv = env;

    e->bindVars(env);
}

void ExprConcatStrings::bindVars(const std::shared_ptr<const StaticEnv> &env)
{
    if (debuggerHook)
        staticenv = env;

    for (auto & i : *es)
        i->bindVars(env);
}

void ExprPos::bindVars(const std::shared_ptr<const StaticEnv> &env)
{
    if (debuggerHook)
        staticenv = env;

}


/* Storing function names. */

void Expr::setName(Symbol & name)
{
}


void ExprLambda::setName(Symbol & name)
{
    this->name = name;
    body->setName(name);
}


string ExprLambda::showNamePos() const
{
    return (format("%1% at %2%") % (name.set() ? "'" + (string) name + "'" : "anonymous function") % pos).str();
}



/* Symbol table. */

size_t SymbolTable::totalSize() const
{
    size_t n = 0;
    for (auto & i : symbols)
        n += i.size();
    return n;
}

}<|MERGE_RESOLUTION|>--- conflicted
+++ resolved
@@ -338,29 +338,17 @@
 
 void ExprAttrs::bindVars(const std::shared_ptr<const StaticEnv> &env)
 {
-<<<<<<< HEAD
-    if (debuggerHook)
-        staticenv = env;
-=======
-    const StaticEnv * dynamicEnv = &env;
-    StaticEnv newEnv(false, &env, recursive ? attrs.size() : 0);
->>>>>>> ca82967e
+    if (debuggerHook)
+        staticenv = env;
 
     if (recursive) {
-        auto newEnv = std::shared_ptr<StaticEnv>(new StaticEnv(false, env.get()));  
-
-<<<<<<< HEAD
-        unsigned int displ = 0;
-        for (auto & i : attrs) {
-            newEnv->vars[i.first] = i.second.displ = displ++;
-        }
-=======
+        auto newEnv = std::shared_ptr<StaticEnv>(new StaticEnv(false, env.get(), recursive ? attrs.size() : 0));  
+
         Displacement displ = 0;
         for (auto & i : attrs)
             newEnv.vars.emplace_back(i.first, i.second.displ = displ++);
 
         // No need to sort newEnv since attrs is in sorted order.
->>>>>>> ca82967e
 
         for (auto & i : attrs)
             i.second.e->bindVars(i.second.inherited ? env : newEnv);
@@ -392,35 +380,24 @@
 
 void ExprLambda::bindVars(const std::shared_ptr<const StaticEnv> &env)
 {
-<<<<<<< HEAD
-    if (debuggerHook)
-        staticenv = env;
-
-    auto newEnv = std::shared_ptr<StaticEnv>(new StaticEnv(false, env.get()));
-=======
-    StaticEnv newEnv(
-        false, &env,
-        (hasFormals() ? formals->formals.size() : 0) +
-        (arg.empty() ? 0 : 1));
->>>>>>> ca82967e
+    if (debuggerHook)
+        staticenv = env;
+
+    auto newEnv = std::shared_ptr<StaticEnv>(
+        new StaticEnv(
+                false, env.get(),
+                (hasFormals() ? formals->formals.size() : 0) +
+                (arg.empty() ? 0 : 1)));
 
     Displacement displ = 0;
 
-<<<<<<< HEAD
-    if (!arg.empty()) newEnv->vars[arg] = displ++;
-=======
     if (!arg.empty()) newEnv.vars.emplace_back(arg, displ++);
->>>>>>> ca82967e
 
     if (hasFormals()) {
         for (auto & i : formals->formals)
-<<<<<<< HEAD
-            newEnv->vars[i.name] = displ++;
-=======
             newEnv.vars.emplace_back(i.name, displ++);
 
         newEnv.sort();
->>>>>>> ca82967e
 
         for (auto & i : formals->formals)
             if (i.def) i.def->bindVars(newEnv);
@@ -429,16 +406,11 @@
     body->bindVars(newEnv);
 }
 
-<<<<<<< HEAD
-void ExprLet::bindVars(const std::shared_ptr<const StaticEnv> &env)
-{
-    if (debuggerHook)
-        staticenv = env;
-
-    auto newEnv = std::shared_ptr<StaticEnv>(new StaticEnv(false, env.get()));
-=======
 void ExprCall::bindVars(const StaticEnv & env)
 {
+    if (debuggerHook)
+        staticenv = env;
+
     fun->bindVars(env);
     for (auto e : args)
         e->bindVars(env);
@@ -446,18 +418,16 @@
 
 void ExprLet::bindVars(const StaticEnv & env)
 {
-    StaticEnv newEnv(false, &env, attrs->attrs.size());
->>>>>>> ca82967e
+    if (debuggerHook)
+        staticenv = env;
+
+    auto newEnv = std::shared_ptr<StaticEnv>(new StaticEnv(false, env.get(), attrs->attrs.size()));
 
     Displacement displ = 0;
     for (auto & i : attrs->attrs)
-<<<<<<< HEAD
-        newEnv->vars[i.first] = i.second.displ = displ++;
-=======
         newEnv.vars.emplace_back(i.first, i.second.displ = displ++);
 
     // No need to sort newEnv since attrs->attrs is in sorted order.
->>>>>>> ca82967e
 
     for (auto & i : attrs->attrs)
         i.second.e->bindVars(i.second.inherited ? env : newEnv);
