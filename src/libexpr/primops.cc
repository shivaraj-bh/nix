#include "archive.hh"
#include "derivations.hh"
#include "eval-inline.hh"
#include "eval.hh"
#include "globals.hh"
#include "json-to-value.hh"
#include "names.hh"
#include "store-api.hh"
#include "util.hh"
#include "json.hh"
#include "value-to-json.hh"
#include "value-to-xml.hh"
#include "primops.hh"

#include <boost/container/small_vector.hpp>

#include <sys/types.h>
#include <sys/stat.h>
#include <unistd.h>

#include <algorithm>
#include <cstring>
#include <regex>
#include <dlfcn.h>

#include <cmath>


namespace nix {


/*************************************************************
 * Miscellaneous
 *************************************************************/


InvalidPathError::InvalidPathError(const Path & path) :
    EvalError("path '%s' is not valid", path), path(path) {}

StringMap EvalState::realiseContext(const PathSet & context)
{
    std::vector<DerivedPath::Built> drvs;
    StringMap res;

    for (auto & i : context) {
        auto [ctx, outputName] = decodeContext(*store, i);
        auto ctxS = store->printStorePath(ctx);
        if (!store->isValidPath(ctx))
            throw InvalidPathError(store->printStorePath(ctx));
        if (!outputName.empty() && ctx.isDerivation()) {
            drvs.push_back({ctx, {outputName}});
        } else {
            res.insert_or_assign(ctxS, ctxS);
        }
    }

    if (drvs.empty()) return {};

    if (!evalSettings.enableImportFromDerivation)
        throw Error(
            "cannot build '%1%' during evaluation because the option 'allow-import-from-derivation' is disabled",
            store->printStorePath(drvs.begin()->drvPath));

    /* Build/substitute the context. */
    std::vector<DerivedPath> buildReqs;
    for (auto & d : drvs) buildReqs.emplace_back(DerivedPath { d });
    store->buildPaths(buildReqs);

    /* Get all the output paths corresponding to the placeholders we had */
    for (auto & [drvPath, outputs] : drvs) {
        auto outputPaths = store->queryDerivationOutputMap(drvPath);
        for (auto & outputName : outputs) {
            if (outputPaths.count(outputName) == 0)
                throw Error("derivation '%s' does not have an output named '%s'",
                        store->printStorePath(drvPath), outputName);
            res.insert_or_assign(
                downstreamPlaceholder(*store, drvPath, outputName),
                store->printStorePath(outputPaths.at(outputName))
            );
        }
    }

    /* Add the output of this derivations to the allowed
       paths. */
    if (allowedPaths) {
        for (auto & [_placeholder, outputPath] : res) {
            allowPath(store->toRealPath(outputPath));
        }
    }

    return res;
}

struct RealisePathFlags {
    // Whether to check that the path is allowed in pure eval mode
    bool checkForPureEval = true;
};

static Path realisePath(EvalState & state, const Pos & pos, Value & v, const RealisePathFlags flags = {})
{
    PathSet context;

    auto path = [&]()
    {
        try {
            return state.coerceToPath(pos, v, context);
        } catch (Error & e) {
            e.addTrace(pos, "while realising the context of a path");
            throw;
        }
    }();

    try {
        StringMap rewrites = state.realiseContext(context);

        auto realPath = state.toRealPath(rewriteStrings(path, rewrites), context);

        return flags.checkForPureEval
            ? state.checkSourcePath(realPath)
            : realPath;
    } catch (Error & e) {
        e.addTrace(pos, "while realising the context of path '%s'", path);
        throw;
    }
}

/* Add and attribute to the given attribute map from the output name to
   the output path, or a placeholder.

   Where possible the path is used, but for floating CA derivations we
   may not know it. For sake of determinism we always assume we don't
   and instead put in a place holder. In either case, however, the
   string context will contain the drv path and output name, so
   downstream derivations will have the proper dependency, and in
   addition, before building, the placeholder will be rewritten to be
   the actual path.

   The 'drv' and 'drvPath' outputs must correspond. */
static void mkOutputString(
    EvalState & state,
    BindingsBuilder & attrs,
    const StorePath & drvPath,
    const BasicDerivation & drv,
    const std::pair<std::string, DerivationOutput> & o)
{
    auto optOutputPath = o.second.path(*state.store, drv.name, o.first);
    attrs.alloc(o.first).mkString(
        optOutputPath
            ? state.store->printStorePath(*optOutputPath)
            /* Downstream we would substitute this for an actual path once
               we build the floating CA derivation */
            /* FIXME: we need to depend on the basic derivation, not
               derivation */
            : downstreamPlaceholder(*state.store, drvPath, o.first),
        {"!" + o.first + "!" + state.store->printStorePath(drvPath)});
}

/* Load and evaluate an expression from path specified by the
   argument. */
static void import(EvalState & state, const Pos & pos, Value & vPath, Value * vScope, Value & v)
{
    auto path = realisePath(state, pos, vPath);

    // FIXME
    auto isValidDerivationInStore = [&]() -> std::optional<StorePath> {
        if (!state.store->isStorePath(path))
            return std::nullopt;
        auto storePath = state.store->parseStorePath(path);
        if (!(state.store->isValidPath(storePath) && isDerivation(path)))
            return std::nullopt;
        return storePath;
    };

    if (auto optStorePath = isValidDerivationInStore()) {
        auto storePath = *optStorePath;
        Derivation drv = state.store->readDerivation(storePath);
        auto attrs = state.buildBindings(3 + drv.outputs.size());
        attrs.alloc(state.sDrvPath).mkString(path, {"=" + path});
        attrs.alloc(state.sName).mkString(drv.env["name"]);
        auto & outputsVal = attrs.alloc(state.sOutputs);
        state.mkList(outputsVal, drv.outputs.size());

        for (const auto & [i, o] : enumerate(drv.outputs)) {
            mkOutputString(state, attrs, storePath, drv, o);
            (outputsVal.listElems()[i] = state.allocValue())->mkString(o.first);
        }

        auto w = state.allocValue();
        w->mkAttrs(attrs);

        if (!state.vImportedDrvToDerivation) {
            state.vImportedDrvToDerivation = allocRootValue(state.allocValue());
            state.eval(state.parseExprFromString(
                #include "imported-drv-to-derivation.nix.gen.hh"
                , "/"), **state.vImportedDrvToDerivation);
        }

        state.forceFunction(**state.vImportedDrvToDerivation, pos);
        v.mkApp(*state.vImportedDrvToDerivation, w);
        state.forceAttrs(v, pos);
    }

    else if (path == corepkgsPrefix + "fetchurl.nix") {
        state.eval(state.parseExprFromString(
            #include "fetchurl.nix.gen.hh"
            , "/"), v);
    }

    else {
        if (!vScope)
            state.evalFile(path, v);
        else {
            state.forceAttrs(*vScope, pos);

            Env * env = &state.allocEnv(vScope->attrs->size());
            env->up = &state.baseEnv;

            StaticEnv staticEnv(false, &state.staticBaseEnv, vScope->attrs->size());

            unsigned int displ = 0;
            for (auto & attr : *vScope->attrs) {
                staticEnv.vars.emplace_back(attr.name, displ);
                env->values[displ++] = attr.value;
            }

            // No need to call staticEnv.sort(), because
            // args[0]->attrs is already sorted.

            printTalkative("evaluating file '%1%'", path);
            Expr * e = state.parseExprFromFile(resolveExprPath(path), staticEnv);

            e->eval(state, *env, v);
        }
    }
}

static RegisterPrimOp primop_scopedImport(RegisterPrimOp::Info {
    .name = "scopedImport",
    .arity = 2,
    .fun = [](EvalState & state, const Pos & pos, Value * * args, Value & v)
    {
        import(state, pos, *args[1], args[0], v);
    }
});

static RegisterPrimOp primop_import({
    .name = "import",
    .args = {"path"},
    .doc = R"(
      Load, parse and return the Nix expression in the file *path*. If
      *path* is a directory, the file ` default.nix ` in that directory
      is loaded. Evaluation aborts if the file doesn’t exist or contains
      an incorrect Nix expression. `import` implements Nix’s module
      system: you can put any Nix expression (such as a set or a
      function) in a separate file, and use it from Nix expressions in
      other files.

      > **Note**
      >
      > Unlike some languages, `import` is a regular function in Nix.
      > Paths using the angle bracket syntax (e.g., `import` *\<foo\>*)
      > are [normal path values](language-values.md).

      A Nix expression loaded by `import` must not contain any *free
      variables* (identifiers that are not defined in the Nix expression
      itself and are not built-in). Therefore, it cannot refer to
      variables that are in scope at the call site. For instance, if you
      have a calling expression

      ```nix
      rec {
        x = 123;
        y = import ./foo.nix;
      }
      ```

      then the following `foo.nix` will give an error:

      ```nix
      x + 456
      ```

      since `x` is not in scope in `foo.nix`. If you want `x` to be
      available in `foo.nix`, you should pass it as a function argument:

      ```nix
      rec {
        x = 123;
        y = import ./foo.nix x;
      }
      ```

      and

      ```nix
      x: x + 456
      ```

      (The function argument doesn’t have to be called `x` in `foo.nix`;
      any name would work.)
    )",
    .fun = [](EvalState & state, const Pos & pos, Value * * args, Value & v)
    {
        import(state, pos, *args[0], nullptr, v);
    }
});

/* Want reasonable symbol names, so extern C */
/* !!! Should we pass the Pos or the file name too? */
extern "C" typedef void (*ValueInitializer)(EvalState & state, Value & v);

/* Load a ValueInitializer from a DSO and return whatever it initializes */
void prim_importNative(EvalState & state, const Pos & pos, Value * * args, Value & v)
{
    auto path = realisePath(state, pos, *args[0]);

    std::string sym(state.forceStringNoCtx(*args[1], pos));

    void *handle = dlopen(path.c_str(), RTLD_LAZY | RTLD_LOCAL);
    if (!handle)
        throw EvalError("could not open '%1%': %2%", path, dlerror());

    dlerror();
    ValueInitializer func = (ValueInitializer) dlsym(handle, sym.c_str());
    if(!func) {
        char *message = dlerror();
        if (message)
            throw EvalError("could not load symbol '%1%' from '%2%': %3%", sym, path, message);
        else
            throw EvalError("symbol '%1%' from '%2%' resolved to NULL when a function pointer was expected",
                sym, path);
    }

    (func)(state, v);

    /* We don't dlclose because v may be a primop referencing a function in the shared object file */
}


/* Execute a program and parse its output */
void prim_exec(EvalState & state, const Pos & pos, Value * * args, Value & v)
{
    state.forceList(*args[0], pos);
    auto elems = args[0]->listElems();
    auto count = args[0]->listSize();
    if (count == 0) {
        throw EvalError({
            .msg = hintfmt("at least one argument to 'exec' required"),
            .errPos = pos
        });
    }
    PathSet context;
    auto program = state.coerceToString(pos, *elems[0], context, false, false).toOwned();
    Strings commandArgs;
    for (unsigned int i = 1; i < args[0]->listSize(); ++i) {
        commandArgs.push_back(state.coerceToString(pos, *elems[i], context, false, false).toOwned());
    }
    try {
        auto _ = state.realiseContext(context); // FIXME: Handle CA derivations
    } catch (InvalidPathError & e) {
        throw EvalError({
            .msg = hintfmt("cannot execute '%1%', since path '%2%' is not valid",
                program, e.path),
            .errPos = pos
        });
    }

    auto output = runProgram(program, true, commandArgs);
    Expr * parsed;
    try {
        parsed = state.parseExprFromString(std::move(output), pos.file);
    } catch (Error & e) {
        e.addTrace(pos, "While parsing the output from '%1%'", program);
        throw;
    }
    try {
        state.eval(parsed, v);
    } catch (Error & e) {
        e.addTrace(pos, "While evaluating the output from '%1%'", program);
        throw;
    }
}


/* Return a string representing the type of the expression. */
static void prim_typeOf(EvalState & state, const Pos & pos, Value * * args, Value & v)
{
    state.forceValue(*args[0], pos);
    std::string t;
    switch (args[0]->type()) {
        case nInt: t = "int"; break;
        case nBool: t = "bool"; break;
        case nString: t = "string"; break;
        case nPath: t = "path"; break;
        case nNull: t = "null"; break;
        case nAttrs: t = "set"; break;
        case nList: t = "list"; break;
        case nFunction: t = "lambda"; break;
        case nExternal:
            t = args[0]->external->typeOf();
            break;
        case nFloat: t = "float"; break;
        case nThunk: abort();
    }
    v.mkString(state.symbols.create(t));
}

static RegisterPrimOp primop_typeOf({
    .name = "__typeOf",
    .args = {"e"},
    .doc = R"(
      Return a string representing the type of the value *e*, namely
      `"int"`, `"bool"`, `"string"`, `"path"`, `"null"`, `"set"`,
      `"list"`, `"lambda"` or `"float"`.
    )",
    .fun = prim_typeOf,
});

/* Determine whether the argument is the null value. */
static void prim_isNull(EvalState & state, const Pos & pos, Value * * args, Value & v)
{
    state.forceValue(*args[0], pos);
    v.mkBool(args[0]->type() == nNull);
}

static RegisterPrimOp primop_isNull({
    .name = "isNull",
    .args = {"e"},
    .doc = R"(
      Return `true` if *e* evaluates to `null`, and `false` otherwise.

      > **Warning**
      >
      > This function is *deprecated*; just write `e == null` instead.
    )",
    .fun = prim_isNull,
});

/* Determine whether the argument is a function. */
static void prim_isFunction(EvalState & state, const Pos & pos, Value * * args, Value & v)
{
    state.forceValue(*args[0], pos);
    v.mkBool(args[0]->type() == nFunction);
}

static RegisterPrimOp primop_isFunction({
    .name = "__isFunction",
    .args = {"e"},
    .doc = R"(
      Return `true` if *e* evaluates to a function, and `false` otherwise.
    )",
    .fun = prim_isFunction,
});

/* Determine whether the argument is an integer. */
static void prim_isInt(EvalState & state, const Pos & pos, Value * * args, Value & v)
{
    state.forceValue(*args[0], pos);
    v.mkBool(args[0]->type() == nInt);
}

static RegisterPrimOp primop_isInt({
    .name = "__isInt",
    .args = {"e"},
    .doc = R"(
      Return `true` if *e* evaluates to an integer, and `false` otherwise.
    )",
    .fun = prim_isInt,
});

/* Determine whether the argument is a float. */
static void prim_isFloat(EvalState & state, const Pos & pos, Value * * args, Value & v)
{
    state.forceValue(*args[0], pos);
    v.mkBool(args[0]->type() == nFloat);
}

static RegisterPrimOp primop_isFloat({
    .name = "__isFloat",
    .args = {"e"},
    .doc = R"(
      Return `true` if *e* evaluates to a float, and `false` otherwise.
    )",
    .fun = prim_isFloat,
});

/* Determine whether the argument is a string. */
static void prim_isString(EvalState & state, const Pos & pos, Value * * args, Value & v)
{
    state.forceValue(*args[0], pos);
    v.mkBool(args[0]->type() == nString);
}

static RegisterPrimOp primop_isString({
    .name = "__isString",
    .args = {"e"},
    .doc = R"(
      Return `true` if *e* evaluates to a string, and `false` otherwise.
    )",
    .fun = prim_isString,
});

/* Determine whether the argument is a Boolean. */
static void prim_isBool(EvalState & state, const Pos & pos, Value * * args, Value & v)
{
    state.forceValue(*args[0], pos);
    v.mkBool(args[0]->type() == nBool);
}

static RegisterPrimOp primop_isBool({
    .name = "__isBool",
    .args = {"e"},
    .doc = R"(
      Return `true` if *e* evaluates to a bool, and `false` otherwise.
    )",
    .fun = prim_isBool,
});

/* Determine whether the argument is a path. */
static void prim_isPath(EvalState & state, const Pos & pos, Value * * args, Value & v)
{
    state.forceValue(*args[0], pos);
    v.mkBool(args[0]->type() == nPath);
}

static RegisterPrimOp primop_isPath({
    .name = "__isPath",
    .args = {"e"},
    .doc = R"(
      Return `true` if *e* evaluates to a path, and `false` otherwise.
    )",
    .fun = prim_isPath,
});

struct CompareValues
{
    EvalState & state;

    CompareValues(EvalState & state) : state(state) { };

    bool operator () (Value * v1, Value * v2) const
    {
        if (v1->type() == nFloat && v2->type() == nInt)
            return v1->fpoint < v2->integer;
        if (v1->type() == nInt && v2->type() == nFloat)
            return v1->integer < v2->fpoint;
        if (v1->type() != v2->type())
            throw EvalError("cannot compare %1% with %2%", showType(*v1), showType(*v2));
        switch (v1->type()) {
            case nInt:
                return v1->integer < v2->integer;
            case nFloat:
                return v1->fpoint < v2->fpoint;
            case nString:
                return strcmp(v1->string.s, v2->string.s) < 0;
            case nPath:
                return strcmp(v1->path, v2->path) < 0;
            case nList:
                // Lexicographic comparison
                for (size_t i = 0;; i++) {
                    if (i == v2->listSize()) {
                        return false;
                    } else if (i == v1->listSize()) {
                        return true;
                    } else if (!state.eqValues(*v1->listElems()[i], *v2->listElems()[i])) {
                        return (*this)(v1->listElems()[i], v2->listElems()[i]);
                    }
                }
            default:
                throw EvalError("cannot compare %1% with %2%", showType(*v1), showType(*v2));
        }
    }
};


#if HAVE_BOEHMGC
typedef std::list<Value *, gc_allocator<Value *> > ValueList;
#else
typedef std::list<Value *> ValueList;
#endif


static Bindings::iterator getAttr(
    EvalState & state,
    std::string_view funcName,
    Symbol attrSym,
    Bindings * attrSet,
    const Pos & pos)
{
    Bindings::iterator value = attrSet->find(attrSym);
    if (value == attrSet->end()) {
        hintformat errorMsg = hintfmt(
            "attribute '%s' missing for call to '%s'",
            attrSym,
            funcName
        );

        Pos aPos = *attrSet->pos;
        if (aPos == noPos) {
            throw TypeError({
                .msg = errorMsg,
                .errPos = pos,
            });
        } else {
            auto e = TypeError({
                .msg = errorMsg,
                .errPos = aPos,
            });

            // Adding another trace for the function name to make it clear
            // which call received wrong arguments.
            e.addTrace(pos, hintfmt("while invoking '%s'", funcName));
            throw e;
        }
    }

    return value;
}

static void prim_genericClosure(EvalState & state, const Pos & pos, Value * * args, Value & v)
{
    state.forceAttrs(*args[0], pos);

    /* Get the start set. */
    Bindings::iterator startSet = getAttr(
        state,
        "genericClosure",
        state.sStartSet,
        args[0]->attrs,
        pos
    );

    state.forceList(*startSet->value, pos);

    ValueList workSet;
    for (auto elem : startSet->value->listItems())
        workSet.push_back(elem);

    /* Get the operator. */
    Bindings::iterator op = getAttr(
        state,
        "genericClosure",
        state.sOperator,
        args[0]->attrs,
        pos
    );

    state.forceValue(*op->value, pos);

    /* Construct the closure by applying the operator to element of
       `workSet', adding the result to `workSet', continuing until
       no new elements are found. */
    ValueList res;
    // `doneKeys' doesn't need to be a GC root, because its values are
    // reachable from res.
    auto cmp = CompareValues(state);
    std::set<Value *, decltype(cmp)> doneKeys(cmp);
    while (!workSet.empty()) {
        Value * e = *(workSet.begin());
        workSet.pop_front();

        state.forceAttrs(*e, pos);

        Bindings::iterator key =
            e->attrs->find(state.sKey);
        if (key == e->attrs->end())
            throw EvalError({
                .msg = hintfmt("attribute 'key' required"),
                .errPos = pos
            });
        state.forceValue(*key->value, pos);

        if (!doneKeys.insert(key->value).second) continue;
        res.push_back(e);

        /* Call the `operator' function with `e' as argument. */
        Value call;
        call.mkApp(op->value, e);
        state.forceList(call, pos);

        /* Add the values returned by the operator to the work set. */
        for (auto elem : call.listItems()) {
            state.forceValue(*elem, pos);
            workSet.push_back(elem);
        }
    }

    /* Create the result list. */
    state.mkList(v, res.size());
    unsigned int n = 0;
    for (auto & i : res)
        v.listElems()[n++] = i;
}

static RegisterPrimOp primop_genericClosure(RegisterPrimOp::Info {
    .name = "__genericClosure",
    .args = {"attrset"},
    .arity = 1,
    .doc = R"(
      Take an *attrset* with values named `startSet` and `operator` in order to
      return a *list of attrsets* by starting with the `startSet`, recursively
      applying the `operator` function to each element. The *attrsets* in the
      `startSet` and produced by the `operator` must each contain value named
      `key` which are comparable to each other. The result is produced by
      repeatedly calling the operator for each element encountered with a
      unique key, terminating when no new elements are produced. For example,

      ```
      builtins.genericClosure {
        startSet = [ {key = 5;} ];
        operator = item: [{
          key = if (item.key / 2 ) * 2 == item.key
               then item.key / 2
               else 3 * item.key + 1;
        }];
      }
      ```
      evaluates to
      ```
      [ { key = 5; } { key = 16; } { key = 8; } { key = 4; } { key = 2; } { key = 1; } ]
      ```
      )",
    .fun = prim_genericClosure,
});

static RegisterPrimOp primop_abort({
    .name = "abort",
    .args = {"s"},
    .doc = R"(
      Abort Nix expression evaluation and print the error message *s*.
    )",
    .fun = [](EvalState & state, const Pos & pos, Value * * args, Value & v)
    {
        PathSet context;
        auto s = state.coerceToString(pos, *args[0], context).toOwned();
        throw Abort("evaluation aborted with the following error message: '%1%'", s);
    }
});

static RegisterPrimOp primop_throw({
    .name = "throw",
    .args = {"s"},
    .doc = R"(
      Throw an error message *s*. This usually aborts Nix expression
      evaluation, but in `nix-env -qa` and other commands that try to
      evaluate a set of derivations to get information about those
      derivations, a derivation that throws an error is silently skipped
      (which is not the case for `abort`).
    )",
    .fun = [](EvalState & state, const Pos & pos, Value * * args, Value & v)
    {
      PathSet context;
      auto s = state.coerceToString(pos, *args[0], context).toOwned();
      throw ThrownError(s);
    }
});

static void prim_addErrorContext(EvalState & state, const Pos & pos, Value * * args, Value & v)
{
    try {
        state.forceValue(*args[1], pos);
        v = *args[1];
    } catch (Error & e) {
        PathSet context;
        e.addTrace(std::nullopt, state.coerceToString(pos, *args[0], context).toOwned());
        throw;
    }
}

static RegisterPrimOp primop_addErrorContext(RegisterPrimOp::Info {
    .name = "__addErrorContext",
    .arity = 2,
    .fun = prim_addErrorContext,
});

static void prim_ceil(EvalState & state, const Pos & pos, Value * * args, Value & v)
{
    auto value = state.forceFloat(*args[0], args[0]->determinePos(pos));
    v.mkInt(ceil(value));
}

static RegisterPrimOp primop_ceil({
    .name = "__ceil",
    .args = {"double"},
    .doc = R"(
        Converts an IEEE-754 double-precision floating-point number (*double*) to
        the next higher integer.

        If the datatype is neither an integer nor a "float", an evaluation error will be
        thrown.
    )",
    .fun = prim_ceil,
});

static void prim_floor(EvalState & state, const Pos & pos, Value * * args, Value & v)
{
    auto value = state.forceFloat(*args[0], args[0]->determinePos(pos));
    v.mkInt(floor(value));
}

static RegisterPrimOp primop_floor({
    .name = "__floor",
    .args = {"double"},
    .doc = R"(
        Converts an IEEE-754 double-precision floating-point number (*double*) to
        the next lower integer.

        If the datatype is neither an integer nor a "float", an evaluation error will be
        thrown.
    )",
    .fun = prim_floor,
});

/* Try evaluating the argument. Success => {success=true; value=something;},
 * else => {success=false; value=false;} */
static void prim_tryEval(EvalState & state, const Pos & pos, Value * * args, Value & v)
{
    auto attrs = state.buildBindings(2);
    try {
        state.forceValue(*args[0], pos);
        attrs.insert(state.sValue, args[0]);
        attrs.alloc("success").mkBool(true);
    } catch (AssertionError & e) {
        attrs.alloc(state.sValue).mkBool(false);
        attrs.alloc("success").mkBool(false);
    }
    v.mkAttrs(attrs);
}

static RegisterPrimOp primop_tryEval({
    .name = "__tryEval",
    .args = {"e"},
    .doc = R"(
      Try to shallowly evaluate *e*. Return a set containing the
      attributes `success` (`true` if *e* evaluated successfully,
      `false` if an error was thrown) and `value`, equalling *e* if
      successful and `false` otherwise. `tryEval` will only prevent
      errors created by `throw` or `assert` from being thrown.
      Errors `tryEval` will not catch are for example those created
      by `abort` and type errors generated by builtins. Also note that
      this doesn't evaluate *e* deeply, so `let e = { x = throw ""; };
      in (builtins.tryEval e).success` will be `true`. Using
      `builtins.deepSeq` one can get the expected result:
      `let e = { x = throw ""; }; in
      (builtins.tryEval (builtins.deepSeq e e)).success` will be
      `false`.
    )",
    .fun = prim_tryEval,
});

/* Return an environment variable.  Use with care. */
static void prim_getEnv(EvalState & state, const Pos & pos, Value * * args, Value & v)
{
    std::string name(state.forceStringNoCtx(*args[0], pos));
    v.mkString(evalSettings.restrictEval || evalSettings.pureEval ? "" : getEnv(name).value_or(""));
}

static RegisterPrimOp primop_getEnv({
    .name = "__getEnv",
    .args = {"s"},
    .doc = R"(
      `getEnv` returns the value of the environment variable *s*, or an
      empty string if the variable doesn’t exist. This function should be
      used with care, as it can introduce all sorts of nasty environment
      dependencies in your Nix expression.

      `getEnv` is used in Nix Packages to locate the file
      `~/.nixpkgs/config.nix`, which contains user-local settings for Nix
      Packages. (That is, it does a `getEnv "HOME"` to locate the user’s
      home directory.)
    )",
    .fun = prim_getEnv,
});

/* Evaluate the first argument, then return the second argument. */
static void prim_seq(EvalState & state, const Pos & pos, Value * * args, Value & v)
{
    state.forceValue(*args[0], pos);
    state.forceValue(*args[1], pos);
    v = *args[1];
}

static RegisterPrimOp primop_seq({
    .name = "__seq",
    .args = {"e1", "e2"},
    .doc = R"(
      Evaluate *e1*, then evaluate and return *e2*. This ensures that a
      computation is strict in the value of *e1*.
    )",
    .fun = prim_seq,
});

/* Evaluate the first argument deeply (i.e. recursing into lists and
   attrsets), then return the second argument. */
static void prim_deepSeq(EvalState & state, const Pos & pos, Value * * args, Value & v)
{
    state.forceValueDeep(*args[0]);
    state.forceValue(*args[1], pos);
    v = *args[1];
}

static RegisterPrimOp primop_deepSeq({
    .name = "__deepSeq",
    .args = {"e1", "e2"},
    .doc = R"(
      This is like `seq e1 e2`, except that *e1* is evaluated *deeply*:
      if it’s a list or set, its elements or attributes are also
      evaluated recursively.
    )",
    .fun = prim_deepSeq,
});

/* Evaluate the first expression and print it on standard error.  Then
   return the second expression.  Useful for debugging. */
static void prim_trace(EvalState & state, const Pos & pos, Value * * args, Value & v)
{
    state.forceValue(*args[0], pos);
    if (args[0]->type() == nString)
        printError("trace: %1%", args[0]->string.s);
    else
        printError("trace: %1%", *args[0]);
    state.forceValue(*args[1], pos);
    v = *args[1];
}

static RegisterPrimOp primop_trace({
    .name = "__trace",
    .args = {"e1", "e2"},
    .doc = R"(
      Evaluate *e1* and print its abstract syntax representation on
      standard error. Then return *e2*. This function is useful for
      debugging.
    )",
    .fun = prim_trace,
});


/*************************************************************
 * Derivations
 *************************************************************/


/* Construct (as a unobservable side effect) a Nix derivation
   expression that performs the derivation described by the argument
   set.  Returns the original set extended with the following
   attributes: `outPath' containing the primary output path of the
   derivation; `drvPath' containing the path of the Nix expression;
   and `type' set to `derivation' to indicate that this is a
   derivation. */
static void prim_derivationStrict(EvalState & state, const Pos & pos, Value * * args, Value & v)
{
    state.forceAttrs(*args[0], pos);

    /* Figure out the name first (for stack backtraces). */
    Bindings::iterator attr = getAttr(
        state,
        "derivationStrict",
        state.sName,
        args[0]->attrs,
        pos
    );

    std::string drvName;
    Pos & posDrvName(*attr->pos);
    try {
        drvName = state.forceStringNoCtx(*attr->value, pos);
    } catch (Error & e) {
        e.addTrace(posDrvName, "while evaluating the derivation attribute 'name'");
        throw;
    }

    /* Check whether attributes should be passed as a JSON file. */
    std::ostringstream jsonBuf;
    std::unique_ptr<JSONObject> jsonObject;
    attr = args[0]->attrs->find(state.sStructuredAttrs);
    if (attr != args[0]->attrs->end() && state.forceBool(*attr->value, pos))
        jsonObject = std::make_unique<JSONObject>(jsonBuf);

    /* Check whether null attributes should be ignored. */
    bool ignoreNulls = false;
    attr = args[0]->attrs->find(state.sIgnoreNulls);
    if (attr != args[0]->attrs->end())
        ignoreNulls = state.forceBool(*attr->value, pos);

    /* Build the derivation expression by processing the attributes. */
    Derivation drv;
    drv.name = drvName;

    PathSet context;

    bool contentAddressed = false;
    bool isImpure = false;
    std::optional<std::string> outputHash;
    std::string outputHashAlgo;
<<<<<<< HEAD
    ContentAddressMethod ingestionMethod = FileIngestionMethod::Flat;
=======
    std::optional<FileIngestionMethod> ingestionMethod;
>>>>>>> 55caef36

    StringSet outputs;
    outputs.insert("out");

    for (auto & i : args[0]->attrs->lexicographicOrder()) {
        if (i->name == state.sIgnoreNulls) continue;
        const std::string & key = i->name;
        vomit("processing attribute '%1%'", key);

        auto handleHashMode = [&](const std::string_view s) {
            if (s == "recursive") ingestionMethod = FileIngestionMethod::Recursive;
            else if (s == "flat") ingestionMethod = FileIngestionMethod::Flat;
            else if (s == "text") ingestionMethod = TextHashMethod {};
            else
                throw EvalError({
                    .msg = hintfmt("invalid value '%s' for 'outputHashMode' attribute", s),
                    .errPos = posDrvName
                });
        };

        auto handleOutputs = [&](const Strings & ss) {
            outputs.clear();
            for (auto & j : ss) {
                if (outputs.find(j) != outputs.end())
                    throw EvalError({
                        .msg = hintfmt("duplicate derivation output '%1%'", j),
                        .errPos = posDrvName
                    });
                /* !!! Check whether j is a valid attribute
                   name. */
                /* Derivations cannot be named ‘drv’, because
                   then we'd have an attribute ‘drvPath’ in
                   the resulting set. */
                if (j == "drv")
                    throw EvalError({
                        .msg = hintfmt("invalid derivation output name 'drv'" ),
                        .errPos = posDrvName
                    });
                outputs.insert(j);
            }
            if (outputs.empty())
                throw EvalError({
                    .msg = hintfmt("derivation cannot have an empty set of outputs"),
                    .errPos = posDrvName
                });
        };

        try {

            if (ignoreNulls) {
                state.forceValue(*i->value, pos);
                if (i->value->type() == nNull) continue;
            }

            if (i->name == state.sContentAddressed) {
                contentAddressed = state.forceBool(*i->value, pos);
                if (contentAddressed)
                    settings.requireExperimentalFeature(Xp::CaDerivations);
            }

            else if (i->name == state.sImpure) {
                isImpure = state.forceBool(*i->value, pos);
                if (isImpure)
                    settings.requireExperimentalFeature(Xp::ImpureDerivations);
            }

            /* The `args' attribute is special: it supplies the
               command-line arguments to the builder. */
            else if (i->name == state.sArgs) {
                state.forceList(*i->value, pos);
                for (auto elem : i->value->listItems()) {
                    auto s = state.coerceToString(posDrvName, *elem, context, true).toOwned();
                    drv.args.push_back(s);
                }
            }

            /* All other attributes are passed to the builder through
               the environment. */
            else {

                if (jsonObject) {

                    if (i->name == state.sStructuredAttrs) continue;

                    auto placeholder(jsonObject->placeholder(key));
                    printValueAsJSON(state, true, *i->value, pos, placeholder, context);

                    if (i->name == state.sBuilder)
                        drv.builder = state.forceString(*i->value, context, posDrvName);
                    else if (i->name == state.sSystem)
                        drv.platform = state.forceStringNoCtx(*i->value, posDrvName);
                    else if (i->name == state.sOutputHash)
                        outputHash = state.forceStringNoCtx(*i->value, posDrvName);
                    else if (i->name == state.sOutputHashAlgo)
                        outputHashAlgo = state.forceStringNoCtx(*i->value, posDrvName);
                    else if (i->name == state.sOutputHashMode)
                        handleHashMode(state.forceStringNoCtx(*i->value, posDrvName));
                    else if (i->name == state.sOutputs) {
                        /* Require ‘outputs’ to be a list of strings. */
                        state.forceList(*i->value, posDrvName);
                        Strings ss;
                        for (auto elem : i->value->listItems())
                            ss.emplace_back(state.forceStringNoCtx(*elem, posDrvName));
                        handleOutputs(ss);
                    }

                } else {
                    auto s = state.coerceToString(*i->pos, *i->value, context, true).toOwned();
                    drv.env.emplace(key, s);
                    if (i->name == state.sBuilder) drv.builder = std::move(s);
                    else if (i->name == state.sSystem) drv.platform = std::move(s);
                    else if (i->name == state.sOutputHash) outputHash = std::move(s);
                    else if (i->name == state.sOutputHashAlgo) outputHashAlgo = std::move(s);
                    else if (i->name == state.sOutputHashMode) handleHashMode(s);
                    else if (i->name == state.sOutputs)
                        handleOutputs(tokenizeString<Strings>(s));
                }

            }

        } catch (Error & e) {
            e.addTrace(posDrvName,
                "while evaluating the attribute '%1%' of the derivation '%2%'",
                key, drvName);
            throw;
        }
    }

    if (jsonObject) {
        jsonObject.reset();
        drv.env.emplace("__json", jsonBuf.str());
    }

    /* Everything in the context of the strings in the derivation
       attributes should be added as dependencies of the resulting
       derivation. */
    for (auto & path : context) {

        /* Paths marked with `=' denote that the path of a derivation
           is explicitly passed to the builder.  Since that allows the
           builder to gain access to every path in the dependency
           graph of the derivation (including all outputs), all paths
           in the graph must be added to this derivation's list of
           inputs to ensure that they are available when the builder
           runs. */
        if (path.at(0) == '=') {
            /* !!! This doesn't work if readOnlyMode is set. */
            StorePathSet refs;
            state.store->computeFSClosure(state.store->parseStorePath(std::string_view(path).substr(1)), refs);
            for (auto & j : refs) {
                drv.inputSrcs.insert(j);
                if (j.isDerivation()) {
                    Derivation jDrv = state.store->readDerivation(j);
                    if(jDrv.type().hasKnownOutputPaths())
                        drv.inputDrvs[j] = jDrv.outputNames();
                }
            }
        }

        /* Handle derivation outputs of the form ‘!<name>!<path>’. */
        else if (path.at(0) == '!') {
            auto ctx = decodeContext(*state.store, path);
            drv.inputDrvs[ctx.first].insert(ctx.second);
        }

        /* Otherwise it's a source file. */
        else
            drv.inputSrcs.insert(state.store->parseStorePath(path));
    }

    /* Do we have all required attributes? */
    if (drv.builder == "")
        throw EvalError({
            .msg = hintfmt("required attribute 'builder' missing"),
            .errPos = posDrvName
        });

    if (drv.platform == "")
        throw EvalError({
            .msg = hintfmt("required attribute 'system' missing"),
            .errPos = posDrvName
        });

    /* Check whether the derivation name is valid. */
    if (isDerivation(drvName) && ingestionMethod != ContentAddressMethod { TextHashMethod { } })
        throw EvalError({
            .msg = hintfmt("derivation names are allowed to end in '%s' only if they produce a single derivation file", drvExtension),
            .errPos = posDrvName
        });

    if (outputHash) {
        /* Handle fixed-output derivations.

           Ignore `__contentAddressed` because fixed output derivations are
           already content addressed. */
        if (outputs.size() != 1 || *(outputs.begin()) != "out")
            throw Error({
                .msg = hintfmt("multiple outputs are not supported in fixed-output derivations"),
                .errPos = posDrvName
            });

        auto h = newHashAllowEmpty(*outputHash, parseHashTypeOpt(outputHashAlgo));

<<<<<<< HEAD
        // FIXME non-trivial fixed refs set
        auto ca = contentAddressFromMethodHashAndRefs(
            ingestionMethod,
            std::move(h),
            {});

        DerivationOutput::CAFixed dof { .ca = ca };

        drv.env["out"] = state.store->printStorePath(dof.path(*state.store, drvName, "out"));
        drv.outputs.insert_or_assign("out", dof);
=======
        auto method = ingestionMethod.value_or(FileIngestionMethod::Flat);
        auto outPath = state.store->makeFixedOutputPath(drvName, FixedOutputInfo {
            {
                .method = method,
                .hash = h,
            },
            {},
        });
        drv.env["out"] = state.store->printStorePath(outPath);
        drv.outputs.insert_or_assign("out",
            DerivationOutput::CAFixed {
                .hash = FixedOutputHash {
                    .method = method,
                    .hash = std::move(h),
                },
            });
>>>>>>> 55caef36
    }

    else if (contentAddressed || isImpure) {
        if (contentAddressed && isImpure)
            throw EvalError({
                .msg = hintfmt("derivation cannot be both content-addressed and impure"),
                .errPos = posDrvName
            });

        auto ht = parseHashTypeOpt(outputHashAlgo).value_or(htSHA256);
        auto method = ingestionMethod.value_or(FileIngestionMethod::Recursive);

        for (auto & i : outputs) {
            drv.env[i] = hashPlaceholder(i);
            if (isImpure)
                drv.outputs.insert_or_assign(i,
                    DerivationOutput::Impure {
                        .method = method,
                        .hashType = ht,
                    });
            else
                drv.outputs.insert_or_assign(i,
                    DerivationOutput::CAFloating {
                        .method = method,
                        .hashType = ht,
                    });
        }
    }

    else {
        /* Compute a hash over the "masked" store derivation, which is
           the final one except that in the list of outputs, the
           output paths are empty strings, and the corresponding
           environment variables have an empty value.  This ensures
           that changes in the set of output names do get reflected in
           the hash. */
        for (auto & i : outputs) {
            drv.env[i] = "";
            drv.outputs.insert_or_assign(i,
                DerivationOutput::Deferred { });
        }

        auto hashModulo = hashDerivationModulo(*state.store, Derivation(drv), true);
        switch (hashModulo.kind) {
        case DrvHash::Kind::Regular:
            for (auto & i : outputs) {
                auto h = hashModulo.hashes.at(i);
                auto outPath = state.store->makeOutputPath(i, h, drvName);
                drv.env[i] = state.store->printStorePath(outPath);
                drv.outputs.insert_or_assign(
                    i,
                    DerivationOutputInputAddressed {
                        .path = std::move(outPath),
                    });
            }
            break;
            ;
        case DrvHash::Kind::Deferred:
            for (auto & i : outputs) {
                drv.outputs.insert_or_assign(i, DerivationOutputDeferred {});
            }
        }
    }

    /* Write the resulting term into the Nix store directory. */
    auto drvPath = writeDerivation(*state.store, drv, state.repair);
    auto drvPathS = state.store->printStorePath(drvPath);

    printMsg(lvlChatty, "instantiated '%1%' -> '%2%'", drvName, drvPathS);

    /* Optimisation, but required in read-only mode! because in that
       case we don't actually write store derivations, so we can't
       read them later. */
    {
        auto h = hashDerivationModulo(*state.store, drv, false);
        drvHashes.lock()->insert_or_assign(drvPath, h);
    }

    auto attrs = state.buildBindings(1 + drv.outputs.size());
    attrs.alloc(state.sDrvPath).mkString(drvPathS, {"=" + drvPathS});
    for (auto & i : drv.outputs)
        mkOutputString(state, attrs, drvPath, drv, i);
    v.mkAttrs(attrs);
}

static RegisterPrimOp primop_derivationStrict(RegisterPrimOp::Info {
    .name = "derivationStrict",
    .arity = 1,
    .fun = prim_derivationStrict,
});

/* Return a placeholder string for the specified output that will be
   substituted by the corresponding output path at build time. For
   example, 'placeholder "out"' returns the string
   /1rz4g4znpzjwh1xymhjpm42vipw92pr73vdgl6xs1hycac8kf2n9. At build
   time, any occurrence of this string in an derivation attribute will
   be replaced with the concrete path in the Nix store of the output
   ‘out’. */
static void prim_placeholder(EvalState & state, const Pos & pos, Value * * args, Value & v)
{
    v.mkString(hashPlaceholder(state.forceStringNoCtx(*args[0], pos)));
}

static RegisterPrimOp primop_placeholder({
    .name = "placeholder",
    .args = {"output"},
    .doc = R"(
      Return a placeholder string for the specified *output* that will be
      substituted by the corresponding output path at build time. Typical
      outputs would be `"out"`, `"bin"` or `"dev"`.
    )",
    .fun = prim_placeholder,
});


/*************************************************************
 * Paths
 *************************************************************/


/* Convert the argument to a path.  !!! obsolete? */
static void prim_toPath(EvalState & state, const Pos & pos, Value * * args, Value & v)
{
    PathSet context;
    Path path = state.coerceToPath(pos, *args[0], context);
    v.mkString(canonPath(path), context);
}

static RegisterPrimOp primop_toPath({
    .name = "__toPath",
    .args = {"s"},
    .doc = R"(
      **DEPRECATED.** Use `/. + "/path"` to convert a string into an absolute
      path. For relative paths, use `./. + "/path"`.
    )",
    .fun = prim_toPath,
});

/* Allow a valid store path to be used in an expression.  This is
   useful in some generated expressions such as in nix-push, which
   generates a call to a function with an already existing store path
   as argument.  You don't want to use `toPath' here because it copies
   the path to the Nix store, which yields a copy like
   /nix/store/newhash-oldhash-oldname.  In the past, `toPath' had
   special case behaviour for store paths, but that created weird
   corner cases. */
static void prim_storePath(EvalState & state, const Pos & pos, Value * * args, Value & v)
{
    if (evalSettings.pureEval)
        throw EvalError({
            .msg = hintfmt("'%s' is not allowed in pure evaluation mode", "builtins.storePath"),
            .errPos = pos
        });

    PathSet context;
    Path path = state.checkSourcePath(state.coerceToPath(pos, *args[0], context));
    /* Resolve symlinks in ‘path’, unless ‘path’ itself is a symlink
       directly in the store.  The latter condition is necessary so
       e.g. nix-push does the right thing. */
    if (!state.store->isStorePath(path)) path = canonPath(path, true);
    if (!state.store->isInStore(path))
        throw EvalError({
            .msg = hintfmt("path '%1%' is not in the Nix store", path),
            .errPos = pos
        });
    auto path2 = state.store->toStorePath(path).first;
    if (!settings.readOnlyMode)
        state.store->ensurePath(path2);
    context.insert(state.store->printStorePath(path2));
    v.mkString(path, context);
}

static RegisterPrimOp primop_storePath({
    .name = "__storePath",
    .args = {"path"},
    .doc = R"(
      This function allows you to define a dependency on an already
      existing store path. For example, the derivation attribute `src
      = builtins.storePath /nix/store/f1d18v1y…-source` causes the
      derivation to depend on the specified path, which must exist or
      be substitutable. Note that this differs from a plain path
      (e.g. `src = /nix/store/f1d18v1y…-source`) in that the latter
      causes the path to be *copied* again to the Nix store, resulting
      in a new path (e.g. `/nix/store/ld01dnzc…-source-source`).

      This function is not available in pure evaluation mode.
    )",
    .fun = prim_storePath,
});

static void prim_pathExists(EvalState & state, const Pos & pos, Value * * args, Value & v)
{
    /* We don’t check the path right now, because we don’t want to
      throw if the path isn’t allowed, but just return false (and we
      can’t just catch the exception here because we still want to
      throw if something in the evaluation of `*args[0]` tries to
      access an unauthorized path). */
    auto path = realisePath(state, pos, *args[0], { .checkForPureEval = false });

    try {
        v.mkBool(pathExists(state.checkSourcePath(path)));
    } catch (SysError & e) {
        /* Don't give away info from errors while canonicalising
           ‘path’ in restricted mode. */
        v.mkBool(false);
    } catch (RestrictedPathError & e) {
        v.mkBool(false);
    }
}

static RegisterPrimOp primop_pathExists({
    .name = "__pathExists",
    .args = {"path"},
    .doc = R"(
      Return `true` if the path *path* exists at evaluation time, and
      `false` otherwise.
    )",
    .fun = prim_pathExists,
});

/* Return the base name of the given string, i.e., everything
   following the last slash. */
static void prim_baseNameOf(EvalState & state, const Pos & pos, Value * * args, Value & v)
{
    PathSet context;
    v.mkString(baseNameOf(*state.coerceToString(pos, *args[0], context, false, false)), context);
}

static RegisterPrimOp primop_baseNameOf({
    .name = "baseNameOf",
    .args = {"s"},
    .doc = R"(
      Return the *base name* of the string *s*, that is, everything
      following the final slash in the string. This is similar to the GNU
      `basename` command.
    )",
    .fun = prim_baseNameOf,
});

/* Return the directory of the given path, i.e., everything before the
   last slash.  Return either a path or a string depending on the type
   of the argument. */
static void prim_dirOf(EvalState & state, const Pos & pos, Value * * args, Value & v)
{
    PathSet context;
    auto path = state.coerceToString(pos, *args[0], context, false, false);
    auto dir = dirOf(*path);
    if (args[0]->type() == nPath) v.mkPath(dir); else v.mkString(dir, context);
}

static RegisterPrimOp primop_dirOf({
    .name = "dirOf",
    .args = {"s"},
    .doc = R"(
      Return the directory part of the string *s*, that is, everything
      before the final slash in the string. This is similar to the GNU
      `dirname` command.
    )",
    .fun = prim_dirOf,
});

/* Return the contents of a file as a string. */
static void prim_readFile(EvalState & state, const Pos & pos, Value * * args, Value & v)
{
    auto path = realisePath(state, pos, *args[0]);
    auto s = readFile(path);
    if (s.find((char) 0) != std::string::npos)
        throw Error("the contents of the file '%1%' cannot be represented as a Nix string", path);
    StorePathSet refs;
    if (state.store->isInStore(path)) {
        try {
            refs = state.store->queryPathInfo(state.store->toStorePath(path).first)->references;
        } catch (Error &) { // FIXME: should be InvalidPathError
        }
    }
    auto context = state.store->printStorePathSet(refs);
    v.mkString(s, context);
}

static RegisterPrimOp primop_readFile({
    .name = "__readFile",
    .args = {"path"},
    .doc = R"(
      Return the contents of the file *path* as a string.
    )",
    .fun = prim_readFile,
});

/* Find a file in the Nix search path. Used to implement <x> paths,
   which are desugared to 'findFile __nixPath "x"'. */
static void prim_findFile(EvalState & state, const Pos & pos, Value * * args, Value & v)
{
    state.forceList(*args[0], pos);

    SearchPath searchPath;

    for (auto v2 : args[0]->listItems()) {
        state.forceAttrs(*v2, pos);

        std::string prefix;
        Bindings::iterator i = v2->attrs->find(state.sPrefix);
        if (i != v2->attrs->end())
            prefix = state.forceStringNoCtx(*i->value, pos);

        i = getAttr(
            state,
            "findFile",
            state.sPath,
            v2->attrs,
            pos
        );

        PathSet context;
        auto path = state.coerceToString(pos, *i->value, context, false, false).toOwned();

        try {
            auto rewrites = state.realiseContext(context);
            path = rewriteStrings(path, rewrites);
        } catch (InvalidPathError & e) {
            throw EvalError({
                .msg = hintfmt("cannot find '%1%', since path '%2%' is not valid", path, e.path),
                .errPos = pos
            });
        }


        searchPath.emplace_back(prefix, path);
    }

    auto path = state.forceStringNoCtx(*args[1], pos);

    v.mkPath(state.checkSourcePath(state.findFile(searchPath, path, pos)));
}

static RegisterPrimOp primop_findFile(RegisterPrimOp::Info {
    .name = "__findFile",
    .arity = 2,
    .fun = prim_findFile,
});

/* Return the cryptographic hash of a file in base-16. */
static void prim_hashFile(EvalState & state, const Pos & pos, Value * * args, Value & v)
{
    auto type = state.forceStringNoCtx(*args[0], pos);
    std::optional<HashType> ht = parseHashType(type);
    if (!ht)
        throw Error({
            .msg = hintfmt("unknown hash type '%1%'", type),
            .errPos = pos
        });

    auto path = realisePath(state, pos, *args[1]);

    v.mkString(hashFile(*ht, path).to_string(Base16, false));
}

static RegisterPrimOp primop_hashFile({
    .name = "__hashFile",
    .args = {"type", "p"},
    .doc = R"(
      Return a base-16 representation of the cryptographic hash of the
      file at path *p*. The hash algorithm specified by *type* must be one
      of `"md5"`, `"sha1"`, `"sha256"` or `"sha512"`.
    )",
    .fun = prim_hashFile,
});

/* Read a directory (without . or ..) */
static void prim_readDir(EvalState & state, const Pos & pos, Value * * args, Value & v)
{
    auto path = realisePath(state, pos, *args[0]);

    DirEntries entries = readDirectory(path);

    auto attrs = state.buildBindings(entries.size());

    for (auto & ent : entries) {
        if (ent.type == DT_UNKNOWN)
            ent.type = getFileType(path + "/" + ent.name);
        attrs.alloc(ent.name).mkString(
            ent.type == DT_REG ? "regular" :
            ent.type == DT_DIR ? "directory" :
            ent.type == DT_LNK ? "symlink" :
            "unknown");
    }

    v.mkAttrs(attrs);
}

static RegisterPrimOp primop_readDir({
    .name = "__readDir",
    .args = {"path"},
    .doc = R"(
      Return the contents of the directory *path* as a set mapping
      directory entries to the corresponding file type. For instance, if
      directory `A` contains a regular file `B` and another directory
      `C`, then `builtins.readDir ./A` will return the set

      ```nix
      { B = "regular"; C = "directory"; }
      ```

      The possible values for the file type are `"regular"`,
      `"directory"`, `"symlink"` and `"unknown"`.
    )",
    .fun = prim_readDir,
});


/*************************************************************
 * Creating files
 *************************************************************/


/* Convert the argument (which can be any Nix expression) to an XML
   representation returned in a string.  Not all Nix expressions can
   be sensibly or completely represented (e.g., functions). */
static void prim_toXML(EvalState & state, const Pos & pos, Value * * args, Value & v)
{
    std::ostringstream out;
    PathSet context;
    printValueAsXML(state, true, false, *args[0], out, context, pos);
    v.mkString(out.str(), context);
}

static RegisterPrimOp primop_toXML({
    .name = "__toXML",
    .args = {"e"},
    .doc = R"(
      Return a string containing an XML representation of *e*. The main
      application for `toXML` is to communicate information with the
      builder in a more structured format than plain environment
      variables.

      Here is an example where this is the case:

      ```nix
      { stdenv, fetchurl, libxslt, jira, uberwiki }:

      stdenv.mkDerivation (rec {
        name = "web-server";

        buildInputs = [ libxslt ];

        builder = builtins.toFile "builder.sh" "
          source $stdenv/setup
          mkdir $out
          echo "$servlets" | xsltproc ${stylesheet} - > $out/server-conf.xml ①
        ";

        stylesheet = builtins.toFile "stylesheet.xsl" ②
         "<?xml version='1.0' encoding='UTF-8'?>
          <xsl:stylesheet xmlns:xsl='http://www.w3.org/1999/XSL/Transform' version='1.0'>
            <xsl:template match='/'>
              <Configure>
                <xsl:for-each select='/expr/list/attrs'>
                  <Call name='addWebApplication'>
                    <Arg><xsl:value-of select=\"attr[@name = 'path']/string/@value\" /></Arg>
                    <Arg><xsl:value-of select=\"attr[@name = 'war']/path/@value\" /></Arg>
                  </Call>
                </xsl:for-each>
              </Configure>
            </xsl:template>
          </xsl:stylesheet>
        ";

        servlets = builtins.toXML [ ③
          { path = "/bugtracker"; war = jira + "/lib/atlassian-jira.war"; }
          { path = "/wiki"; war = uberwiki + "/uberwiki.war"; }
        ];
      })
      ```

      The builder is supposed to generate the configuration file for a
      [Jetty servlet container](http://jetty.mortbay.org/). A servlet
      container contains a number of servlets (`*.war` files) each
      exported under a specific URI prefix. So the servlet configuration
      is a list of sets containing the `path` and `war` of the servlet
      (①). This kind of information is difficult to communicate with the
      normal method of passing information through an environment
      variable, which just concatenates everything together into a
      string (which might just work in this case, but wouldn’t work if
      fields are optional or contain lists themselves). Instead the Nix
      expression is converted to an XML representation with `toXML`,
      which is unambiguous and can easily be processed with the
      appropriate tools. For instance, in the example an XSLT stylesheet
      (at point ②) is applied to it (at point ①) to generate the XML
      configuration file for the Jetty server. The XML representation
      produced at point ③ by `toXML` is as follows:

      ```xml
      <?xml version='1.0' encoding='utf-8'?>
      <expr>
        <list>
          <attrs>
            <attr name="path">
              <string value="/bugtracker" />
            </attr>
            <attr name="war">
              <path value="/nix/store/d1jh9pasa7k2...-jira/lib/atlassian-jira.war" />
            </attr>
          </attrs>
          <attrs>
            <attr name="path">
              <string value="/wiki" />
            </attr>
            <attr name="war">
              <path value="/nix/store/y6423b1yi4sx...-uberwiki/uberwiki.war" />
            </attr>
          </attrs>
        </list>
      </expr>
      ```

      Note that we used the `toFile` built-in to write the builder and
      the stylesheet “inline” in the Nix expression. The path of the
      stylesheet is spliced into the builder using the syntax `xsltproc
      ${stylesheet}`.
    )",
    .fun = prim_toXML,
});

/* Convert the argument (which can be any Nix expression) to a JSON
   string.  Not all Nix expressions can be sensibly or completely
   represented (e.g., functions). */
static void prim_toJSON(EvalState & state, const Pos & pos, Value * * args, Value & v)
{
    std::ostringstream out;
    PathSet context;
    printValueAsJSON(state, true, *args[0], pos, out, context);
    v.mkString(out.str(), context);
}

static RegisterPrimOp primop_toJSON({
    .name = "__toJSON",
    .args = {"e"},
    .doc = R"(
      Return a string containing a JSON representation of *e*. Strings,
      integers, floats, booleans, nulls and lists are mapped to their JSON
      equivalents. Sets (except derivations) are represented as objects.
      Derivations are translated to a JSON string containing the
      derivation’s output path. Paths are copied to the store and
      represented as a JSON string of the resulting store path.
    )",
    .fun = prim_toJSON,
});

/* Parse a JSON string to a value. */
static void prim_fromJSON(EvalState & state, const Pos & pos, Value * * args, Value & v)
{
    auto s = state.forceStringNoCtx(*args[0], pos);
    try {
        parseJSON(state, s, v);
    } catch (JSONParseError &e) {
        e.addTrace(pos, "while decoding a JSON string");
        throw;
    }
}

static RegisterPrimOp primop_fromJSON({
    .name = "__fromJSON",
    .args = {"e"},
    .doc = R"(
      Convert a JSON string to a Nix value. For example,

      ```nix
      builtins.fromJSON ''{"x": [1, 2, 3], "y": null}''
      ```

      returns the value `{ x = [ 1 2 3 ]; y = null; }`.
    )",
    .fun = prim_fromJSON,
});

/* Store a string in the Nix store as a source file that can be used
   as an input by derivations. */
static void prim_toFile(EvalState & state, const Pos & pos, Value * * args, Value & v)
{
    PathSet context;
    std::string name(state.forceStringNoCtx(*args[0], pos));
    std::string contents(state.forceString(*args[1], context, pos));

    StorePathSet refs;

    for (auto path : context) {
        if (path.at(0) != '/')
            throw EvalError( {
                .msg = hintfmt(
                    "in 'toFile': the file named '%1%' must not contain a reference "
                    "to a derivation but contains (%2%)",
                    name, path),
                .errPos = pos
            });
        refs.insert(state.store->parseStorePath(path));
    }

    auto storePath = state.store->printStorePath(settings.readOnlyMode
        ? state.store->computeStorePathForText(name, contents, refs)
        : state.store->addTextToStore(name, contents, refs, state.repair));

    /* Note: we don't need to add `context' to the context of the
       result, since `storePath' itself has references to the paths
       used in args[1]. */

    v.mkString(storePath, {storePath});
}

static RegisterPrimOp primop_toFile({
    .name = "__toFile",
    .args = {"name", "s"},
    .doc = R"(
      Store the string *s* in a file in the Nix store and return its
      path.  The file has suffix *name*. This file can be used as an
      input to derivations. One application is to write builders
      “inline”. For instance, the following Nix expression combines the
      [Nix expression for GNU Hello](expression-syntax.md) and its
      [build script](build-script.md) into one file:

      ```nix
      { stdenv, fetchurl, perl }:

      stdenv.mkDerivation {
        name = "hello-2.1.1";

        builder = builtins.toFile "builder.sh" "
          source $stdenv/setup

          PATH=$perl/bin:$PATH

          tar xvfz $src
          cd hello-*
          ./configure --prefix=$out
          make
          make install
        ";

        src = fetchurl {
          url = "http://ftp.nluug.nl/pub/gnu/hello/hello-2.1.1.tar.gz";
          sha256 = "1md7jsfd8pa45z73bz1kszpp01yw6x5ljkjk2hx7wl800any6465";
        };
        inherit perl;
      }
      ```

      It is even possible for one file to refer to another, e.g.,

      ```nix
      builder = let
        configFile = builtins.toFile "foo.conf" "
          # This is some dummy configuration file.
          ...
        ";
      in builtins.toFile "builder.sh" "
        source $stdenv/setup
        ...
        cp ${configFile} $out/etc/foo.conf
      ";
      ```

      Note that `${configFile}` is an
      [antiquotation](language-values.md), so the result of the
      expression `configFile`
      (i.e., a path like `/nix/store/m7p7jfny445k...-foo.conf`) will be
      spliced into the resulting string.

      It is however *not* allowed to have files mutually referring to each
      other, like so:

      ```nix
      let
        foo = builtins.toFile "foo" "...${bar}...";
        bar = builtins.toFile "bar" "...${foo}...";
      in foo
      ```

      This is not allowed because it would cause a cyclic dependency in
      the computation of the cryptographic hashes for `foo` and `bar`.

      It is also not possible to reference the result of a derivation. If
      you are using Nixpkgs, the `writeTextFile` function is able to do
      that.
    )",
    .fun = prim_toFile,
});

static void addPath(
    EvalState & state,
    const Pos & pos,
    const std::string & name,
    Path path,
    Value * filterFun,
    FileIngestionMethod method,
    const std::optional<Hash> expectedHash,
    Value & v,
    const PathSet & context)
{
    try {
        // FIXME: handle CA derivation outputs (where path needs to
        // be rewritten to the actual output).
        auto rewrites = state.realiseContext(context);
        path = state.toRealPath(rewriteStrings(path, rewrites), context);

        StorePathSet refs;

        if (state.store->isInStore(path)) {
            try {
                auto [storePath, subPath] = state.store->toStorePath(path);
                // FIXME: we should scanForReferences on the path before adding it
                refs = state.store->queryPathInfo(storePath)->references;
                path = state.store->toRealPath(storePath) + subPath;
            } catch (Error &) { // FIXME: should be InvalidPathError
            }
        }

        path = evalSettings.pureEval && expectedHash
            ? path
            : state.checkSourcePath(path);

        PathFilter filter = filterFun ? ([&](const Path & path) {
            auto st = lstat(path);

            /* Call the filter function.  The first argument is the path,
               the second is a string indicating the type of the file. */
            Value arg1;
            arg1.mkString(path);

            Value arg2;
            arg2.mkString(
                S_ISREG(st.st_mode) ? "regular" :
                S_ISDIR(st.st_mode) ? "directory" :
                S_ISLNK(st.st_mode) ? "symlink" :
                "unknown" /* not supported, will fail! */);

            Value * args []{&arg1, &arg2};
            Value res;
            state.callFunction(*filterFun, 2, args, res, pos);

            return state.forceBool(res, pos);
        }) : defaultPathFilter;

        std::optional<StorePath> expectedStorePath;
        if (expectedHash)
            expectedStorePath = state.store->makeFixedOutputPath(name, FixedOutputInfo {
                {
                    .method = method,
                    .hash = *expectedHash,
                },
                {},
            });

        if (!expectedHash || !state.store->isValidPath(*expectedStorePath)) {
            StorePath dstPath = settings.readOnlyMode
                ? state.store->computeStorePathForPath(name, path, method, htSHA256, filter).first
                : state.store->addToStore(name, path, method, htSHA256, filter, state.repair, refs);
            if (expectedHash && expectedStorePath != dstPath)
                throw Error("store path mismatch in (possibly filtered) path added from '%s'", path);
            state.allowAndSetStorePathString(dstPath, v);
        } else
            state.allowAndSetStorePathString(*expectedStorePath, v);
    } catch (Error & e) {
        e.addTrace(pos, "while adding path '%s'", path);
        throw;
    }
}


static void prim_filterSource(EvalState & state, const Pos & pos, Value * * args, Value & v)
{
    PathSet context;
    Path path = state.coerceToPath(pos, *args[1], context);

    state.forceValue(*args[0], pos);
    if (args[0]->type() != nFunction)
        throw TypeError({
            .msg = hintfmt(
                "first argument in call to 'filterSource' is not a function but %1%",
                showType(*args[0])),
            .errPos = pos
        });

    addPath(state, pos, std::string(baseNameOf(path)), path, args[0], FileIngestionMethod::Recursive, std::nullopt, v, context);
}

static RegisterPrimOp primop_filterSource({
    .name = "__filterSource",
    .args = {"e1", "e2"},
    .doc = R"(
      > **Warning**
      >
      > `filterSource` should not be used to filter store paths. Since
      > `filterSource` uses the name of the input directory while naming
      > the output directory, doing so will produce a directory name in
      > the form of `<hash2>-<hash>-<name>`, where `<hash>-<name>` is
      > the name of the input directory. Since `<hash>` depends on the
      > unfiltered directory, the name of the output directory will
      > indirectly depend on files that are filtered out by the
      > function. This will trigger a rebuild even when a filtered out
      > file is changed. Use `builtins.path` instead, which allows
      > specifying the name of the output directory.

      This function allows you to copy sources into the Nix store while
      filtering certain files. For instance, suppose that you want to use
      the directory `source-dir` as an input to a Nix expression, e.g.

      ```nix
      stdenv.mkDerivation {
        ...
        src = ./source-dir;
      }
      ```

      However, if `source-dir` is a Subversion working copy, then all
      those annoying `.svn` subdirectories will also be copied to the
      store. Worse, the contents of those directories may change a lot,
      causing lots of spurious rebuilds. With `filterSource` you can
      filter out the `.svn` directories:

      ```nix
      src = builtins.filterSource
        (path: type: type != "directory" || baseNameOf path != ".svn")
        ./source-dir;
      ```

      Thus, the first argument *e1* must be a predicate function that is
      called for each regular file, directory or symlink in the source
      tree *e2*. If the function returns `true`, the file is copied to the
      Nix store, otherwise it is omitted. The function is called with two
      arguments. The first is the full path of the file. The second is a
      string that identifies the type of the file, which is either
      `"regular"`, `"directory"`, `"symlink"` or `"unknown"` (for other
      kinds of files such as device nodes or fifos — but note that those
      cannot be copied to the Nix store, so if the predicate returns
      `true` for them, the copy will fail). If you exclude a directory,
      the entire corresponding subtree of *e2* will be excluded.
    )",
    .fun = prim_filterSource,
});

static void prim_path(EvalState & state, const Pos & pos, Value * * args, Value & v)
{
    state.forceAttrs(*args[0], pos);
    Path path;
    std::string name;
    Value * filterFun = nullptr;
    auto method = FileIngestionMethod::Recursive;
    std::optional<Hash> expectedHash;
    PathSet context;

    for (auto & attr : *args[0]->attrs) {
        auto & n(attr.name);
        if (n == "path")
            path = state.coerceToPath(*attr.pos, *attr.value, context);
        else if (attr.name == state.sName)
            name = state.forceStringNoCtx(*attr.value, *attr.pos);
        else if (n == "filter") {
            state.forceValue(*attr.value, pos);
            filterFun = attr.value;
        } else if (n == "recursive")
            method = FileIngestionMethod { state.forceBool(*attr.value, *attr.pos) };
        else if (n == "sha256")
            expectedHash = newHashAllowEmpty(state.forceStringNoCtx(*attr.value, *attr.pos), htSHA256);
        else
            throw EvalError({
                .msg = hintfmt("unsupported argument '%1%' to 'addPath'", attr.name),
                .errPos = *attr.pos
            });
    }
    if (path.empty())
        throw EvalError({
            .msg = hintfmt("'path' required"),
            .errPos = pos
        });
    if (name.empty())
        name = baseNameOf(path);

    addPath(state, pos, name, path, filterFun, method, expectedHash, v, context);
}

static RegisterPrimOp primop_path({
    .name = "__path",
    .args = {"args"},
    .doc = R"(
      An enrichment of the built-in path type, based on the attributes
      present in *args*. All are optional except `path`:

        - path\
          The underlying path.

        - name\
          The name of the path when added to the store. This can used to
          reference paths that have nix-illegal characters in their names,
          like `@`.

        - filter\
          A function of the type expected by `builtins.filterSource`,
          with the same semantics.

        - recursive\
          When `false`, when `path` is added to the store it is with a
          flat hash, rather than a hash of the NAR serialization of the
          file. Thus, `path` must refer to a regular file, not a
          directory. This allows similar behavior to `fetchurl`. Defaults
          to `true`.

        - sha256\
          When provided, this is the expected hash of the file at the
          path. Evaluation will fail if the hash is incorrect, and
          providing a hash allows `builtins.path` to be used even when the
          `pure-eval` nix config option is on.
    )",
    .fun = prim_path,
});


/*************************************************************
 * Sets
 *************************************************************/


/* Return the names of the attributes in a set as a sorted list of
   strings. */
static void prim_attrNames(EvalState & state, const Pos & pos, Value * * args, Value & v)
{
    state.forceAttrs(*args[0], pos);

    state.mkList(v, args[0]->attrs->size());

    size_t n = 0;
    for (auto & i : *args[0]->attrs)
        (v.listElems()[n++] = state.allocValue())->mkString(i.name);

    std::sort(v.listElems(), v.listElems() + n,
              [](Value * v1, Value * v2) { return strcmp(v1->string.s, v2->string.s) < 0; });
}

static RegisterPrimOp primop_attrNames({
    .name = "__attrNames",
    .args = {"set"},
    .doc = R"(
      Return the names of the attributes in the set *set* in an
      alphabetically sorted list. For instance, `builtins.attrNames { y
      = 1; x = "foo"; }` evaluates to `[ "x" "y" ]`.
    )",
    .fun = prim_attrNames,
});

/* Return the values of the attributes in a set as a list, in the same
   order as attrNames. */
static void prim_attrValues(EvalState & state, const Pos & pos, Value * * args, Value & v)
{
    state.forceAttrs(*args[0], pos);

    state.mkList(v, args[0]->attrs->size());

    unsigned int n = 0;
    for (auto & i : *args[0]->attrs)
        v.listElems()[n++] = (Value *) &i;

    std::sort(v.listElems(), v.listElems() + n,
        [](Value * v1, Value * v2) {
            std::string_view s1 = ((Attr *) v1)->name, s2 = ((Attr *) v2)->name;
            return s1 < s2;
        });

    for (unsigned int i = 0; i < n; ++i)
        v.listElems()[i] = ((Attr *) v.listElems()[i])->value;
}

static RegisterPrimOp primop_attrValues({
    .name = "__attrValues",
    .args = {"set"},
    .doc = R"(
      Return the values of the attributes in the set *set* in the order
      corresponding to the sorted attribute names.
    )",
    .fun = prim_attrValues,
});

/* Dynamic version of the `.' operator. */
void prim_getAttr(EvalState & state, const Pos & pos, Value * * args, Value & v)
{
    auto attr = state.forceStringNoCtx(*args[0], pos);
    state.forceAttrs(*args[1], pos);
    Bindings::iterator i = getAttr(
        state,
        "getAttr",
        state.symbols.create(attr),
        args[1]->attrs,
        pos
    );
    // !!! add to stack trace?
    if (state.countCalls && *i->pos != noPos) state.attrSelects[*i->pos]++;
    state.forceValue(*i->value, pos);
    v = *i->value;
}

static RegisterPrimOp primop_getAttr({
    .name = "__getAttr",
    .args = {"s", "set"},
    .doc = R"(
      `getAttr` returns the attribute named *s* from *set*. Evaluation
      aborts if the attribute doesn’t exist. This is a dynamic version of
      the `.` operator, since *s* is an expression rather than an
      identifier.
    )",
    .fun = prim_getAttr,
});

/* Return position information of the specified attribute. */
static void prim_unsafeGetAttrPos(EvalState & state, const Pos & pos, Value * * args, Value & v)
{
    auto attr = state.forceStringNoCtx(*args[0], pos);
    state.forceAttrs(*args[1], pos);
    Bindings::iterator i = args[1]->attrs->find(state.symbols.create(attr));
    if (i == args[1]->attrs->end())
        v.mkNull();
    else
        state.mkPos(v, i->pos);
}

static RegisterPrimOp primop_unsafeGetAttrPos(RegisterPrimOp::Info {
    .name = "__unsafeGetAttrPos",
    .arity = 2,
    .fun = prim_unsafeGetAttrPos,
});

/* Dynamic version of the `?' operator. */
static void prim_hasAttr(EvalState & state, const Pos & pos, Value * * args, Value & v)
{
    auto attr = state.forceStringNoCtx(*args[0], pos);
    state.forceAttrs(*args[1], pos);
    v.mkBool(args[1]->attrs->find(state.symbols.create(attr)) != args[1]->attrs->end());
}

static RegisterPrimOp primop_hasAttr({
    .name = "__hasAttr",
    .args = {"s", "set"},
    .doc = R"(
      `hasAttr` returns `true` if *set* has an attribute named *s*, and
      `false` otherwise. This is a dynamic version of the `?` operator,
      since *s* is an expression rather than an identifier.
    )",
    .fun = prim_hasAttr,
});

/* Determine whether the argument is a set. */
static void prim_isAttrs(EvalState & state, const Pos & pos, Value * * args, Value & v)
{
    state.forceValue(*args[0], pos);
    v.mkBool(args[0]->type() == nAttrs);
}

static RegisterPrimOp primop_isAttrs({
    .name = "__isAttrs",
    .args = {"e"},
    .doc = R"(
      Return `true` if *e* evaluates to a set, and `false` otherwise.
    )",
    .fun = prim_isAttrs,
});

static void prim_removeAttrs(EvalState & state, const Pos & pos, Value * * args, Value & v)
{
    state.forceAttrs(*args[0], pos);
    state.forceList(*args[1], pos);

    /* Get the attribute names to be removed.
       We keep them as Attrs instead of Symbols so std::set_difference
       can be used to remove them from attrs[0]. */
    boost::container::small_vector<Attr, 64> names;
    names.reserve(args[1]->listSize());
    for (auto elem : args[1]->listItems()) {
        state.forceStringNoCtx(*elem, pos);
        names.emplace_back(state.symbols.create(elem->string.s), nullptr);
    }
    std::sort(names.begin(), names.end());

    /* Copy all attributes not in that set.  Note that we don't need
       to sort v.attrs because it's a subset of an already sorted
       vector. */
    auto attrs = state.buildBindings(args[0]->attrs->size());
    std::set_difference(
        args[0]->attrs->begin(), args[0]->attrs->end(),
        names.begin(), names.end(),
        std::back_inserter(attrs));
    v.mkAttrs(attrs.alreadySorted());
}

static RegisterPrimOp primop_removeAttrs({
    .name = "removeAttrs",
    .args = {"set", "list"},
    .doc = R"(
      Remove the attributes listed in *list* from *set*. The attributes
      don’t have to exist in *set*. For instance,

      ```nix
      removeAttrs { x = 1; y = 2; z = 3; } [ "a" "x" "z" ]
      ```

      evaluates to `{ y = 2; }`.
    )",
    .fun = prim_removeAttrs,
});

/* Builds a set from a list specifying (name, value) pairs.  To be
   precise, a list [{name = "name1"; value = value1;} ... {name =
   "nameN"; value = valueN;}] is transformed to {name1 = value1;
   ... nameN = valueN;}.  In case of duplicate occurrences of the same
   name, the first takes precedence. */
static void prim_listToAttrs(EvalState & state, const Pos & pos, Value * * args, Value & v)
{
    state.forceList(*args[0], pos);

    auto attrs = state.buildBindings(args[0]->listSize());

    std::set<Symbol> seen;

    for (auto v2 : args[0]->listItems()) {
        state.forceAttrs(*v2, pos);

        Bindings::iterator j = getAttr(
            state,
            "listToAttrs",
            state.sName,
            v2->attrs,
            pos
        );

        auto name = state.forceStringNoCtx(*j->value, *j->pos);

        Symbol sym = state.symbols.create(name);
        if (seen.insert(sym).second) {
            Bindings::iterator j2 = getAttr(
                state,
                "listToAttrs",
                state.sValue,
                v2->attrs,
                pos
            );
            attrs.insert(sym, j2->value, j2->pos);
        }
    }

    v.mkAttrs(attrs);
}

static RegisterPrimOp primop_listToAttrs({
    .name = "__listToAttrs",
    .args = {"e"},
    .doc = R"(
      Construct a set from a list specifying the names and values of each
      attribute. Each element of the list should be a set consisting of a
      string-valued attribute `name` specifying the name of the attribute,
      and an attribute `value` specifying its value. Example:

      ```nix
      builtins.listToAttrs
        [ { name = "foo"; value = 123; }
          { name = "bar"; value = 456; }
        ]
      ```

      evaluates to

      ```nix
      { foo = 123; bar = 456; }
      ```
    )",
    .fun = prim_listToAttrs,
});

static void prim_intersectAttrs(EvalState & state, const Pos & pos, Value * * args, Value & v)
{
    state.forceAttrs(*args[0], pos);
    state.forceAttrs(*args[1], pos);

    auto attrs = state.buildBindings(std::min(args[0]->attrs->size(), args[1]->attrs->size()));

    for (auto & i : *args[0]->attrs) {
        Bindings::iterator j = args[1]->attrs->find(i.name);
        if (j != args[1]->attrs->end())
            attrs.insert(*j);
    }

    v.mkAttrs(attrs.alreadySorted());
}

static RegisterPrimOp primop_intersectAttrs({
    .name = "__intersectAttrs",
    .args = {"e1", "e2"},
    .doc = R"(
      Return a set consisting of the attributes in the set *e2* that also
      exist in the set *e1*.
    )",
    .fun = prim_intersectAttrs,
});

static void prim_catAttrs(EvalState & state, const Pos & pos, Value * * args, Value & v)
{
    Symbol attrName = state.symbols.create(state.forceStringNoCtx(*args[0], pos));
    state.forceList(*args[1], pos);

    Value * res[args[1]->listSize()];
    unsigned int found = 0;

    for (auto v2 : args[1]->listItems()) {
        state.forceAttrs(*v2, pos);
        Bindings::iterator i = v2->attrs->find(attrName);
        if (i != v2->attrs->end())
            res[found++] = i->value;
    }

    state.mkList(v, found);
    for (unsigned int n = 0; n < found; ++n)
        v.listElems()[n] = res[n];
}

static RegisterPrimOp primop_catAttrs({
    .name = "__catAttrs",
    .args = {"attr", "list"},
    .doc = R"(
      Collect each attribute named *attr* from a list of attribute
      sets.  Attrsets that don't contain the named attribute are
      ignored. For example,

      ```nix
      builtins.catAttrs "a" [{a = 1;} {b = 0;} {a = 2;}]
      ```

      evaluates to `[1 2]`.
    )",
    .fun = prim_catAttrs,
});

static void prim_functionArgs(EvalState & state, const Pos & pos, Value * * args, Value & v)
{
    state.forceValue(*args[0], pos);
    if (args[0]->isPrimOpApp() || args[0]->isPrimOp()) {
        v.mkAttrs(&state.emptyBindings);
        return;
    }
    if (!args[0]->isLambda())
        throw TypeError({
            .msg = hintfmt("'functionArgs' requires a function"),
            .errPos = pos
        });

    if (!args[0]->lambda.fun->hasFormals()) {
        v.mkAttrs(&state.emptyBindings);
        return;
    }

    auto attrs = state.buildBindings(args[0]->lambda.fun->formals->formals.size());
    for (auto & i : args[0]->lambda.fun->formals->formals)
        // !!! should optimise booleans (allocate only once)
        attrs.alloc(i.name, ptr(&i.pos)).mkBool(i.def);
    v.mkAttrs(attrs);
}

static RegisterPrimOp primop_functionArgs({
    .name = "__functionArgs",
    .args = {"f"},
    .doc = R"(
      Return a set containing the names of the formal arguments expected
      by the function *f*. The value of each attribute is a Boolean
      denoting whether the corresponding argument has a default value. For
      instance, `functionArgs ({ x, y ? 123}: ...) = { x = false; y =
      true; }`.

      "Formal argument" here refers to the attributes pattern-matched by
      the function. Plain lambdas are not included, e.g. `functionArgs (x:
      ...) = { }`.
    )",
    .fun = prim_functionArgs,
});

/*  */
static void prim_mapAttrs(EvalState & state, const Pos & pos, Value * * args, Value & v)
{
    state.forceAttrs(*args[1], pos);

    auto attrs = state.buildBindings(args[1]->attrs->size());

    for (auto & i : *args[1]->attrs) {
        Value * vName = state.allocValue();
        Value * vFun2 = state.allocValue();
        vName->mkString(i.name);
        vFun2->mkApp(args[0], vName);
        attrs.alloc(i.name).mkApp(vFun2, i.value);
    }

    v.mkAttrs(attrs.alreadySorted());
}

static RegisterPrimOp primop_mapAttrs({
    .name = "__mapAttrs",
    .args = {"f", "attrset"},
    .doc = R"(
      Apply function *f* to every element of *attrset*. For example,

      ```nix
      builtins.mapAttrs (name: value: value * 10) { a = 1; b = 2; }
      ```

      evaluates to `{ a = 10; b = 20; }`.
    )",
    .fun = prim_mapAttrs,
});

static void prim_zipAttrsWith(EvalState & state, const Pos & pos, Value * * args, Value & v)
{
    // we will first count how many values are present for each given key.
    // we then allocate a single attrset and pre-populate it with lists of
    // appropriate sizes, stash the pointers to the list elements of each,
    // and populate the lists. after that we replace the list in the every
    // attribute with the merge function application. this way we need not
    // use (slightly slower) temporary storage the GC does not know about.

    std::map<Symbol, std::pair<size_t, Value * *>> attrsSeen;

    state.forceFunction(*args[0], pos);
    state.forceList(*args[1], pos);
    const auto listSize = args[1]->listSize();
    const auto listElems = args[1]->listElems();

    for (unsigned int n = 0; n < listSize; ++n) {
        Value * vElem = listElems[n];
        try {
            state.forceAttrs(*vElem, noPos);
            for (auto & attr : *vElem->attrs)
                attrsSeen[attr.name].first++;
        } catch (TypeError & e) {
            e.addTrace(pos, hintfmt("while invoking '%s'", "zipAttrsWith"));
            throw;
        }
    }

    auto attrs = state.buildBindings(attrsSeen.size());
    for (auto & [sym, elem] : attrsSeen) {
        auto & list = attrs.alloc(sym);
        state.mkList(list, elem.first);
        elem.second = list.listElems();
    }
    v.mkAttrs(attrs.alreadySorted());

    for (unsigned int n = 0; n < listSize; ++n) {
        Value * vElem = listElems[n];
        for (auto & attr : *vElem->attrs)
            *attrsSeen[attr.name].second++ = attr.value;
    }

    for (auto & attr : *v.attrs) {
        auto name = state.allocValue();
        name->mkString(attr.name);
        auto call1 = state.allocValue();
        call1->mkApp(args[0], name);
        auto call2 = state.allocValue();
        call2->mkApp(call1, attr.value);
        attr.value = call2;
    }
}

static RegisterPrimOp primop_zipAttrsWith({
    .name = "__zipAttrsWith",
    .args = {"f", "list"},
    .doc = R"(
      Transpose a list of attribute sets into an attribute set of lists,
      then apply `mapAttrs`.

      `f` receives two arguments: the attribute name and a non-empty
      list of all values encountered for that attribute name.

      The result is an attribute set where the attribute names are the
      union of the attribute names in each element of `list`. The attribute
      values are the return values of `f`.

      ```nix
      builtins.zipAttrsWith
        (name: values: { inherit name values; })
        [ { a = "x"; } { a = "y"; b = "z"; } ]
      ```

      evaluates to

      ```
      {
        a = { name = "a"; values = [ "x" "y" ]; };
        b = { name = "b"; values = [ "z" ]; };
      }
      ```
    )",
    .fun = prim_zipAttrsWith,
});


/*************************************************************
 * Lists
 *************************************************************/


/* Determine whether the argument is a list. */
static void prim_isList(EvalState & state, const Pos & pos, Value * * args, Value & v)
{
    state.forceValue(*args[0], pos);
    v.mkBool(args[0]->type() == nList);
}

static RegisterPrimOp primop_isList({
    .name = "__isList",
    .args = {"e"},
    .doc = R"(
      Return `true` if *e* evaluates to a list, and `false` otherwise.
    )",
    .fun = prim_isList,
});

static void elemAt(EvalState & state, const Pos & pos, Value & list, int n, Value & v)
{
    state.forceList(list, pos);
    if (n < 0 || (unsigned int) n >= list.listSize())
        throw Error({
            .msg = hintfmt("list index %1% is out of bounds", n),
            .errPos = pos
        });
    state.forceValue(*list.listElems()[n], pos);
    v = *list.listElems()[n];
}

/* Return the n-1'th element of a list. */
static void prim_elemAt(EvalState & state, const Pos & pos, Value * * args, Value & v)
{
    elemAt(state, pos, *args[0], state.forceInt(*args[1], pos), v);
}

static RegisterPrimOp primop_elemAt({
    .name = "__elemAt",
    .args = {"xs", "n"},
    .doc = R"(
      Return element *n* from the list *xs*. Elements are counted starting
      from 0. A fatal error occurs if the index is out of bounds.
    )",
    .fun = prim_elemAt,
});

/* Return the first element of a list. */
static void prim_head(EvalState & state, const Pos & pos, Value * * args, Value & v)
{
    elemAt(state, pos, *args[0], 0, v);
}

static RegisterPrimOp primop_head({
    .name = "__head",
    .args = {"list"},
    .doc = R"(
      Return the first element of a list; abort evaluation if the argument
      isn’t a list or is an empty list. You can test whether a list is
      empty by comparing it with `[]`.
    )",
    .fun = prim_head,
});

/* Return a list consisting of everything but the first element of
   a list.  Warning: this function takes O(n) time, so you probably
   don't want to use it!  */
static void prim_tail(EvalState & state, const Pos & pos, Value * * args, Value & v)
{
    state.forceList(*args[0], pos);
    if (args[0]->listSize() == 0)
        throw Error({
            .msg = hintfmt("'tail' called on an empty list"),
            .errPos = pos
        });

    state.mkList(v, args[0]->listSize() - 1);
    for (unsigned int n = 0; n < v.listSize(); ++n)
        v.listElems()[n] = args[0]->listElems()[n + 1];
}

static RegisterPrimOp primop_tail({
    .name = "__tail",
    .args = {"list"},
    .doc = R"(
      Return the second to last elements of a list; abort evaluation if
      the argument isn’t a list or is an empty list.

      > **Warning**
      >
      > This function should generally be avoided since it's inefficient:
      > unlike Haskell's `tail`, it takes O(n) time, so recursing over a
      > list by repeatedly calling `tail` takes O(n^2) time.
    )",
    .fun = prim_tail,
});

/* Apply a function to every element of a list. */
static void prim_map(EvalState & state, const Pos & pos, Value * * args, Value & v)
{
    state.forceList(*args[1], pos);

    state.mkList(v, args[1]->listSize());

    for (unsigned int n = 0; n < v.listSize(); ++n)
        (v.listElems()[n] = state.allocValue())->mkApp(
            args[0], args[1]->listElems()[n]);
}

static RegisterPrimOp primop_map({
    .name = "map",
    .args = {"f", "list"},
    .doc = R"(
      Apply the function *f* to each element in the list *list*. For
      example,

      ```nix
      map (x: "foo" + x) [ "bar" "bla" "abc" ]
      ```

      evaluates to `[ "foobar" "foobla" "fooabc" ]`.
    )",
    .fun = prim_map,
});

/* Filter a list using a predicate; that is, return a list containing
   every element from the list for which the predicate function
   returns true. */
static void prim_filter(EvalState & state, const Pos & pos, Value * * args, Value & v)
{
    state.forceFunction(*args[0], pos);
    state.forceList(*args[1], pos);

    // FIXME: putting this on the stack is risky.
    Value * vs[args[1]->listSize()];
    unsigned int k = 0;

    bool same = true;
    for (unsigned int n = 0; n < args[1]->listSize(); ++n) {
        Value res;
        state.callFunction(*args[0], *args[1]->listElems()[n], res, noPos);
        if (state.forceBool(res, pos))
            vs[k++] = args[1]->listElems()[n];
        else
            same = false;
    }

    if (same)
        v = *args[1];
    else {
        state.mkList(v, k);
        for (unsigned int n = 0; n < k; ++n) v.listElems()[n] = vs[n];
    }
}

static RegisterPrimOp primop_filter({
    .name = "__filter",
    .args = {"f", "list"},
    .doc = R"(
      Return a list consisting of the elements of *list* for which the
      function *f* returns `true`.
    )",
    .fun = prim_filter,
});

/* Return true if a list contains a given element. */
static void prim_elem(EvalState & state, const Pos & pos, Value * * args, Value & v)
{
    bool res = false;
    state.forceList(*args[1], pos);
    for (auto elem : args[1]->listItems())
        if (state.eqValues(*args[0], *elem)) {
            res = true;
            break;
        }
    v.mkBool(res);
}

static RegisterPrimOp primop_elem({
    .name = "__elem",
    .args = {"x", "xs"},
    .doc = R"(
      Return `true` if a value equal to *x* occurs in the list *xs*, and
      `false` otherwise.
    )",
    .fun = prim_elem,
});

/* Concatenate a list of lists. */
static void prim_concatLists(EvalState & state, const Pos & pos, Value * * args, Value & v)
{
    state.forceList(*args[0], pos);
    state.concatLists(v, args[0]->listSize(), args[0]->listElems(), pos);
}

static RegisterPrimOp primop_concatLists({
    .name = "__concatLists",
    .args = {"lists"},
    .doc = R"(
      Concatenate a list of lists into a single list.
    )",
    .fun = prim_concatLists,
});

/* Return the length of a list.  This is an O(1) time operation. */
static void prim_length(EvalState & state, const Pos & pos, Value * * args, Value & v)
{
    state.forceList(*args[0], pos);
    v.mkInt(args[0]->listSize());
}

static RegisterPrimOp primop_length({
    .name = "__length",
    .args = {"e"},
    .doc = R"(
      Return the length of the list *e*.
    )",
    .fun = prim_length,
});

/* Reduce a list by applying a binary operator, from left to
   right. The operator is applied strictly. */
static void prim_foldlStrict(EvalState & state, const Pos & pos, Value * * args, Value & v)
{
    state.forceFunction(*args[0], pos);
    state.forceList(*args[2], pos);

    if (args[2]->listSize()) {
        Value * vCur = args[1];

        for (auto [n, elem] : enumerate(args[2]->listItems())) {
            Value * vs []{vCur, elem};
            vCur = n == args[2]->listSize() - 1 ? &v : state.allocValue();
            state.callFunction(*args[0], 2, vs, *vCur, pos);
        }
        state.forceValue(v, pos);
    } else {
        state.forceValue(*args[1], pos);
        v = *args[1];
    }
}

static RegisterPrimOp primop_foldlStrict({
    .name = "__foldl'",
    .args = {"op", "nul", "list"},
    .doc = R"(
      Reduce a list by applying a binary operator, from left to right,
      e.g. `foldl' op nul [x0 x1 x2 ...] = op (op (op nul x0) x1) x2)
      ...`. The operator is applied strictly, i.e., its arguments are
      evaluated first. For example, `foldl' (x: y: x + y) 0 [1 2 3]`
      evaluates to 6.
    )",
    .fun = prim_foldlStrict,
});

static void anyOrAll(bool any, EvalState & state, const Pos & pos, Value * * args, Value & v)
{
    state.forceFunction(*args[0], pos);
    state.forceList(*args[1], pos);

    Value vTmp;
    for (auto elem : args[1]->listItems()) {
        state.callFunction(*args[0], *elem, vTmp, pos);
        bool res = state.forceBool(vTmp, pos);
        if (res == any) {
            v.mkBool(any);
            return;
        }
    }

    v.mkBool(!any);
}


static void prim_any(EvalState & state, const Pos & pos, Value * * args, Value & v)
{
    anyOrAll(true, state, pos, args, v);
}

static RegisterPrimOp primop_any({
    .name = "__any",
    .args = {"pred", "list"},
    .doc = R"(
      Return `true` if the function *pred* returns `true` for at least one
      element of *list*, and `false` otherwise.
    )",
    .fun = prim_any,
});

static void prim_all(EvalState & state, const Pos & pos, Value * * args, Value & v)
{
    anyOrAll(false, state, pos, args, v);
}

static RegisterPrimOp primop_all({
    .name = "__all",
    .args = {"pred", "list"},
    .doc = R"(
      Return `true` if the function *pred* returns `true` for all elements
      of *list*, and `false` otherwise.
    )",
    .fun = prim_all,
});

static void prim_genList(EvalState & state, const Pos & pos, Value * * args, Value & v)
{
    auto len = state.forceInt(*args[1], pos);

    if (len < 0)
        throw EvalError({
            .msg = hintfmt("cannot create list of size %1%", len),
            .errPos = pos
        });

    state.mkList(v, len);

    for (unsigned int n = 0; n < (unsigned int) len; ++n) {
        auto arg = state.allocValue();
        arg->mkInt(n);
        (v.listElems()[n] = state.allocValue())->mkApp(args[0], arg);
    }
}

static RegisterPrimOp primop_genList({
    .name = "__genList",
    .args = {"generator", "length"},
    .doc = R"(
      Generate list of size *length*, with each element *i* equal to the
      value returned by *generator* `i`. For example,

      ```nix
      builtins.genList (x: x * x) 5
      ```

      returns the list `[ 0 1 4 9 16 ]`.
    )",
    .fun = prim_genList,
});

static void prim_lessThan(EvalState & state, const Pos & pos, Value * * args, Value & v);


static void prim_sort(EvalState & state, const Pos & pos, Value * * args, Value & v)
{
    state.forceFunction(*args[0], pos);
    state.forceList(*args[1], pos);

    auto len = args[1]->listSize();
    state.mkList(v, len);
    for (unsigned int n = 0; n < len; ++n) {
        state.forceValue(*args[1]->listElems()[n], pos);
        v.listElems()[n] = args[1]->listElems()[n];
    }

    auto comparator = [&](Value * a, Value * b) {
        /* Optimization: if the comparator is lessThan, bypass
           callFunction. */
        if (args[0]->isPrimOp() && args[0]->primOp->fun == prim_lessThan)
            return CompareValues(state)(a, b);

        Value * vs[] = {a, b};
        Value vBool;
        state.callFunction(*args[0], 2, vs, vBool, pos);
        return state.forceBool(vBool, pos);
    };

    /* FIXME: std::sort can segfault if the comparator is not a strict
       weak ordering. What to do? std::stable_sort() seems more
       resilient, but no guarantees... */
    std::stable_sort(v.listElems(), v.listElems() + len, comparator);
}

static RegisterPrimOp primop_sort({
    .name = "__sort",
    .args = {"comparator", "list"},
    .doc = R"(
      Return *list* in sorted order. It repeatedly calls the function
      *comparator* with two elements. The comparator should return `true`
      if the first element is less than the second, and `false` otherwise.
      For example,

      ```nix
      builtins.sort builtins.lessThan [ 483 249 526 147 42 77 ]
      ```

      produces the list `[ 42 77 147 249 483 526 ]`.

      This is a stable sort: it preserves the relative order of elements
      deemed equal by the comparator.
    )",
    .fun = prim_sort,
});

static void prim_partition(EvalState & state, const Pos & pos, Value * * args, Value & v)
{
    state.forceFunction(*args[0], pos);
    state.forceList(*args[1], pos);

    auto len = args[1]->listSize();

    ValueVector right, wrong;

    for (unsigned int n = 0; n < len; ++n) {
        auto vElem = args[1]->listElems()[n];
        state.forceValue(*vElem, pos);
        Value res;
        state.callFunction(*args[0], *vElem, res, pos);
        if (state.forceBool(res, pos))
            right.push_back(vElem);
        else
            wrong.push_back(vElem);
    }

    auto attrs = state.buildBindings(2);

    auto & vRight = attrs.alloc(state.sRight);
    auto rsize = right.size();
    state.mkList(vRight, rsize);
    if (rsize)
        memcpy(vRight.listElems(), right.data(), sizeof(Value *) * rsize);

    auto & vWrong = attrs.alloc(state.sWrong);
    auto wsize = wrong.size();
    state.mkList(vWrong, wsize);
    if (wsize)
        memcpy(vWrong.listElems(), wrong.data(), sizeof(Value *) * wsize);

    v.mkAttrs(attrs);
}

static RegisterPrimOp primop_partition({
    .name = "__partition",
    .args = {"pred", "list"},
    .doc = R"(
      Given a predicate function *pred*, this function returns an
      attrset containing a list named `right`, containing the elements
      in *list* for which *pred* returned `true`, and a list named
      `wrong`, containing the elements for which it returned
      `false`. For example,

      ```nix
      builtins.partition (x: x > 10) [1 23 9 3 42]
      ```

      evaluates to

      ```nix
      { right = [ 23 42 ]; wrong = [ 1 9 3 ]; }
      ```
    )",
    .fun = prim_partition,
});

static void prim_groupBy(EvalState & state, const Pos & pos, Value * * args, Value & v)
{
    state.forceFunction(*args[0], pos);
    state.forceList(*args[1], pos);

    ValueVectorMap attrs;

    for (auto vElem : args[1]->listItems()) {
        Value res;
        state.callFunction(*args[0], *vElem, res, pos);
        auto name = state.forceStringNoCtx(res, pos);
        Symbol sym = state.symbols.create(name);
        auto vector = attrs.try_emplace(sym, ValueVector()).first;
        vector->second.push_back(vElem);
    }

    auto attrs2 = state.buildBindings(attrs.size());

    for (auto & i : attrs) {
        auto & list = attrs2.alloc(i.first);
        auto size = i.second.size();
        state.mkList(list, size);
        memcpy(list.listElems(), i.second.data(), sizeof(Value *) * size);
    }

    v.mkAttrs(attrs2.alreadySorted());
}

static RegisterPrimOp primop_groupBy({
    .name = "__groupBy",
    .args = {"f", "list"},
    .doc = R"(
      Groups elements of *list* together by the string returned from the
      function *f* called on each element. It returns an attribute set
      where each attribute value contains the elements of *list* that are
      mapped to the same corresponding attribute name returned by *f*.

      For example,

      ```nix
      builtins.groupBy (builtins.substring 0 1) ["foo" "bar" "baz"]
      ```

      evaluates to

      ```nix
      { b = [ "bar" "baz" ]; f = [ "foo" ]; }
      ```
    )",
    .fun = prim_groupBy,
});

static void prim_concatMap(EvalState & state, const Pos & pos, Value * * args, Value & v)
{
    state.forceFunction(*args[0], pos);
    state.forceList(*args[1], pos);
    auto nrLists = args[1]->listSize();

    Value lists[nrLists];
    size_t len = 0;

    for (unsigned int n = 0; n < nrLists; ++n) {
        Value * vElem = args[1]->listElems()[n];
        state.callFunction(*args[0], *vElem, lists[n], pos);
        try {
            state.forceList(lists[n], lists[n].determinePos(args[0]->determinePos(pos)));
        } catch (TypeError &e) {
            e.addTrace(pos, hintfmt("while invoking '%s'", "concatMap"));
            throw;
        }
        len += lists[n].listSize();
    }

    state.mkList(v, len);
    auto out = v.listElems();
    for (unsigned int n = 0, pos = 0; n < nrLists; ++n) {
        auto l = lists[n].listSize();
        if (l)
            memcpy(out + pos, lists[n].listElems(), l * sizeof(Value *));
        pos += l;
    }
}

static RegisterPrimOp primop_concatMap({
    .name = "__concatMap",
    .args = {"f", "list"},
    .doc = R"(
      This function is equivalent to `builtins.concatLists (map f list)`
      but is more efficient.
    )",
    .fun = prim_concatMap,
});


/*************************************************************
 * Integer arithmetic
 *************************************************************/


static void prim_add(EvalState & state, const Pos & pos, Value * * args, Value & v)
{
    state.forceValue(*args[0], pos);
    state.forceValue(*args[1], pos);
    if (args[0]->type() == nFloat || args[1]->type() == nFloat)
        v.mkFloat(state.forceFloat(*args[0], pos) + state.forceFloat(*args[1], pos));
    else
        v.mkInt(state.forceInt(*args[0], pos) + state.forceInt(*args[1], pos));
}

static RegisterPrimOp primop_add({
    .name = "__add",
    .args = {"e1", "e2"},
    .doc = R"(
      Return the sum of the numbers *e1* and *e2*.
    )",
    .fun = prim_add,
});

static void prim_sub(EvalState & state, const Pos & pos, Value * * args, Value & v)
{
    state.forceValue(*args[0], pos);
    state.forceValue(*args[1], pos);
    if (args[0]->type() == nFloat || args[1]->type() == nFloat)
        v.mkFloat(state.forceFloat(*args[0], pos) - state.forceFloat(*args[1], pos));
    else
        v.mkInt(state.forceInt(*args[0], pos) - state.forceInt(*args[1], pos));
}

static RegisterPrimOp primop_sub({
    .name = "__sub",
    .args = {"e1", "e2"},
    .doc = R"(
      Return the difference between the numbers *e1* and *e2*.
    )",
    .fun = prim_sub,
});

static void prim_mul(EvalState & state, const Pos & pos, Value * * args, Value & v)
{
    state.forceValue(*args[0], pos);
    state.forceValue(*args[1], pos);
    if (args[0]->type() == nFloat || args[1]->type() == nFloat)
        v.mkFloat(state.forceFloat(*args[0], pos) * state.forceFloat(*args[1], pos));
    else
        v.mkInt(state.forceInt(*args[0], pos) * state.forceInt(*args[1], pos));
}

static RegisterPrimOp primop_mul({
    .name = "__mul",
    .args = {"e1", "e2"},
    .doc = R"(
      Return the product of the numbers *e1* and *e2*.
    )",
    .fun = prim_mul,
});

static void prim_div(EvalState & state, const Pos & pos, Value * * args, Value & v)
{
    state.forceValue(*args[0], pos);
    state.forceValue(*args[1], pos);

    NixFloat f2 = state.forceFloat(*args[1], pos);
    if (f2 == 0)
        throw EvalError({
            .msg = hintfmt("division by zero"),
            .errPos = pos
        });

    if (args[0]->type() == nFloat || args[1]->type() == nFloat) {
        v.mkFloat(state.forceFloat(*args[0], pos) / state.forceFloat(*args[1], pos));
    } else {
        NixInt i1 = state.forceInt(*args[0], pos);
        NixInt i2 = state.forceInt(*args[1], pos);
        /* Avoid division overflow as it might raise SIGFPE. */
        if (i1 == std::numeric_limits<NixInt>::min() && i2 == -1)
            throw EvalError({
                .msg = hintfmt("overflow in integer division"),
                .errPos = pos
            });

        v.mkInt(i1 / i2);
    }
}

static RegisterPrimOp primop_div({
    .name = "__div",
    .args = {"e1", "e2"},
    .doc = R"(
      Return the quotient of the numbers *e1* and *e2*.
    )",
    .fun = prim_div,
});

static void prim_bitAnd(EvalState & state, const Pos & pos, Value * * args, Value & v)
{
    v.mkInt(state.forceInt(*args[0], pos) & state.forceInt(*args[1], pos));
}

static RegisterPrimOp primop_bitAnd({
    .name = "__bitAnd",
    .args = {"e1", "e2"},
    .doc = R"(
      Return the bitwise AND of the integers *e1* and *e2*.
    )",
    .fun = prim_bitAnd,
});

static void prim_bitOr(EvalState & state, const Pos & pos, Value * * args, Value & v)
{
    v.mkInt(state.forceInt(*args[0], pos) | state.forceInt(*args[1], pos));
}

static RegisterPrimOp primop_bitOr({
    .name = "__bitOr",
    .args = {"e1", "e2"},
    .doc = R"(
      Return the bitwise OR of the integers *e1* and *e2*.
    )",
    .fun = prim_bitOr,
});

static void prim_bitXor(EvalState & state, const Pos & pos, Value * * args, Value & v)
{
    v.mkInt(state.forceInt(*args[0], pos) ^ state.forceInt(*args[1], pos));
}

static RegisterPrimOp primop_bitXor({
    .name = "__bitXor",
    .args = {"e1", "e2"},
    .doc = R"(
      Return the bitwise XOR of the integers *e1* and *e2*.
    )",
    .fun = prim_bitXor,
});

static void prim_lessThan(EvalState & state, const Pos & pos, Value * * args, Value & v)
{
    state.forceValue(*args[0], pos);
    state.forceValue(*args[1], pos);
    CompareValues comp{state};
    v.mkBool(comp(args[0], args[1]));
}

static RegisterPrimOp primop_lessThan({
    .name = "__lessThan",
    .args = {"e1", "e2"},
    .doc = R"(
      Return `true` if the number *e1* is less than the number *e2*, and
      `false` otherwise. Evaluation aborts if either *e1* or *e2* does not
      evaluate to a number.
    )",
    .fun = prim_lessThan,
});


/*************************************************************
 * String manipulation
 *************************************************************/


/* Convert the argument to a string.  Paths are *not* copied to the
   store, so `toString /foo/bar' yields `"/foo/bar"', not
   `"/nix/store/whatever..."'. */
static void prim_toString(EvalState & state, const Pos & pos, Value * * args, Value & v)
{
    PathSet context;
    auto s = state.coerceToString(pos, *args[0], context, true, false);
    v.mkString(*s, context);
}

static RegisterPrimOp primop_toString({
    .name = "toString",
    .args = {"e"},
    .doc = R"(
      Convert the expression *e* to a string. *e* can be:

        - A string (in which case the string is returned unmodified).

        - A path (e.g., `toString /foo/bar` yields `"/foo/bar"`.

        - A set containing `{ __toString = self: ...; }` or `{ outPath = ...; }`.

        - An integer.

        - A list, in which case the string representations of its elements
          are joined with spaces.

        - A Boolean (`false` yields `""`, `true` yields `"1"`).

        - `null`, which yields the empty string.
    )",
    .fun = prim_toString,
});

/* `substring start len str' returns the substring of `str' starting
   at character position `min(start, stringLength str)' inclusive and
   ending at `min(start + len, stringLength str)'.  `start' must be
   non-negative. */
static void prim_substring(EvalState & state, const Pos & pos, Value * * args, Value & v)
{
    int start = state.forceInt(*args[0], pos);
    int len = state.forceInt(*args[1], pos);
    PathSet context;
    auto s = state.coerceToString(pos, *args[2], context);

    if (start < 0)
        throw EvalError({
            .msg = hintfmt("negative start position in 'substring'"),
            .errPos = pos
        });

    v.mkString((unsigned int) start >= s->size() ? "" : s->substr(start, len), context);
}

static RegisterPrimOp primop_substring({
    .name = "__substring",
    .args = {"start", "len", "s"},
    .doc = R"(
      Return the substring of *s* from character position *start*
      (zero-based) up to but not including *start + len*. If *start* is
      greater than the length of the string, an empty string is returned,
      and if *start + len* lies beyond the end of the string, only the
      substring up to the end of the string is returned. *start* must be
      non-negative. For example,

      ```nix
      builtins.substring 0 3 "nixos"
      ```

      evaluates to `"nix"`.
    )",
    .fun = prim_substring,
});

static void prim_stringLength(EvalState & state, const Pos & pos, Value * * args, Value & v)
{
    PathSet context;
    auto s = state.coerceToString(pos, *args[0], context);
    v.mkInt(s->size());
}

static RegisterPrimOp primop_stringLength({
    .name = "__stringLength",
    .args = {"e"},
    .doc = R"(
      Return the length of the string *e*. If *e* is not a string,
      evaluation is aborted.
    )",
    .fun = prim_stringLength,
});

/* Return the cryptographic hash of a string in base-16. */
static void prim_hashString(EvalState & state, const Pos & pos, Value * * args, Value & v)
{
    auto type = state.forceStringNoCtx(*args[0], pos);
    std::optional<HashType> ht = parseHashType(type);
    if (!ht)
        throw Error({
            .msg = hintfmt("unknown hash type '%1%'", type),
            .errPos = pos
        });

    PathSet context; // discarded
    auto s = state.forceString(*args[1], context, pos);

    v.mkString(hashString(*ht, s).to_string(Base16, false));
}

static RegisterPrimOp primop_hashString({
    .name = "__hashString",
    .args = {"type", "s"},
    .doc = R"(
      Return a base-16 representation of the cryptographic hash of string
      *s*. The hash algorithm specified by *type* must be one of `"md5"`,
      `"sha1"`, `"sha256"` or `"sha512"`.
    )",
    .fun = prim_hashString,
});

struct RegexCache
{
    // TODO use C++20 transparent comparison when available
    std::unordered_map<std::string_view, std::regex> cache;
    std::list<std::string> keys;

    std::regex get(std::string_view re)
    {
        auto it = cache.find(re);
        if (it != cache.end())
            return it->second;
        keys.emplace_back(re);
        return cache.emplace(keys.back(), std::regex(keys.back(), std::regex::extended)).first->second;
    }
};

std::shared_ptr<RegexCache> makeRegexCache()
{
    return std::make_shared<RegexCache>();
}

void prim_match(EvalState & state, const Pos & pos, Value * * args, Value & v)
{
    auto re = state.forceStringNoCtx(*args[0], pos);

    try {

        auto regex = state.regexCache->get(re);

        PathSet context;
        const auto str = state.forceString(*args[1], context, pos);

        std::cmatch match;
        if (!std::regex_match(str.begin(), str.end(), match, regex)) {
            v.mkNull();
            return;
        }

        // the first match is the whole string
        const size_t len = match.size() - 1;
        state.mkList(v, len);
        for (size_t i = 0; i < len; ++i) {
            if (!match[i+1].matched)
                (v.listElems()[i] = state.allocValue())->mkNull();
            else
                (v.listElems()[i] = state.allocValue())->mkString(match[i + 1].str());
        }

    } catch (std::regex_error &e) {
        if (e.code() == std::regex_constants::error_space) {
            // limit is _GLIBCXX_REGEX_STATE_LIMIT for libstdc++
            throw EvalError({
                .msg = hintfmt("memory limit exceeded by regular expression '%s'", re),
                .errPos = pos
            });
        } else {
            throw EvalError({
                .msg = hintfmt("invalid regular expression '%s'", re),
                .errPos = pos
            });
        }
    }
}

static RegisterPrimOp primop_match({
    .name = "__match",
    .args = {"regex", "str"},
    .doc = R"s(
      Returns a list if the [extended POSIX regular
      expression](http://pubs.opengroup.org/onlinepubs/9699919799/basedefs/V1_chap09.html#tag_09_04)
      *regex* matches *str* precisely, otherwise returns `null`. Each item
      in the list is a regex group.

      ```nix
      builtins.match "ab" "abc"
      ```

      Evaluates to `null`.

      ```nix
      builtins.match "abc" "abc"
      ```

      Evaluates to `[ ]`.

      ```nix
      builtins.match "a(b)(c)" "abc"
      ```

      Evaluates to `[ "b" "c" ]`.

      ```nix
      builtins.match "[[:space:]]+([[:upper:]]+)[[:space:]]+" "  FOO   "
      ```

      Evaluates to `[ "foo" ]`.
    )s",
    .fun = prim_match,
});

/* Split a string with a regular expression, and return a list of the
   non-matching parts interleaved by the lists of the matching groups. */
void prim_split(EvalState & state, const Pos & pos, Value * * args, Value & v)
{
    auto re = state.forceStringNoCtx(*args[0], pos);

    try {

        auto regex = state.regexCache->get(re);

        PathSet context;
        const auto str = state.forceString(*args[1], context, pos);

        auto begin = std::cregex_iterator(str.begin(), str.end(), regex);
        auto end = std::cregex_iterator();

        // Any matches results are surrounded by non-matching results.
        const size_t len = std::distance(begin, end);
        state.mkList(v, 2 * len + 1);
        size_t idx = 0;

        if (len == 0) {
            v.listElems()[idx++] = args[1];
            return;
        }

        for (auto i = begin; i != end; ++i) {
            assert(idx <= 2 * len + 1 - 3);
            auto match = *i;

            // Add a string for non-matched characters.
            (v.listElems()[idx++] = state.allocValue())->mkString(match.prefix().str());

            // Add a list for matched substrings.
            const size_t slen = match.size() - 1;
            auto elem = v.listElems()[idx++] = state.allocValue();

            // Start at 1, beacause the first match is the whole string.
            state.mkList(*elem, slen);
            for (size_t si = 0; si < slen; ++si) {
                if (!match[si + 1].matched)
                    (elem->listElems()[si] = state.allocValue())->mkNull();
                else
                    (elem->listElems()[si] = state.allocValue())->mkString(match[si + 1].str());
            }

            // Add a string for non-matched suffix characters.
            if (idx == 2 * len)
                (v.listElems()[idx++] = state.allocValue())->mkString(match.suffix().str());
        }

        assert(idx == 2 * len + 1);

    } catch (std::regex_error &e) {
        if (e.code() == std::regex_constants::error_space) {
            // limit is _GLIBCXX_REGEX_STATE_LIMIT for libstdc++
            throw EvalError({
                .msg = hintfmt("memory limit exceeded by regular expression '%s'", re),
                .errPos = pos
            });
        } else {
            throw EvalError({
                .msg = hintfmt("invalid regular expression '%s'", re),
                .errPos = pos
            });
        }
    }
}

static RegisterPrimOp primop_split({
    .name = "__split",
    .args = {"regex", "str"},
    .doc = R"s(
      Returns a list composed of non matched strings interleaved with the
      lists of the [extended POSIX regular
      expression](http://pubs.opengroup.org/onlinepubs/9699919799/basedefs/V1_chap09.html#tag_09_04)
      *regex* matches of *str*. Each item in the lists of matched
      sequences is a regex group.

      ```nix
      builtins.split "(a)b" "abc"
      ```

      Evaluates to `[ "" [ "a" ] "c" ]`.

      ```nix
      builtins.split "([ac])" "abc"
      ```

      Evaluates to `[ "" [ "a" ] "b" [ "c" ] "" ]`.

      ```nix
      builtins.split "(a)|(c)" "abc"
      ```

      Evaluates to `[ "" [ "a" null ] "b" [ null "c" ] "" ]`.

      ```nix
      builtins.split "([[:upper:]]+)" "  FOO   "
      ```

      Evaluates to `[ " " [ "FOO" ] " " ]`.
    )s",
    .fun = prim_split,
});

static void prim_concatStringsSep(EvalState & state, const Pos & pos, Value * * args, Value & v)
{
    PathSet context;

    auto sep = state.forceString(*args[0], context, pos);
    state.forceList(*args[1], pos);

    std::string res;
    res.reserve((args[1]->listSize() + 32) * sep.size());
    bool first = true;

    for (auto elem : args[1]->listItems()) {
        if (first) first = false; else res += sep;
        res += *state.coerceToString(pos, *elem, context);
    }

    v.mkString(res, context);
}

static RegisterPrimOp primop_concatStringsSep({
    .name = "__concatStringsSep",
    .args = {"separator", "list"},
    .doc = R"(
      Concatenate a list of strings with a separator between each
      element, e.g. `concatStringsSep "/" ["usr" "local" "bin"] ==
      "usr/local/bin"`.
    )",
    .fun = prim_concatStringsSep,
});

static void prim_replaceStrings(EvalState & state, const Pos & pos, Value * * args, Value & v)
{
    state.forceList(*args[0], pos);
    state.forceList(*args[1], pos);
    if (args[0]->listSize() != args[1]->listSize())
        throw EvalError({
            .msg = hintfmt("'from' and 'to' arguments to 'replaceStrings' have different lengths"),
            .errPos = pos
        });

    std::vector<std::string> from;
    from.reserve(args[0]->listSize());
    for (auto elem : args[0]->listItems())
        from.emplace_back(state.forceString(*elem, pos));

    std::vector<std::pair<std::string, PathSet>> to;
    to.reserve(args[1]->listSize());
    for (auto elem : args[1]->listItems()) {
        PathSet ctx;
        auto s = state.forceString(*elem, ctx, pos);
        to.emplace_back(s, std::move(ctx));
    }

    PathSet context;
    auto s = state.forceString(*args[2], context, pos);

    std::string res;
    // Loops one past last character to handle the case where 'from' contains an empty string.
    for (size_t p = 0; p <= s.size(); ) {
        bool found = false;
        auto i = from.begin();
        auto j = to.begin();
        for (; i != from.end(); ++i, ++j)
            if (s.compare(p, i->size(), *i) == 0) {
                found = true;
                res += j->first;
                if (i->empty()) {
                    if (p < s.size())
                        res += s[p];
                    p++;
                } else {
                    p += i->size();
                }
                for (auto& path : j->second)
                    context.insert(path);
                j->second.clear();
                break;
            }
        if (!found) {
            if (p < s.size())
                res += s[p];
            p++;
        }
    }

    v.mkString(res, context);
}

static RegisterPrimOp primop_replaceStrings({
    .name = "__replaceStrings",
    .args = {"from", "to", "s"},
    .doc = R"(
      Given string *s*, replace every occurrence of the strings in *from*
      with the corresponding string in *to*. For example,

      ```nix
      builtins.replaceStrings ["oo" "a"] ["a" "i"] "foobar"
      ```

      evaluates to `"fabir"`.
    )",
    .fun = prim_replaceStrings,
});


/*************************************************************
 * Versions
 *************************************************************/


static void prim_parseDrvName(EvalState & state, const Pos & pos, Value * * args, Value & v)
{
    auto name = state.forceStringNoCtx(*args[0], pos);
    DrvName parsed(name);
    auto attrs = state.buildBindings(2);
    attrs.alloc(state.sName).mkString(parsed.name);
    attrs.alloc("version").mkString(parsed.version);
    v.mkAttrs(attrs);
}

static RegisterPrimOp primop_parseDrvName({
    .name = "__parseDrvName",
    .args = {"s"},
    .doc = R"(
      Split the string *s* into a package name and version. The package
      name is everything up to but not including the first dash followed
      by a digit, and the version is everything following that dash. The
      result is returned in a set `{ name, version }`. Thus,
      `builtins.parseDrvName "nix-0.12pre12876"` returns `{ name =
      "nix"; version = "0.12pre12876"; }`.
    )",
    .fun = prim_parseDrvName,
});

static void prim_compareVersions(EvalState & state, const Pos & pos, Value * * args, Value & v)
{
    auto version1 = state.forceStringNoCtx(*args[0], pos);
    auto version2 = state.forceStringNoCtx(*args[1], pos);
    v.mkInt(compareVersions(version1, version2));
}

static RegisterPrimOp primop_compareVersions({
    .name = "__compareVersions",
    .args = {"s1", "s2"},
    .doc = R"(
      Compare two strings representing versions and return `-1` if
      version *s1* is older than version *s2*, `0` if they are the same,
      and `1` if *s1* is newer than *s2*. The version comparison
      algorithm is the same as the one used by [`nix-env
      -u`](../command-ref/nix-env.md#operation---upgrade).
    )",
    .fun = prim_compareVersions,
});

static void prim_splitVersion(EvalState & state, const Pos & pos, Value * * args, Value & v)
{
    auto version = state.forceStringNoCtx(*args[0], pos);
    auto iter = version.cbegin();
    Strings components;
    while (iter != version.cend()) {
        auto component = nextComponent(iter, version.cend());
        if (component.empty())
            break;
        components.emplace_back(component);
    }
    state.mkList(v, components.size());
    for (const auto & [n, component] : enumerate(components))
        (v.listElems()[n] = state.allocValue())->mkString(std::move(component));
}

static RegisterPrimOp primop_splitVersion({
    .name = "__splitVersion",
    .args = {"s"},
    .doc = R"(
      Split a string representing a version into its components, by the
      same version splitting logic underlying the version comparison in
      [`nix-env -u`](../command-ref/nix-env.md#operation---upgrade).
    )",
    .fun = prim_splitVersion,
});


/*************************************************************
 * Primop registration
 *************************************************************/


RegisterPrimOp::PrimOps * RegisterPrimOp::primOps;


RegisterPrimOp::RegisterPrimOp(std::string name, size_t arity, PrimOpFun fun)
{
    if (!primOps) primOps = new PrimOps;
    primOps->push_back({
        .name = name,
        .args = {},
        .arity = arity,
        .fun = fun,
    });
}


RegisterPrimOp::RegisterPrimOp(Info && info)
{
    if (!primOps) primOps = new PrimOps;
    primOps->push_back(std::move(info));
}


void EvalState::createBaseEnv()
{
    baseEnv.up = 0;

    /* Add global constants such as `true' to the base environment. */
    Value v;

    /* `builtins' must be first! */
    v.mkAttrs(buildBindings(128).finish());
    addConstant("builtins", v);

    v.mkBool(true);
    addConstant("true", v);

    v.mkBool(false);
    addConstant("false", v);

    v.mkNull();
    addConstant("null", v);

    if (!evalSettings.pureEval) {
        v.mkInt(time(0));
        addConstant("__currentTime", v);

        v.mkString(settings.thisSystem.get());
        addConstant("__currentSystem", v);
    }

    v.mkString(nixVersion);
    addConstant("__nixVersion", v);

    v.mkString(store->storeDir);
    addConstant("__storeDir", v);

    /* Language version.  This should be increased every time a new
       language feature gets added.  It's not necessary to increase it
       when primops get added, because you can just use `builtins ?
       primOp' to check. */
    v.mkInt(6);
    addConstant("__langVersion", v);

    // Miscellaneous
    if (evalSettings.enableNativeCode) {
        addPrimOp("__importNative", 2, prim_importNative);
        addPrimOp("__exec", 1, prim_exec);
    }

    /* Add a value containing the current Nix expression search path. */
    mkList(v, searchPath.size());
    int n = 0;
    for (auto & i : searchPath) {
        auto attrs = buildBindings(2);
        attrs.alloc("path").mkString(i.second);
        attrs.alloc("prefix").mkString(i.first);
        (v.listElems()[n++] = allocValue())->mkAttrs(attrs);
    }
    addConstant("__nixPath", v);

    if (RegisterPrimOp::primOps)
        for (auto & primOp : *RegisterPrimOp::primOps)
            if (!primOp.experimentalFeature
                || settings.isExperimentalFeatureEnabled(*primOp.experimentalFeature))
            {
                addPrimOp({
                    .fun = primOp.fun,
                    .arity = std::max(primOp.args.size(), primOp.arity),
                    .name = symbols.create(primOp.name),
                    .args = primOp.args,
                    .doc = primOp.doc,
                });
            }

    /* Add a wrapper around the derivation primop that computes the
       `drvPath' and `outPath' attributes lazily. */
    sDerivationNix = symbols.create("//builtin/derivation.nix");
    auto vDerivation = allocValue();
    addConstant("derivation", vDerivation);

    /* Now that we've added all primops, sort the `builtins' set,
       because attribute lookups expect it to be sorted. */
    baseEnv.values[0]->attrs->sort();

    staticBaseEnv.sort();

    /* Note: we have to initialize the 'derivation' constant *after*
       building baseEnv/staticBaseEnv because it uses 'builtins'. */
    char code[] =
        #include "primops/derivation.nix.gen.hh"
        // the parser needs two NUL bytes as terminators; one of them
        // is implied by being a C string.
        "\0";
    eval(parse(code, sizeof(code), foFile, sDerivationNix, "/", staticBaseEnv), *vDerivation);
}


}<|MERGE_RESOLUTION|>--- conflicted
+++ resolved
@@ -992,11 +992,7 @@
     bool isImpure = false;
     std::optional<std::string> outputHash;
     std::string outputHashAlgo;
-<<<<<<< HEAD
-    ContentAddressMethod ingestionMethod = FileIngestionMethod::Flat;
-=======
-    std::optional<FileIngestionMethod> ingestionMethod;
->>>>>>> 55caef36
+    std::optional<ContentAddressMethod> ingestionMethod;
 
     StringSet outputs;
     outputs.insert("out");
@@ -1200,10 +1196,10 @@
 
         auto h = newHashAllowEmpty(*outputHash, parseHashTypeOpt(outputHashAlgo));
 
-<<<<<<< HEAD
+        auto method = ingestionMethod.value_or(FileIngestionMethod::Flat);
         // FIXME non-trivial fixed refs set
         auto ca = contentAddressFromMethodHashAndRefs(
-            ingestionMethod,
+            method,
             std::move(h),
             {});
 
@@ -1211,24 +1207,6 @@
 
         drv.env["out"] = state.store->printStorePath(dof.path(*state.store, drvName, "out"));
         drv.outputs.insert_or_assign("out", dof);
-=======
-        auto method = ingestionMethod.value_or(FileIngestionMethod::Flat);
-        auto outPath = state.store->makeFixedOutputPath(drvName, FixedOutputInfo {
-            {
-                .method = method,
-                .hash = h,
-            },
-            {},
-        });
-        drv.env["out"] = state.store->printStorePath(outPath);
-        drv.outputs.insert_or_assign("out",
-            DerivationOutput::CAFixed {
-                .hash = FixedOutputHash {
-                    .method = method,
-                    .hash = std::move(h),
-                },
-            });
->>>>>>> 55caef36
     }
 
     else if (contentAddressed || isImpure) {
