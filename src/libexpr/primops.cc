--- conflicted
+++ resolved
@@ -605,20 +605,14 @@
         vomit("processing attribute '%1%'", key);
 
         auto handleHashMode = [&](const std::string & s) {
-<<<<<<< HEAD
-            if (s == "recursive") outputHashRecursive = true;
-            else if (s == "flat") outputHashRecursive = false;
+            if (s == "recursive") ingestionMethod = FileIngestionMethod::Recursive;
+            else if (s == "flat") ingestionMethod = FileIngestionMethod::Flat;
             else 
                 throw EvalError(
                     ErrorInfo { 
                         .hint = hintfmt("invalid value '%s' for 'outputHashMode' attribute", s),
                         .nixCode = NixCode { .errPos = posDrvName }
                     });
-=======
-            if (s == "recursive") ingestionMethod = FileIngestionMethod::Recursive;
-            else if (s == "flat") ingestionMethod = FileIngestionMethod::Flat;
-            else throw EvalError("invalid value '%s' for 'outputHashMode' attribute, at %s", s, posDrvName);
->>>>>>> f60ce4fa
         };
 
         auto handleOutputs = [&](const Strings & ss) {
