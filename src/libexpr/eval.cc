--- conflicted
+++ resolved
@@ -757,7 +757,7 @@
         // for the top level, don't print the double underscore ones; they are in builtins.
         for (auto i = se.vars.begin(); i != se.vars.end(); ++i)
         {
-            if (((string)i->first).substr(0,2) != "__")
+            if (((std::string)i->first).substr(0,2) != "__")
                 std::cout << i->first << " ";
         }
         std::cout << ANSI_NORMAL;
@@ -821,11 +821,7 @@
    evaluator.  So here are some helper functions for throwing
    exceptions. */
 
-<<<<<<< HEAD
-LocalNoInlineNoReturn(void throwEvalError(const char * s, const string & s2, EvalState &evalState))
-=======
-LocalNoInlineNoReturn(void throwEvalError(const char * s, const std::string & s2))
->>>>>>> 8b1e328d
+LocalNoInlineNoReturn(void throwEvalError(const char * s, const std::string & s2, EvalState &evalState))
 {
     auto error = EvalError(s, s2);
 
@@ -837,7 +833,6 @@
     throw error;
 }
 
-<<<<<<< HEAD
 void EvalState::debug_throw(Error e) {
     // call this in the situation where Expr and Env are inaccessible.  The debugger will start in the last context
     // that's in the DebugTrace stack.
@@ -847,6 +842,35 @@
         debuggerHook(&e, last.env, last.expr);
     }
     throw e;
+}
+
+LocalNoInlineNoReturn(void throwEvalError(const Pos & pos, const Suggestions & suggestions, const char * s, const std::string & s2, Env & env, Expr &expr))
+{
+    auto error = EvalError({
+        .msg = hintfmt(s, s2),
+        .errPos = pos,
+        .suggestions = suggestions,
+    });
+
+    if (debuggerHook)
+        debuggerHook(&error, env, expr);
+
+    throw error;
+}
+
+LocalNoInlineNoReturn(void throwEvalError(const Pos & pos, const char * s, const std::string & s2, EvalState &evalState))
+{
+    auto error = EvalError({
+        .msg = hintfmt(s, s2),
+        .errPos = pos
+    });
+
+    if (debuggerHook && !evalState.debugTraces.empty()) {
+        DebugTrace &last = evalState.debugTraces.front();
+        debuggerHook(&error, last.env, last.expr);
+    }
+
+    throw error;
 }
 
 LocalNoInlineNoReturn(void throwEvalError(const Pos & pos, const char * s, Env & env, Expr &expr))
@@ -862,40 +886,7 @@
     throw error;
 }
 
-LocalNoInlineNoReturn(void throwEvalError(const Pos & pos, const char * s, const string & s2, EvalState &evalState))
-{
-    auto error = EvalError({
-=======
-LocalNoInlineNoReturn(void throwEvalError(const Pos & pos, const Suggestions & suggestions, const char * s, const std::string & s2))
-{
-    throw EvalError(ErrorInfo {
-        .msg = hintfmt(s, s2),
-        .errPos = pos,
-        .suggestions = suggestions,
-    });
-}
-
-LocalNoInlineNoReturn(void throwEvalError(const Pos & pos, const char * s, const std::string & s2))
-{
-    throw EvalError(ErrorInfo {
->>>>>>> 8b1e328d
-        .msg = hintfmt(s, s2),
-        .errPos = pos
-    });
-
-    if (debuggerHook && !evalState.debugTraces.empty()) {
-        DebugTrace &last = evalState.debugTraces.front();
-        debuggerHook(&error, last.env, last.expr);
-    }
-
-    throw error;
-}
-
-<<<<<<< HEAD
-LocalNoInlineNoReturn(void throwEvalError(const Pos & pos, const char * s, const string & s2, Env & env, Expr &expr))
-=======
-LocalNoInlineNoReturn(void throwEvalError(const char * s, const std::string & s2, const std::string & s3))
->>>>>>> 8b1e328d
+LocalNoInlineNoReturn(void throwEvalError(const Pos & pos, const char * s, const std::string & s2, Env & env, Expr &expr))
 {
     auto error = EvalError({
         .msg = hintfmt(s, s2),
@@ -908,11 +899,7 @@
     throw error;
 }
 
-<<<<<<< HEAD
-LocalNoInlineNoReturn(void throwEvalError(const Pos & pos, const char * s, const string & s2, const string & s3, EvalState &evalState))
-=======
-LocalNoInlineNoReturn(void throwEvalError(const Pos & pos, const char * s, const std::string & s2, const std::string & s3))
->>>>>>> 8b1e328d
+LocalNoInlineNoReturn(void throwEvalError(const Pos & pos, const char * s, const std::string & s2, const std::string & s3, EvalState &evalState))
 {
     auto error = EvalError({
         .msg = hintfmt(s, s2, s3),
@@ -927,7 +914,7 @@
     throw error;
 }
 
-LocalNoInlineNoReturn(void throwEvalError(const char * s, const string & s2, const string & s3, EvalState &evalState))
+LocalNoInlineNoReturn(void throwEvalError(const char * s, const std::string & s2, const std::string & s3, EvalState &evalState))
 {
     auto error = EvalError({
         .msg = hintfmt(s, s2, s3),
@@ -985,26 +972,28 @@
     throw error;
 }
 
-<<<<<<< HEAD
+// LocalNoInlineNoReturn(void throwTypeError(const char * s, const Value & v));
+
 LocalNoInlineNoReturn(void throwTypeError(const Pos & pos, const char * s, const ExprLambda & fun, const Symbol & s2, Env & env, Expr &expr))
-=======
-LocalNoInlineNoReturn(void throwTypeError(const Pos & pos, const Suggestions & suggestions, const char * s, const ExprLambda & fun, const Symbol & s2))
-{
-    throw TypeError(ErrorInfo {
+{
+    auto error = TypeError({
+        .msg = hintfmt(s, fun.showNamePos(), s2),
+        .errPos = pos,
+    });
+
+    if (debuggerHook)
+        debuggerHook(&error, env, expr);
+
+    throw error;
+}
+
+LocalNoInlineNoReturn(void throwTypeError(const Pos & pos, const Suggestions & suggestions, const char * s, const ExprLambda & fun, const Symbol & s2, Env & env, Expr &expr))
+{
+    auto error = TypeError({
         .msg = hintfmt(s, fun.showNamePos(), s2),
         .errPos = pos,
         .suggestions = suggestions,
     });
-}
-
-
-LocalNoInlineNoReturn(void throwTypeError(const char * s, const Value & v))
->>>>>>> 8b1e328d
-{
-    auto error = TypeError({
-        .msg = hintfmt(s, fun.showNamePos(), s2),
-        .errPos = pos
-    });
 
     if (debuggerHook)
         debuggerHook(&error, env, expr);
@@ -1012,11 +1001,7 @@
     throw error;
 }
 
-<<<<<<< HEAD
-LocalNoInlineNoReturn(void throwAssertionError(const Pos & pos, const char * s, const string & s1, Env & env, Expr &expr))
-=======
-LocalNoInlineNoReturn(void throwAssertionError(const Pos & pos, const char * s, const std::string & s1))
->>>>>>> 8b1e328d
+LocalNoInlineNoReturn(void throwAssertionError(const Pos & pos, const char * s, const std::string & s1, Env & env, Expr &expr))
 {
     auto error = AssertionError({
         .msg = hintfmt(s, s1),
@@ -1029,11 +1014,7 @@
     throw error;
 }
 
-<<<<<<< HEAD
-LocalNoInlineNoReturn(void throwUndefinedVarError(const Pos & pos, const char * s, const string & s1, Env & env, const Expr &expr))
-=======
-LocalNoInlineNoReturn(void throwUndefinedVarError(const Pos & pos, const char * s, const std::string & s1))
->>>>>>> 8b1e328d
+LocalNoInlineNoReturn(void throwUndefinedVarError(const Pos & pos, const char * s, const std::string & s1, Env & env, const Expr &expr))
 {
     auto error = UndefinedVarError({
         .msg = hintfmt(s, s1),
@@ -1046,11 +1027,7 @@
     throw error;
 }
 
-<<<<<<< HEAD
-LocalNoInlineNoReturn(void throwMissingArgumentError(const Pos & pos, const char * s, const string & s1, Env & env, Expr &expr))
-=======
-LocalNoInlineNoReturn(void throwMissingArgumentError(const Pos & pos, const char * s, const std::string & s1))
->>>>>>> 8b1e328d
+LocalNoInlineNoReturn(void throwMissingArgumentError(const Pos & pos, const char * s, const std::string & s1, Env & env, Expr &expr))
 {
     auto error = MissingArgumentError({
         .msg = hintfmt(s, s1),
@@ -1074,7 +1051,7 @@
 }
 
 LocalNoInline(std::unique_ptr<DebugTraceStacker>
-  makeDebugTraceStacker(EvalState &state, Expr &expr, Env &env, std::optional<ErrPos> pos, const char * s, const string & s2))
+  makeDebugTraceStacker(EvalState &state, Expr &expr, Env &env, std::optional<ErrPos> pos, const char * s, const std::string & s2))
 {
   return std::unique_ptr<DebugTraceStacker>(
       new DebugTraceStacker(
@@ -1159,56 +1136,6 @@
     }
 }
 
-
-<<<<<<< HEAD
-Value * EvalState::allocValue()
-{
-    /* We use the boehm batch allocator to speed up allocations of Values (of which there are many).
-       GC_malloc_many returns a linked list of objects of the given size, where the first word
-       of each object is also the pointer to the next object in the list. This also means that we
-       have to explicitly clear the first word of every object we take. */
-    if (!*valueAllocCache) {
-        *valueAllocCache = GC_malloc_many(sizeof(Value));
-        if (!*valueAllocCache) throw std::bad_alloc();
-    }
-
-    /* GC_NEXT is a convenience macro for accessing the first word of an object.
-       Take the first list item, advance the list to the next item, and clear the next pointer. */
-    void * p = *valueAllocCache;
-    GC_PTR_STORE_AND_DIRTY(&*valueAllocCache, GC_NEXT(p));
-    GC_NEXT(p) = nullptr;
-
-    nrValues++;
-    auto v = (Value *) p;
-    return v;
-}
-
-
-Env & EvalState::allocEnv(size_t size)
-{
-
-    nrEnvs++;
-    nrValuesInEnvs += size;
-    Env * env = (Env *) allocBytes(sizeof(Env) + size * sizeof(Value *));
-    env->type = Env::Plain;
-
-    /* We assume that env->values has been cleared by the allocator; maybeThunk() and lookupVar fromWith expect this. */
-
-    return *env;
-}
-
-Env & fakeEnv(size_t size)
-{
-    // making a fake Env so we'll have one to pass to exception ftns.
-    // a placeholder until we can pass real envs everywhere they're needed.
-    Env * env = (Env *) allocBytes(sizeof(Env) + size * sizeof(Value *));
-    env->type = Env::Plain;
-
-    return *env;
-}
-
-=======
->>>>>>> 8b1e328d
 void EvalState::mkList(Value & v, size_t size)
 {
     v.mkList(size);
@@ -1598,10 +1525,6 @@
                 }
             } else {
                 state.forceAttrs(*vAttrs, pos);
-<<<<<<< HEAD
-                if ((j = vAttrs->attrs->find(name)) == vAttrs->attrs->end())
-                    throwEvalError(pos, "attribute '%1%' missing", name, env, *this);
-=======
                 if ((j = vAttrs->attrs->find(name)) == vAttrs->attrs->end()) {
                     std::set<std::string> allAttrNames;
                     for (auto & attr : *vAttrs->attrs)
@@ -1609,9 +1532,8 @@
                     throwEvalError(
                         pos,
                         Suggestions::bestMatches(allAttrNames, name),
-                        "attribute '%1%' missing", name);
+                        "attribute '%1%' missing", name, env, *this);
                 }
->>>>>>> 8b1e328d
             }
             vAttrs = j->value;
             pos2 = j->pos;
@@ -1726,11 +1648,6 @@
                     /* Nope, so show the first unexpected argument to the
                        user. */
                     for (auto & i : *args[0]->attrs)
-<<<<<<< HEAD
-                        if (!lambda.formals->has(i.name))
-                            throwTypeError(pos, "%1% called with unexpected argument '%2%'",
-                                lambda, i.name, *fun.lambda.env, lambda);
-=======
                         if (!lambda.formals->has(i.name)) {
                             std::set<std::string> formalNames;
                             for (auto & formal : lambda.formals->formals)
@@ -1739,10 +1656,8 @@
                                 pos,
                                 Suggestions::bestMatches(formalNames, i.name),
                                 "%1% called with unexpected argument '%2%'",
-                                lambda,
-                                i.name);
+                                lambda, i.name, *fun.lambda.env, lambda);
                         }
->>>>>>> 8b1e328d
                     abort(); // can't happen
                 }
             }
@@ -1757,7 +1672,7 @@
                         makeDebugTraceStacker(*this, *lambda.body, env2, lambda.pos,
                                            "while evaluating %s",
                                            (lambda.name.set()
-                                               ? "'" + (string) lambda.name + "'"
+                                               ? "'" + (std::string) lambda.name + "'"
                                                : "anonymous lambda"))
                         : nullptr;
 
