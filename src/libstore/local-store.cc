#include "local-store.hh"
#include "globals.hh"
#include "archive.hh"
#include "pathlocks.hh"
#include "worker-protocol.hh"
#include "derivations.hh"
#include "nar-info.hh"
#include "references.hh"
#include "callback.hh"
#include "topo-sort.hh"

#include <iostream>
#include <algorithm>
#include <cstring>

#include <sys/types.h>
#include <sys/stat.h>
#include <sys/select.h>
#include <sys/time.h>
#include <unistd.h>
#include <utime.h>
#include <fcntl.h>
#include <errno.h>
#include <stdio.h>
#include <time.h>
#include <grp.h>

#if __linux__
#include <sched.h>
#include <sys/statvfs.h>
#include <sys/mount.h>
#include <sys/ioctl.h>
#include <sys/xattr.h>
#endif

#ifdef __CYGWIN__
#include <windows.h>
#endif

#include <sqlite3.h>


namespace nix {

struct LocalStore::State::Stmts {
    /* Some precompiled SQLite statements. */
    SQLiteStmt RegisterValidPath;
    SQLiteStmt UpdatePathInfo;
    SQLiteStmt AddReference;
    SQLiteStmt QueryPathInfo;
    SQLiteStmt QueryReferences;
    SQLiteStmt QueryReferrers;
    SQLiteStmt InvalidatePath;
    SQLiteStmt AddDerivationOutput;
    SQLiteStmt RegisterRealisedOutput;
    SQLiteStmt UpdateRealisedOutput;
    SQLiteStmt QueryValidDerivers;
    SQLiteStmt QueryDerivationOutputs;
    SQLiteStmt QueryRealisedOutput;
    SQLiteStmt QueryAllRealisedOutputs;
    SQLiteStmt QueryPathFromHashPart;
    SQLiteStmt QueryValidPaths;
    SQLiteStmt QueryRealisationReferences;
    SQLiteStmt AddRealisationReference;
};

int getSchema(Path schemaPath)
{
    int curSchema = 0;
    if (pathExists(schemaPath)) {
        string s = readFile(schemaPath);
        auto n = string2Int<int>(s);
        if (!n)
            throw Error("'%1%' is corrupt", schemaPath);
        curSchema = *n;
    }
    return curSchema;
}

void migrateCASchema(SQLite& db, Path schemaPath, AutoCloseFD& lockFd)
{
    const int nixCASchemaVersion = 2;
    int curCASchema = getSchema(schemaPath);
    if (curCASchema != nixCASchemaVersion) {
        if (curCASchema > nixCASchemaVersion) {
            throw Error("current Nix store ca-schema is version %1%, but I only support %2%",
                 curCASchema, nixCASchemaVersion);
        }

        if (!lockFile(lockFd.get(), ltWrite, false)) {
            printInfo("waiting for exclusive access to the Nix store for ca drvs...");
            lockFile(lockFd.get(), ltWrite, true);
        }

        if (curCASchema == 0) {
            static const char schema[] =
              #include "ca-specific-schema.sql.gen.hh"
                ;
            db.exec(schema);
            curCASchema = nixCASchemaVersion;
        }

        if (curCASchema < 2) {
            SQLiteTxn txn(db);
            // Ugly little sql dance to add a new `id` column and make it the primary key
            db.exec(R"(
                create table Realisations2 (
                    id integer primary key autoincrement not null,
                    drvPath text not null,
                    outputName text not null, -- symbolic output id, usually "out"
                    outputPath integer not null,
                    signatures text, -- space-separated list
                    foreign key (outputPath) references ValidPaths(id) on delete cascade
                );
                insert into Realisations2 (drvPath, outputName, outputPath, signatures)
                    select drvPath, outputName, outputPath, signatures from Realisations;
                drop table Realisations;
                alter table Realisations2 rename to Realisations;
            )");
            db.exec(R"(
                create index if not exists IndexRealisations on Realisations(drvPath, outputName);

                create table if not exists RealisationsRefs (
                    referrer integer not null,
                    realisationReference integer,
                    foreign key (referrer) references Realisations(id) on delete cascade,
                    foreign key (realisationReference) references Realisations(id) on delete restrict
                );
            )");
            txn.commit();
        }

        writeFile(schemaPath, fmt("%d", nixCASchemaVersion));
        lockFile(lockFd.get(), ltRead, true);
    }
}

LocalStore::LocalStore(const Params & params)
    : StoreConfig(params)
    , LocalFSStoreConfig(params)
    , LocalStoreConfig(params)
    , Store(params)
    , LocalFSStore(params)
    , dbDir(stateDir + "/db")
    , linksDir(realStoreDir + "/.links")
    , reservedPath(dbDir + "/reserved")
    , schemaPath(dbDir + "/schema")
    , trashDir(realStoreDir + "/trash")
    , tempRootsDir(stateDir + "/temproots")
    , fnTempRoots(fmt("%s/%d", tempRootsDir, getpid()))
    , locksHeld(tokenizeString<PathSet>(getEnv("NIX_HELD_LOCKS").value_or("")))
{
    auto state(_state.lock());
    state->stmts = std::make_unique<State::Stmts>();

    /* Create missing state directories if they don't already exist. */
    createDirs(realStoreDir);
    makeStoreWritable();
    createDirs(linksDir);
    Path profilesDir = stateDir + "/profiles";
    createDirs(profilesDir);
    createDirs(tempRootsDir);
    createDirs(dbDir);
    Path gcRootsDir = stateDir + "/gcroots";
    if (!pathExists(gcRootsDir)) {
        createDirs(gcRootsDir);
        createSymlink(profilesDir, gcRootsDir + "/profiles");
    }

    for (auto & perUserDir : {profilesDir + "/per-user", gcRootsDir + "/per-user"}) {
        createDirs(perUserDir);
        if (chmod(perUserDir.c_str(), 0755) == -1)
            throw SysError("could not set permissions on '%s' to 755", perUserDir);
    }

    createUser(getUserName(), getuid());

    /* Optionally, create directories and set permissions for a
       multi-user install. */
    if (getuid() == 0 && settings.buildUsersGroup != "") {
        mode_t perm = 01775;

        struct group * gr = getgrnam(settings.buildUsersGroup.get().c_str());
        if (!gr)
            printError("warning: the group '%1%' specified in 'build-users-group' does not exist", settings.buildUsersGroup);
        else {
            struct stat st;
            if (stat(realStoreDir.get().c_str(), &st))
                throw SysError("getting attributes of path '%1%'", realStoreDir);

            if (st.st_uid != 0 || st.st_gid != gr->gr_gid || (st.st_mode & ~S_IFMT) != perm) {
                if (chown(realStoreDir.get().c_str(), 0, gr->gr_gid) == -1)
                    throw SysError("changing ownership of path '%1%'", realStoreDir);
                if (chmod(realStoreDir.get().c_str(), perm) == -1)
                    throw SysError("changing permissions on path '%1%'", realStoreDir);
            }
        }
    }

    /* Ensure that the store and its parents are not symlinks. */
    if (!settings.allowSymlinkedStore) {
        Path path = realStoreDir;
        struct stat st;
        while (path != "/") {
            st = lstat(path);
            if (S_ISLNK(st.st_mode))
                throw Error(
                        "the path '%1%' is a symlink; "
                        "this is not allowed for the Nix store and its parent directories",
                        path);
            path = dirOf(path);
        }
    }

    /* We can't open a SQLite database if the disk is full.  Since
       this prevents the garbage collector from running when it's most
       needed, we reserve some dummy space that we can free just
       before doing a garbage collection. */
    try {
        struct stat st;
        if (stat(reservedPath.c_str(), &st) == -1 ||
            st.st_size != settings.reservedSize)
        {
            AutoCloseFD fd = open(reservedPath.c_str(), O_WRONLY | O_CREAT | O_CLOEXEC, 0600);
            int res = -1;
#if HAVE_POSIX_FALLOCATE
            res = posix_fallocate(fd.get(), 0, settings.reservedSize);
#endif
            if (res == -1) {
                writeFull(fd.get(), string(settings.reservedSize, 'X'));
                [[gnu::unused]] auto res2 = ftruncate(fd.get(), settings.reservedSize);
            }
        }
    } catch (SysError & e) { /* don't care about errors */
    }

    /* Acquire the big fat lock in shared mode to make sure that no
       schema upgrade is in progress. */
    Path globalLockPath = dbDir + "/big-lock";
    globalLock = openLockFile(globalLockPath.c_str(), true);

    if (!lockFile(globalLock.get(), ltRead, false)) {
        printInfo("waiting for the big Nix store lock...");
        lockFile(globalLock.get(), ltRead, true);
    }

    /* Check the current database schema and if necessary do an
       upgrade.  */
    int curSchema = getSchema();
    if (curSchema > nixSchemaVersion)
        throw Error("current Nix store schema is version %1%, but I only support %2%",
             curSchema, nixSchemaVersion);

    else if (curSchema == 0) { /* new store */
        curSchema = nixSchemaVersion;
        openDB(*state, true);
        writeFile(schemaPath, (format("%1%") % nixSchemaVersion).str());
    }

    else if (curSchema < nixSchemaVersion) {
        if (curSchema < 5)
            throw Error(
                "Your Nix store has a database in Berkeley DB format,\n"
                "which is no longer supported. To convert to the new format,\n"
                "please upgrade Nix to version 0.12 first.");

        if (curSchema < 6)
            throw Error(
                "Your Nix store has a database in flat file format,\n"
                "which is no longer supported. To convert to the new format,\n"
                "please upgrade Nix to version 1.11 first.");

        if (!lockFile(globalLock.get(), ltWrite, false)) {
            printInfo("waiting for exclusive access to the Nix store...");
            lockFile(globalLock.get(), ltWrite, true);
        }

        /* Get the schema version again, because another process may
           have performed the upgrade already. */
        curSchema = getSchema();

        if (curSchema < 7) { upgradeStore7(); }

        openDB(*state, false);

        if (curSchema < 8) {
            SQLiteTxn txn(state->db);
            state->db.exec("alter table ValidPaths add column ultimate integer");
            state->db.exec("alter table ValidPaths add column sigs text");
            txn.commit();
        }

        if (curSchema < 9) {
            SQLiteTxn txn(state->db);
            state->db.exec("drop table FailedPaths");
            txn.commit();
        }

        if (curSchema < 10) {
            SQLiteTxn txn(state->db);
            state->db.exec("alter table ValidPaths add column ca text");
            txn.commit();
        }

        writeFile(schemaPath, (format("%1%") % nixSchemaVersion).str());

        lockFile(globalLock.get(), ltRead, true);
    }

    else openDB(*state, false);

    if (settings.isExperimentalFeatureEnabled("ca-derivations")) {
        migrateCASchema(state->db, dbDir + "/ca-schema", globalLock);
    }

    /* Prepare SQL statements. */
    state->stmts->RegisterValidPath.create(state->db,
        "insert into ValidPaths (path, hash, registrationTime, deriver, narSize, ultimate, sigs, ca) values (?, ?, ?, ?, ?, ?, ?, ?);");
    state->stmts->UpdatePathInfo.create(state->db,
        "update ValidPaths set narSize = ?, hash = ?, ultimate = ?, sigs = ?, ca = ? where path = ?;");
    state->stmts->AddReference.create(state->db,
        "insert or replace into Refs (referrer, reference) values (?, ?);");
    state->stmts->QueryPathInfo.create(state->db,
        "select id, hash, registrationTime, deriver, narSize, ultimate, sigs, ca from ValidPaths where path = ?;");
    state->stmts->QueryReferences.create(state->db,
        "select path from Refs join ValidPaths on reference = id where referrer = ?;");
    state->stmts->QueryReferrers.create(state->db,
        "select path from Refs join ValidPaths on referrer = id where reference = (select id from ValidPaths where path = ?);");
    state->stmts->InvalidatePath.create(state->db,
        "delete from ValidPaths where path = ?;");
    state->stmts->AddDerivationOutput.create(state->db,
        "insert or replace into DerivationOutputs (drv, id, path) values (?, ?, ?);");
    state->stmts->QueryValidDerivers.create(state->db,
        "select v.id, v.path from DerivationOutputs d join ValidPaths v on d.drv = v.id where d.path = ?;");
    state->stmts->QueryDerivationOutputs.create(state->db,
        "select id, path from DerivationOutputs where drv = ?;");
    // Use "path >= ?" with limit 1 rather than "path like '?%'" to
    // ensure efficient lookup.
    state->stmts->QueryPathFromHashPart.create(state->db,
        "select path from ValidPaths where path >= ? limit 1;");
    state->stmts->QueryValidPaths.create(state->db, "select path from ValidPaths");
    if (settings.isExperimentalFeatureEnabled("ca-derivations")) {
        state->stmts->RegisterRealisedOutput.create(state->db,
            R"(
                insert into Realisations (drvPath, outputName, outputPath, signatures)
                values (?, ?, (select id from ValidPaths where path = ?), ?)
                ;
            )");
        state->stmts->UpdateRealisedOutput.create(state->db,
            R"(
                update Realisations
                    set signatures = ?
                where
                    drvPath = ? and
                    outputName = ?
                ;
            )");
        state->stmts->QueryRealisedOutput.create(state->db,
            R"(
                select Realisations.id, Output.path, Realisations.signatures from Realisations
                    inner join ValidPaths as Output on Output.id = Realisations.outputPath
                    where drvPath = ? and outputName = ?
                    ;
            )");
        state->stmts->QueryAllRealisedOutputs.create(state->db,
            R"(
                select outputName, Output.path from Realisations
                    inner join ValidPaths as Output on Output.id = Realisations.outputPath
                    where drvPath = ?
                    ;
            )");
        state->stmts->QueryRealisationReferences.create(state->db,
            R"(
                select drvPath, outputName from Realisations
                    join RealisationsRefs on realisationReference = Realisations.id
                    where referrer = ?;
            )");
        state->stmts->AddRealisationReference.create(state->db,
            R"(
                insert or replace into RealisationsRefs (referrer, realisationReference)
                values (
                    (select id from Realisations where drvPath = ? and outputName = ?),
                    (select id from Realisations where drvPath = ? and outputName = ?));
            )");
    }
}


LocalStore::~LocalStore()
{
    std::shared_future<void> future;

    {
        auto state(_state.lock());
        if (state->gcRunning)
            future = state->gcFuture;
    }

    if (future.valid()) {
        printInfo("waiting for auto-GC to finish on exit...");
        future.get();
    }

    try {
        auto state(_state.lock());
        if (state->fdTempRoots) {
            state->fdTempRoots = -1;
            unlink(fnTempRoots.c_str());
        }
    } catch (...) {
        ignoreException();
    }
}


std::string LocalStore::getUri()
{
    return "local";
}


int LocalStore::getSchema()
{ return nix::getSchema(schemaPath); }

void LocalStore::openDB(State & state, bool create)
{
    if (access(dbDir.c_str(), R_OK | W_OK))
        throw SysError("Nix database directory '%1%' is not writable", dbDir);

    /* Open the Nix database. */
    string dbPath = dbDir + "/db.sqlite";
    auto & db(state.db);
    state.db = SQLite(dbPath, create);

#ifdef __CYGWIN__
    /* The cygwin version of sqlite3 has a patch which calls
       SetDllDirectory("/usr/bin") on init. It was intended to fix extension
       loading, which we don't use, and the effect of SetDllDirectory is
       inherited by child processes, and causes libraries to be loaded from
       /usr/bin instead of $PATH. This breaks quite a few things (e.g.
       checkPhase on openssh), so we set it back to default behaviour. */
    SetDllDirectoryW(L"");
#endif

    /* !!! check whether sqlite has been built with foreign key
       support */

    /* Whether SQLite should fsync().  "Normal" synchronous mode
       should be safe enough.  If the user asks for it, don't sync at
       all.  This can cause database corruption if the system
       crashes. */
    string syncMode = settings.fsyncMetadata ? "normal" : "off";
    db.exec("pragma synchronous = " + syncMode);

    /* Set the SQLite journal mode.  WAL mode is fastest, so it's the
       default. */
    string mode = settings.useSQLiteWAL ? "wal" : "truncate";
    string prevMode;
    {
        SQLiteStmt stmt;
        stmt.create(db, "pragma main.journal_mode;");
        if (sqlite3_step(stmt) != SQLITE_ROW)
            throwSQLiteError(db, "querying journal mode");
        prevMode = string((const char *) sqlite3_column_text(stmt, 0));
    }
    if (prevMode != mode &&
        sqlite3_exec(db, ("pragma main.journal_mode = " + mode + ";").c_str(), 0, 0, 0) != SQLITE_OK)
        throwSQLiteError(db, "setting journal mode");

    /* Increase the auto-checkpoint interval to 40000 pages.  This
       seems enough to ensure that instantiating the NixOS system
       derivation is done in a single fsync(). */
    if (mode == "wal" && sqlite3_exec(db, "pragma wal_autocheckpoint = 40000;", 0, 0, 0) != SQLITE_OK)
        throwSQLiteError(db, "setting autocheckpoint interval");

    /* Initialise the database schema, if necessary. */
    if (create) {
        static const char schema[] =
#include "schema.sql.gen.hh"
            ;
        db.exec(schema);
    }
}


/* To improve purity, users may want to make the Nix store a read-only
   bind mount.  So make the Nix store writable for this process. */
void LocalStore::makeStoreWritable()
{
#if __linux__
    if (getuid() != 0) return;
    /* Check if /nix/store is on a read-only mount. */
    struct statvfs stat;
    if (statvfs(realStoreDir.get().c_str(), &stat) != 0)
        throw SysError("getting info about the Nix store mount point");

    if (stat.f_flag & ST_RDONLY) {
        if (unshare(CLONE_NEWNS) == -1)
            throw SysError("setting up a private mount namespace");

        if (mount(0, realStoreDir.get().c_str(), "none", MS_REMOUNT | MS_BIND, 0) == -1)
            throw SysError("remounting %1% writable", realStoreDir);
    }
#endif
}


const time_t mtimeStore = 1; /* 1 second into the epoch */


static void canonicaliseTimestampAndPermissions(const Path & path, const struct stat & st)
{
    if (!S_ISLNK(st.st_mode)) {

        /* Mask out all type related bits. */
        mode_t mode = st.st_mode & ~S_IFMT;

        if (mode != 0444 && mode != 0555) {
            mode = (st.st_mode & S_IFMT)
                 | 0444
                 | (st.st_mode & S_IXUSR ? 0111 : 0);
            if (chmod(path.c_str(), mode) == -1)
                throw SysError("changing mode of '%1%' to %2$o", path, mode);
        }

    }

    if (st.st_mtime != mtimeStore) {
        struct timeval times[2];
        times[0].tv_sec = st.st_atime;
        times[0].tv_usec = 0;
        times[1].tv_sec = mtimeStore;
        times[1].tv_usec = 0;
#if HAVE_LUTIMES
        if (lutimes(path.c_str(), times) == -1)
            if (errno != ENOSYS ||
                (!S_ISLNK(st.st_mode) && utimes(path.c_str(), times) == -1))
#else
        if (!S_ISLNK(st.st_mode) && utimes(path.c_str(), times) == -1)
#endif
            throw SysError("changing modification time of '%1%'", path);
    }
}


void canonicaliseTimestampAndPermissions(const Path & path)
{
    canonicaliseTimestampAndPermissions(path, lstat(path));
}


static void canonicalisePathMetaData_(const Path & path, uid_t fromUid, InodesSeen & inodesSeen)
{
    checkInterrupt();

#if __APPLE__
    /* Remove flags, in particular UF_IMMUTABLE which would prevent
       the file from being garbage-collected. FIXME: Use
       setattrlist() to remove other attributes as well. */
    if (lchflags(path.c_str(), 0)) {
        if (errno != ENOTSUP)
            throw SysError("clearing flags of path '%1%'", path);
    }
#endif

    auto st = lstat(path);

    /* Really make sure that the path is of a supported type. */
    if (!(S_ISREG(st.st_mode) || S_ISDIR(st.st_mode) || S_ISLNK(st.st_mode)))
        throw Error("file '%1%' has an unsupported type", path);

#if __linux__
    /* Remove extended attributes / ACLs. */
    ssize_t eaSize = llistxattr(path.c_str(), nullptr, 0);

    if (eaSize < 0) {
        if (errno != ENOTSUP && errno != ENODATA)
            throw SysError("querying extended attributes of '%s'", path);
    } else if (eaSize > 0) {
        std::vector<char> eaBuf(eaSize);

        if ((eaSize = llistxattr(path.c_str(), eaBuf.data(), eaBuf.size())) < 0)
            throw SysError("querying extended attributes of '%s'", path);

        for (auto & eaName: tokenizeString<Strings>(std::string(eaBuf.data(), eaSize), std::string("\000", 1))) {
            /* Ignore SELinux security labels since these cannot be
               removed even by root. */
            if (eaName == "security.selinux") continue;
            if (lremovexattr(path.c_str(), eaName.c_str()) == -1)
                throw SysError("removing extended attribute '%s' from '%s'", eaName, path);
        }
     }
#endif

    /* Fail if the file is not owned by the build user.  This prevents
       us from messing up the ownership/permissions of files
       hard-linked into the output (e.g. "ln /etc/shadow $out/foo").
       However, ignore files that we chown'ed ourselves previously to
       ensure that we don't fail on hard links within the same build
       (i.e. "touch $out/foo; ln $out/foo $out/bar"). */
    if (fromUid != (uid_t) -1 && st.st_uid != fromUid) {
        if (S_ISDIR(st.st_mode) || !inodesSeen.count(Inode(st.st_dev, st.st_ino)))
            throw BuildError("invalid ownership on file '%1%'", path);
        mode_t mode = st.st_mode & ~S_IFMT;
        assert(S_ISLNK(st.st_mode) || (st.st_uid == geteuid() && (mode == 0444 || mode == 0555) && st.st_mtime == mtimeStore));
        return;
    }

    inodesSeen.insert(Inode(st.st_dev, st.st_ino));

    canonicaliseTimestampAndPermissions(path, st);

    /* Change ownership to the current uid.  If it's a symlink, use
       lchown if available, otherwise don't bother.  Wrong ownership
       of a symlink doesn't matter, since the owning user can't change
       the symlink and can't delete it because the directory is not
       writable.  The only exception is top-level paths in the Nix
       store (since that directory is group-writable for the Nix build
       users group); we check for this case below. */
    if (st.st_uid != geteuid()) {
#if HAVE_LCHOWN
        if (lchown(path.c_str(), geteuid(), getegid()) == -1)
#else
        if (!S_ISLNK(st.st_mode) &&
            chown(path.c_str(), geteuid(), getegid()) == -1)
#endif
            throw SysError("changing owner of '%1%' to %2%",
                path, geteuid());
    }

    if (S_ISDIR(st.st_mode)) {
        DirEntries entries = readDirectory(path);
        for (auto & i : entries)
            canonicalisePathMetaData_(path + "/" + i.name, fromUid, inodesSeen);
    }
}


void canonicalisePathMetaData(const Path & path, uid_t fromUid, InodesSeen & inodesSeen)
{
    canonicalisePathMetaData_(path, fromUid, inodesSeen);

    /* On platforms that don't have lchown(), the top-level path can't
       be a symlink, since we can't change its ownership. */
    auto st = lstat(path);

    if (st.st_uid != geteuid()) {
        assert(S_ISLNK(st.st_mode));
        throw Error("wrong ownership of top-level store path '%1%'", path);
    }
}


void canonicalisePathMetaData(const Path & path, uid_t fromUid)
{
    InodesSeen inodesSeen;
    canonicalisePathMetaData(path, fromUid, inodesSeen);
}


void LocalStore::checkDerivationOutputs(const StorePath & drvPath, const Derivation & drv)
{
    assert(drvPath.isDerivation());
    std::string drvName(drvPath.name());
    drvName = string(drvName, 0, drvName.size() - drvExtension.size());

    auto envHasRightPath = [&](const StorePath & actual, const std::string & varName)
    {
        auto j = drv.env.find(varName);
        if (j == drv.env.end() || parseStorePath(j->second) != actual)
            throw Error("derivation '%s' has incorrect environment variable '%s', should be '%s'",
                printStorePath(drvPath), varName, printStorePath(actual));
    };


    // Don't need the answer, but do this anyways to assert is proper
    // combination. The code below is more general and naturally allows
    // combinations that are currently prohibited.
    drv.type();

    std::optional<Hash> h;
    for (auto & i : drv.outputs) {
        std::visit(overloaded {
            [&](DerivationOutputInputAddressed doia) {
                if (!h) {
                    // somewhat expensive so we do lazily
                    auto temp = hashDerivationModulo(*this, drv, true);
                    h = std::get<Hash>(temp);
                }
                StorePath recomputed = makeOutputPath(i.first, *h, drvName);
                if (doia.path != recomputed)
                    throw Error("derivation '%s' has incorrect output '%s', should be '%s'",
                        printStorePath(drvPath), printStorePath(doia.path), printStorePath(recomputed));
                envHasRightPath(doia.path, i.first);
            },
            [&](DerivationOutputCAFixed dof) {
                StorePath path = makeFixedOutputPath(drvName, { dof.hash, {} });
                envHasRightPath(path, i.first);
            },
            [&](DerivationOutputCAFloating _) {
                /* Nothing to check */
            },
            [&](DerivationOutputDeferred) {
            },
        }, i.second.output);
    }
}

void LocalStore::registerDrvOutput(const Realisation & info, CheckSigsFlag checkSigs)
{
    settings.requireExperimentalFeature("ca-derivations");
    if (checkSigs == NoCheckSigs || !realisationIsUntrusted(info))
        registerDrvOutput(info);
    else
        throw Error("cannot register realisation '%s' because it lacks a valid signature", info.outPath.to_string());
}

void LocalStore::registerDrvOutput(const Realisation & info)
{
    settings.requireExperimentalFeature("ca-derivations");
    retrySQLite<void>([&]() {
        auto state(_state.lock());
        if (auto oldR = queryRealisation_(*state, info.id)) {
            if (info.isCompatibleWith(*oldR)) {
                auto combinedSignatures = oldR->signatures;
                combinedSignatures.insert(info.signatures.begin(),
                    info.signatures.end());
                state->stmts->UpdateRealisedOutput.use()
                    (concatStringsSep(" ", combinedSignatures))
                    (info.id.strHash())
                    (info.id.outputName)
                    .exec();
            } else {
                throw Error("Trying to register a realisation of '%s', but we already "
                            "have another one locally.\n"
                            "Local:  %s\n"
                            "Remote: %s",
                    info.id.to_string(),
                    printStorePath(oldR->outPath),
                    printStorePath(info.outPath)
                );
            }
        } else {
            state->stmts->RegisterRealisedOutput.use()
                (info.id.strHash())
                (info.id.outputName)
                (printStorePath(info.outPath))
                (concatStringsSep(" ", info.signatures))
                .exec();
        }
        for (auto & [outputId, depPath] : info.dependentRealisations) {
            auto localRealisation = queryRealisationCore_(*state, outputId);
            if (!localRealisation)
                throw Error("unable to register the derivation '%s' as it "
                            "depends on the non existent '%s'",
                    info.id.to_string(), outputId.to_string());
            if (localRealisation->second.outPath != depPath)
                throw Error("unable to register the derivation '%s' as it "
                            "depends on a realisation of '%s' that doesn’t"
                            "match what we have locally",
                    info.id.to_string(), outputId.to_string());
            state->stmts->AddRealisationReference.use()
                (info.id.strHash())
                (info.id.outputName)
                (outputId.strHash())
                (outputId.outputName)
                .exec();
        }
    });
}

void LocalStore::cacheDrvOutputMapping(State & state, const uint64_t deriver, const string & outputName, const StorePath & output)
{
    retrySQLite<void>([&]() {
        state.stmts->AddDerivationOutput.use()
            (deriver)
            (outputName)
            (printStorePath(output))
            .exec();
    });

}


uint64_t LocalStore::addValidPath(State & state,
    const ValidPathInfo & info, bool checkOutputs)
{
    if (info.ca.has_value() && !info.isContentAddressed(*this))
        throw Error("cannot add path '%s' to the Nix store because it claims to be content-addressed but isn't",
            printStorePath(info.path));

    state.stmts->RegisterValidPath.use()
        (printStorePath(info.path))
        (info.narHash.to_string(Base16, true))
        (info.registrationTime == 0 ? time(0) : info.registrationTime)
        (info.deriver ? printStorePath(*info.deriver) : "", (bool) info.deriver)
        (info.narSize, info.narSize != 0)
        (info.ultimate ? 1 : 0, info.ultimate)
        (concatStringsSep(" ", info.sigs), !info.sigs.empty())
        (renderContentAddress(info.ca), (bool) info.ca)
        .exec();
    uint64_t id = state.db.getLastInsertedRowId();

    /* If this is a derivation, then store the derivation outputs in
       the database.  This is useful for the garbage collector: it can
       efficiently query whether a path is an output of some
       derivation. */
    if (info.path.isDerivation()) {
        auto drv = readInvalidDerivation(info.path);

        /* Verify that the output paths in the derivation are correct
           (i.e., follow the scheme for computing output paths from
           derivations).  Note that if this throws an error, then the
           DB transaction is rolled back, so the path validity
           registration above is undone. */
        if (checkOutputs) checkDerivationOutputs(info.path, drv);

        for (auto & i : drv.outputsAndOptPaths(*this)) {
            /* Floating CA derivations have indeterminate output paths until
               they are built, so don't register anything in that case */
            if (i.second.second)
                cacheDrvOutputMapping(state, id, i.first, *i.second.second);
        }
    }

    {
        auto state_(Store::state.lock());
        state_->pathInfoCache.upsert(std::string(info.path.hashPart()),
            PathInfoCacheValue{ .value = std::make_shared<const ValidPathInfo>(info) });
    }

    return id;
}


void LocalStore::queryPathInfoUncached(const StorePath & path,
    Callback<std::shared_ptr<const ValidPathInfo>> callback) noexcept
{
    try {
        callback(retrySQLite<std::shared_ptr<const ValidPathInfo>>([&]() {
            auto state(_state.lock());
            return queryPathInfoInternal(*state, path);
        }));

    } catch (...) { callback.rethrow(); }
}


std::shared_ptr<const ValidPathInfo> LocalStore::queryPathInfoInternal(State & state, const StorePath & path)
{
    /* Get the path info. */
    auto useQueryPathInfo(state.stmts->QueryPathInfo.use()(printStorePath(path)));

    if (!useQueryPathInfo.next())
        return std::shared_ptr<ValidPathInfo>();

    auto id = useQueryPathInfo.getInt(0);

    auto narHash = Hash::dummy;
    try {
        narHash = Hash::parseAnyPrefixed(useQueryPathInfo.getStr(1));
    } catch (BadHash & e) {
        throw Error("invalid-path entry for '%s': %s", printStorePath(path), e.what());
    }

    auto info = std::make_shared<ValidPathInfo>(path, narHash);

    info->id = id;

    info->registrationTime = useQueryPathInfo.getInt(2);

    auto s = (const char *) sqlite3_column_text(state.stmts->QueryPathInfo, 3);
    if (s) info->deriver = parseStorePath(s);

    /* Note that narSize = NULL yields 0. */
    info->narSize = useQueryPathInfo.getInt(4);

    info->ultimate = useQueryPathInfo.getInt(5) == 1;

    s = (const char *) sqlite3_column_text(state.stmts->QueryPathInfo, 6);
    if (s) info->sigs = tokenizeString<StringSet>(s, " ");

    s = (const char *) sqlite3_column_text(state.stmts->QueryPathInfo, 7);
    if (s) info->ca = parseContentAddressOpt(s);

    /* Get the references. */
    auto useQueryReferences(state.stmts->QueryReferences.use()(info->id));

    while (useQueryReferences.next())
        info->insertReferencePossiblyToSelf(
            parseStorePath(useQueryReferences.getStr(0)));

    return info;
}


/* Update path info in the database. */
void LocalStore::updatePathInfo(State & state, const ValidPathInfo & info)
{
    state.stmts->UpdatePathInfo.use()
        (info.narSize, info.narSize != 0)
        (info.narHash.to_string(Base16, true))
        (info.ultimate ? 1 : 0, info.ultimate)
        (concatStringsSep(" ", info.sigs), !info.sigs.empty())
        (renderContentAddress(info.ca), (bool) info.ca)
        (printStorePath(info.path))
        .exec();
}


uint64_t LocalStore::queryValidPathId(State & state, const StorePath & path)
{
    auto use(state.stmts->QueryPathInfo.use()(printStorePath(path)));
    if (!use.next())
        throw InvalidPath("path '%s' is not valid", printStorePath(path));
    return use.getInt(0);
}


bool LocalStore::isValidPath_(State & state, const StorePath & path)
{
    return state.stmts->QueryPathInfo.use()(printStorePath(path)).next();
}


bool LocalStore::isValidPathUncached(const StorePath & path)
{
    return retrySQLite<bool>([&]() {
        auto state(_state.lock());
        return isValidPath_(*state, path);
    });
}


StorePathSet LocalStore::queryValidPaths(const StorePathSet & paths, SubstituteFlag maybeSubstitute)
{
    StorePathSet res;
    for (auto & i : paths)
        if (isValidPath(i)) res.insert(i);
    return res;
}


StorePathSet LocalStore::queryAllValidPaths()
{
    return retrySQLite<StorePathSet>([&]() {
        auto state(_state.lock());
        auto use(state->stmts->QueryValidPaths.use());
        StorePathSet res;
        while (use.next()) res.insert(parseStorePath(use.getStr(0)));
        return res;
    });
}


void LocalStore::queryReferrers(State & state, const StorePath & path, StorePathSet & referrers)
{
    auto useQueryReferrers(state.stmts->QueryReferrers.use()(printStorePath(path)));

    while (useQueryReferrers.next())
        referrers.insert(parseStorePath(useQueryReferrers.getStr(0)));
}


void LocalStore::queryReferrers(const StorePath & path, StorePathSet & referrers)
{
    return retrySQLite<void>([&]() {
        auto state(_state.lock());
        queryReferrers(*state, path, referrers);
    });
}


StorePathSet LocalStore::queryValidDerivers(const StorePath & path)
{
    return retrySQLite<StorePathSet>([&]() {
        auto state(_state.lock());

        auto useQueryValidDerivers(state->stmts->QueryValidDerivers.use()(printStorePath(path)));

        StorePathSet derivers;
        while (useQueryValidDerivers.next())
            derivers.insert(parseStorePath(useQueryValidDerivers.getStr(1)));

        return derivers;
    });
}


std::map<std::string, std::optional<StorePath>>
LocalStore::queryPartialDerivationOutputMap(const StorePath & path_)
{
    auto path = path_;
    auto outputs = retrySQLite<std::map<std::string, std::optional<StorePath>>>([&]() {
        auto state(_state.lock());
        std::map<std::string, std::optional<StorePath>> outputs;
        uint64_t drvId;
        drvId = queryValidPathId(*state, path);
        auto use(state->stmts->QueryDerivationOutputs.use()(drvId));
        while (use.next())
            outputs.insert_or_assign(
                use.getStr(0), parseStorePath(use.getStr(1)));

        return outputs;
    });

    if (!settings.isExperimentalFeatureEnabled("ca-derivations"))
        return outputs;

    auto drv = readInvalidDerivation(path);
    auto drvHashes = staticOutputHashes(*this, drv);
    for (auto& [outputName, hash] : drvHashes) {
        auto realisation = queryRealisation(DrvOutput{hash, outputName});
        if (realisation)
            outputs.insert_or_assign(outputName, realisation->outPath);
        else
            outputs.insert({outputName, std::nullopt});
    }

    return outputs;
}

std::optional<StorePath> LocalStore::queryPathFromHashPart(const std::string & hashPart)
{
    if (hashPart.size() != StorePath::HashLen) throw Error("invalid hash part");

    Path prefix = storeDir + "/" + hashPart;

    return retrySQLite<std::optional<StorePath>>([&]() -> std::optional<StorePath> {
        auto state(_state.lock());

        auto useQueryPathFromHashPart(state->stmts->QueryPathFromHashPart.use()(prefix));

        if (!useQueryPathFromHashPart.next()) return {};

        const char * s = (const char *) sqlite3_column_text(state->stmts->QueryPathFromHashPart, 0);
        if (s && prefix.compare(0, prefix.size(), s, prefix.size()) == 0)
            return parseStorePath(s);
        return {};
    });
}


StorePathSet LocalStore::querySubstitutablePaths(const StorePathSet & paths)
{
    if (!settings.useSubstitutes) return StorePathSet();

    StorePathSet remaining;
    for (auto & i : paths)
        remaining.insert(i);

    StorePathSet res;

    for (auto & sub : getDefaultSubstituters()) {
        if (remaining.empty()) break;
        if (sub->storeDir != storeDir) continue;
        if (!sub->wantMassQuery) continue;

        auto valid = sub->queryValidPaths(remaining);

        StorePathSet remaining2;
        for (auto & path : remaining)
            if (valid.count(path))
                res.insert(path);
            else
                remaining2.insert(path);

        std::swap(remaining, remaining2);
    }

    return res;
}


// FIXME: move this, it's not specific to LocalStore.
void LocalStore::querySubstitutablePathInfos(const StorePathCAMap & paths, SubstitutablePathInfos & infos)
{
    if (!settings.useSubstitutes) return;
    for (auto & sub : getDefaultSubstituters()) {
        for (auto & path : paths) {
            if (infos.count(path.first))
                // Choose first succeeding substituter.
                continue;

            auto subPath(path.first);

            // Recompute store path so that we can use a different store root.
            if (path.second) {
                subPath = makeFixedOutputPathFromCA({
                    .name = std::string { path.first.name() },
                    .info = caWithoutRefs(*path.second),
                });
                if (sub->storeDir == storeDir)
                    assert(subPath == path.first);
                if (subPath != path.first)
                    debug("replaced path '%s' with '%s' for substituter '%s'", printStorePath(path.first), sub->printStorePath(subPath), sub->getUri());
            } else if (sub->storeDir != storeDir) continue;

            debug("checking substituter '%s' for path '%s'", sub->getUri(), sub->printStorePath(subPath));
            try {
                auto info = sub->queryPathInfo(subPath);

                if (sub->storeDir != storeDir && !(info->isContentAddressed(*sub) && info->references.empty()))
                    continue;

                auto narInfo = std::dynamic_pointer_cast<const NarInfo>(
                    std::shared_ptr<const ValidPathInfo>(info));
                infos.insert_or_assign(path.first, SubstitutablePathInfo{
                    info->references,
                    info->hasSelfReference,
                    info->deriver,
                    narInfo ? narInfo->fileSize : 0,
                    info->narSize,
                });
            } catch (InvalidPath &) {
            } catch (SubstituterDisabled &) {
            } catch (Error & e) {
                if (settings.tryFallback)
                    logError(e.info());
                else
                    throw;
            }
        }
    }
}


void LocalStore::registerValidPath(const ValidPathInfo & info)
{
    registerValidPaths({{info.path, info}});
}


void LocalStore::registerValidPaths(const ValidPathInfos & infos)
{
    /* SQLite will fsync by default, but the new valid paths may not
       be fsync-ed.  So some may want to fsync them before registering
       the validity, at the expense of some speed of the path
       registering operation. */
    if (settings.syncBeforeRegistering) sync();

    return retrySQLite<void>([&]() {
        auto state(_state.lock());

        SQLiteTxn txn(state->db);
        StorePathSet paths;

        for (auto & [_, i] : infos) {
            assert(i.narHash.type == htSHA256);
            if (isValidPath_(*state, i.path))
                updatePathInfo(*state, i);
            else
                addValidPath(*state, i, false);
            paths.insert(i.path);
        }

        for (auto & [_, i] : infos) {
            auto referrer = queryValidPathId(*state, i.path);
            for (auto & j : i.referencesPossiblyToSelf())
                state->stmts->AddReference.use()(referrer)(queryValidPathId(*state, j)).exec();
        }

        /* Check that the derivation outputs are correct.  We can't do
           this in addValidPath() above, because the references might
           not be valid yet. */
        for (auto & [_, i] : infos)
            if (i.path.isDerivation()) {
                // FIXME: inefficient; we already loaded the derivation in addValidPath().
                checkDerivationOutputs(i.path,
                    readInvalidDerivation(i.path));
            }

        /* Do a topological sort of the paths.  This will throw an
           error if a cycle is detected and roll back the
           transaction.  Cycles can only occur when a derivation
           has multiple outputs. */
        topoSort(paths,
            {[&](const StorePath & path) {
                auto i = infos.find(path);
                return i == infos.end() ? StorePathSet() : i->second.references;
            }},
            {[&](const StorePath & path, const StorePath & parent) {
                return BuildError(
                    "cycle detected in the references of '%s' from '%s'",
                    printStorePath(path),
                    printStorePath(parent));
            }});

        txn.commit();
    });
}


/* Invalidate a path.  The caller is responsible for checking that
   there are no referrers. */
void LocalStore::invalidatePath(State & state, const StorePath & path)
{
    debug("invalidating path '%s'", printStorePath(path));

    state.stmts->InvalidatePath.use()(printStorePath(path)).exec();

    /* Note that the foreign key constraints on the Refs table take
       care of deleting the references entries for `path'. */

    {
        auto state_(Store::state.lock());
        state_->pathInfoCache.erase(std::string(path.hashPart()));
    }
}

const PublicKeys & LocalStore::getPublicKeys()
{
    auto state(_state.lock());
    if (!state->publicKeys)
        state->publicKeys = std::make_unique<PublicKeys>(getDefaultPublicKeys());
    return *state->publicKeys;
}

bool LocalStore::pathInfoIsUntrusted(const ValidPathInfo & info)
{
    return requireSigs && !info.checkSignatures(*this, getPublicKeys());
}

bool LocalStore::realisationIsUntrusted(const Realisation & realisation)
{
    return requireSigs && !realisation.checkSignatures(getPublicKeys());
}

void LocalStore::addToStore(const ValidPathInfo & info, Source & source,
    RepairFlag repair, CheckSigsFlag checkSigs)
{
    if (checkSigs && pathInfoIsUntrusted(info))
        throw Error("cannot add path '%s' because it lacks a valid signature", printStorePath(info.path));

    addTempRoot(info.path);

    if (repair || !isValidPath(info.path)) {

        PathLocks outputLock;

        auto realPath = Store::toRealPath(info.path);

        /* Lock the output path.  But don't lock if we're being called
           from a build hook (whose parent process already acquired a
           lock on this path). */
        if (!locksHeld.count(printStorePath(info.path)))
            outputLock.lockPaths({realPath});

        if (repair || !isValidPath(info.path)) {

            deletePath(realPath);

<<<<<<< HEAD
            // text hashing has long been allowed to have non-self-references because it is used for drv files.
            if (info.ca.has_value() && !info.references.empty() && !(std::holds_alternative<TextHash>(*info.ca) && !info.hasSelfReference))
                settings.requireExperimentalFeature("ca-references");

            /* While restoring the path from the NAR, compute the hash
               of the NAR. */
            std::unique_ptr<AbstractHashSink> hashSink;
            if (!info.ca.has_value() || !info.hasSelfReference)
                hashSink = std::make_unique<HashSink>(htSHA256);
            else
                hashSink = std::make_unique<HashModuloSink>(htSHA256, std::string(info.path.hashPart()));
=======
            /* While restoring the path from the NAR, compute the hash
               of the NAR. */
            HashSink hashSink(htSHA256);
>>>>>>> 6a8d6246

            TeeSource wrapperSource { source, hashSink };

            restorePath(realPath, wrapperSource);

            auto hashResult = hashSink.finish();

            if (hashResult.first != info.narHash)
                throw Error("hash mismatch importing path '%s';\n  specified: %s\n  got:       %s",
                    printStorePath(info.path), info.narHash.to_string(Base32, true), hashResult.first.to_string(Base32, true));

            if (hashResult.second != info.narSize)
                throw Error("size mismatch importing path '%s';\n  specified: %s\n  got:       %s",
                    printStorePath(info.path), info.narSize, hashResult.second);

            if (info.ca) {
                if (auto foHash = std::get_if<FixedOutputHash>(&*info.ca)) {
                    auto actualFoHash = hashCAPath(
                        foHash->method,
                        foHash->hash.type,
                        info.path
                    );
                    if (foHash->hash != actualFoHash.hash) {
                        throw Error("ca hash mismatch importing path '%s';\n  specified: %s\n  got:       %s",
                            printStorePath(info.path),
                            foHash->hash.to_string(Base32, true),
                            actualFoHash.hash.to_string(Base32, true));
                    }
                }
                if (auto textHash = std::get_if<TextHash>(&*info.ca)) {
                    auto actualTextHash = hashString(htSHA256, readFile(realPath));
                    if (textHash->hash != actualTextHash) {
                        throw Error("ca hash mismatch importing path '%s';\n  specified: %s\n  got:       %s",
                            printStorePath(info.path),
                            textHash->hash.to_string(Base32, true),
                            actualTextHash.to_string(Base32, true));
                    }
                }
            }

            autoGC();

            canonicalisePathMetaData(realPath, -1);

            optimisePath(realPath); // FIXME: combine with hashPath()

            registerValidPath(info);
        }

        outputLock.setDeletion(true);
    }
}


StorePath LocalStore::addToStoreFromDump(Source & source0, const string & name,
    FileIngestionMethod method, HashType hashAlgo, RepairFlag repair)
{
    /* For computing the store path. */
    auto hashSink = std::make_unique<HashSink>(hashAlgo);
    TeeSource source { source0, *hashSink };

    /* Read the source path into memory, but only if it's up to
       narBufferSize bytes. If it's larger, write it to a temporary
       location in the Nix store. If the subsequently computed
       destination store path is already valid, we just delete the
       temporary path. Otherwise, we move it to the destination store
       path. */
    bool inMemory = false;

    std::string dump;

    /* Fill out buffer, and decide whether we are working strictly in
       memory based on whether we break out because the buffer is full
       or the original source is empty */
    while (dump.size() < settings.narBufferSize) {
        auto oldSize = dump.size();
        constexpr size_t chunkSize = 65536;
        auto want = std::min(chunkSize, settings.narBufferSize - oldSize);
        dump.resize(oldSize + want);
        auto got = 0;
        try {
            got = source.read(dump.data() + oldSize, want);
        } catch (EndOfFile &) {
            inMemory = true;
            break;
        }
        dump.resize(oldSize + got);
    }

    std::unique_ptr<AutoDelete> delTempDir;
    Path tempPath;

    if (!inMemory) {
        /* Drain what we pulled so far, and then keep on pulling */
        StringSource dumpSource { dump };
        ChainSource bothSource { dumpSource, source };

        auto tempDir = createTempDir(realStoreDir, "add");
        delTempDir = std::make_unique<AutoDelete>(tempDir);
        tempPath = tempDir + "/x";

        if (method == FileIngestionMethod::Recursive)
            restorePath(tempPath, bothSource);
        else
            writeFile(tempPath, bothSource);

        dump.clear();
    }

    auto [hash, size] = hashSink->finish();

    auto desc = StorePathDescriptor {
        name,
        FixedOutputInfo {
            {
                .method = method,
                .hash = hash,
            },
            {},
        },
    };

    auto dstPath = makeFixedOutputPathFromCA(desc);

    addTempRoot(dstPath);

    if (repair || !isValidPath(dstPath)) {

        /* The first check above is an optimisation to prevent
           unnecessary lock acquisition. */

        auto realPath = Store::toRealPath(dstPath);

        PathLocks outputLock({realPath});

        if (repair || !isValidPath(dstPath)) {

            deletePath(realPath);

            autoGC();

            if (inMemory) {
                StringSource dumpSource { dump };
                /* Restore from the NAR in memory. */
                if (method == FileIngestionMethod::Recursive)
                    restorePath(realPath, dumpSource);
                else
                    writeFile(realPath, dumpSource);
            } else {
                /* Move the temporary path we restored above. */
                if (rename(tempPath.c_str(), realPath.c_str()))
                    throw Error("renaming '%s' to '%s'", tempPath, realPath);
            }

            /* For computing the nar hash. In recursive SHA-256 mode, this
               is the same as the store hash, so no need to do it again. */
            auto narHash = std::pair { hash, size };
            if (method != FileIngestionMethod::Recursive || hashAlgo != htSHA256) {
                HashSink narSink { htSHA256 };
                dumpPath(realPath, narSink);
                narHash = narSink.finish();
            }

            canonicalisePathMetaData(realPath, -1); // FIXME: merge into restorePath

            optimisePath(realPath);

            ValidPathInfo info { *this, std::move(desc), narHash.first };
            info.narSize = narHash.second;
            registerValidPath(info);
        }

        outputLock.setDeletion(true);
    }

    return dstPath;
}


StorePath LocalStore::addTextToStore(const string & name, const string & s,
    const StorePathSet & references, RepairFlag repair)
{
    auto hash = hashString(htSHA256, s);
    auto dstPath = makeTextPath(name, TextInfo {
        { .hash = hash },
        references,
    });

    addTempRoot(dstPath);

    if (repair || !isValidPath(dstPath)) {

        auto realPath = Store::toRealPath(dstPath);

        PathLocks outputLock({realPath});

        if (repair || !isValidPath(dstPath)) {

            deletePath(realPath);

            autoGC();

            writeFile(realPath, s);

            canonicalisePathMetaData(realPath, -1);

            StringSink sink;
            dumpString(s, sink);
            auto narHash = hashString(htSHA256, *sink.s);

            optimisePath(realPath);

            ValidPathInfo info { dstPath, narHash };
            info.narSize = sink.s->size();
            info.references = references;
            info.ca = TextHash { .hash = hash };
            registerValidPath(info);
        }

        outputLock.setDeletion(true);
    }

    return dstPath;
}


/* Create a temporary directory in the store that won't be
   garbage-collected. */
Path LocalStore::createTempDirInStore()
{
    Path tmpDir;
    do {
        /* There is a slight possibility that `tmpDir' gets deleted by
           the GC between createTempDir() and addTempRoot(), so repeat
           until `tmpDir' exists. */
        tmpDir = createTempDir(realStoreDir);
        addTempRoot(parseStorePath(tmpDir));
    } while (!pathExists(tmpDir));
    return tmpDir;
}


void LocalStore::invalidatePathChecked(const StorePath & path)
{
    retrySQLite<void>([&]() {
        auto state(_state.lock());

        SQLiteTxn txn(state->db);

        if (isValidPath_(*state, path)) {
            StorePathSet referrers; queryReferrers(*state, path, referrers);
            referrers.erase(path); /* ignore self-references */
            if (!referrers.empty())
                throw PathInUse("cannot delete path '%s' because it is in use by %s",
                    printStorePath(path), showPaths(referrers));
            invalidatePath(*state, path);
        }

        txn.commit();
    });
}


bool LocalStore::verifyStore(bool checkContents, RepairFlag repair)
{
    printInfo(format("reading the Nix store..."));

    bool errors = false;

    /* Acquire the global GC lock to get a consistent snapshot of
       existing and valid paths. */
    AutoCloseFD fdGCLock = openGCLock(ltWrite);

    StringSet store;
    for (auto & i : readDirectory(realStoreDir)) store.insert(i.name);

    /* Check whether all valid paths actually exist. */
    printInfo("checking path existence...");

    StorePathSet validPaths;
    PathSet done;

    fdGCLock = -1;

    for (auto & i : queryAllValidPaths())
        verifyPath(printStorePath(i), store, done, validPaths, repair, errors);

    /* Optionally, check the content hashes (slow). */
    if (checkContents) {

        printInfo("checking link hashes...");

        for (auto & link : readDirectory(linksDir)) {
            printMsg(lvlTalkative, "checking contents of '%s'", link.name);
            Path linkPath = linksDir + "/" + link.name;
            string hash = hashPath(htSHA256, linkPath).first.to_string(Base32, false);
            if (hash != link.name) {
                printError("link '%s' was modified! expected hash '%s', got '%s'",
                    linkPath, link.name, hash);
                if (repair) {
                    if (unlink(linkPath.c_str()) == 0)
                        printInfo("removed link '%s'", linkPath);
                    else
                        throw SysError("removing corrupt link '%s'", linkPath);
                } else {
                    errors = true;
                }
            }
        }

        printInfo("checking store hashes...");

        Hash nullHash(htSHA256);

        for (auto & i : validPaths) {
            try {
                auto info = std::const_pointer_cast<ValidPathInfo>(std::shared_ptr<const ValidPathInfo>(queryPathInfo(i)));

                /* Check the content hash (optionally - slow). */
                printMsg(lvlTalkative, "checking contents of '%s'", printStorePath(i));

<<<<<<< HEAD
                std::unique_ptr<AbstractHashSink> hashSink;
                if (!info->ca || !info->hasSelfReference)
                    hashSink = std::make_unique<HashSink>(info->narHash.type);
                else
                    hashSink = std::make_unique<HashModuloSink>(info->narHash.type, std::string(info->path.hashPart()));
=======
                auto hashSink = HashSink(info->narHash.type);
>>>>>>> 6a8d6246

                dumpPath(Store::toRealPath(i), hashSink);
                auto current = hashSink.finish();

                if (info->narHash != nullHash && info->narHash != current.first) {
                    printError("path '%s' was modified! expected hash '%s', got '%s'",
                        printStorePath(i), info->narHash.to_string(Base32, true), current.first.to_string(Base32, true));
                    if (repair) repairPath(i); else errors = true;
                } else {

                    bool update = false;

                    /* Fill in missing hashes. */
                    if (info->narHash == nullHash) {
                        printInfo("fixing missing hash on '%s'", printStorePath(i));
                        info->narHash = current.first;
                        update = true;
                    }

                    /* Fill in missing narSize fields (from old stores). */
                    if (info->narSize == 0) {
                        printInfo("updating size field on '%s' to %s", printStorePath(i), current.second);
                        info->narSize = current.second;
                        update = true;
                    }

                    if (update) {
                        auto state(_state.lock());
                        updatePathInfo(*state, *info);
                    }

                }

            } catch (Error & e) {
                /* It's possible that the path got GC'ed, so ignore
                   errors on invalid paths. */
                if (isValidPath(i))
                    logError(e.info());
                else
                    warn(e.msg());
                errors = true;
            }
        }
    }

    return errors;
}


void LocalStore::verifyPath(const Path & pathS, const StringSet & store,
    PathSet & done, StorePathSet & validPaths, RepairFlag repair, bool & errors)
{
    checkInterrupt();

    if (!done.insert(pathS).second) return;

    if (!isStorePath(pathS)) {
        printError("path '%s' is not in the Nix store", pathS);
        return;
    }

    auto path = parseStorePath(pathS);

    if (!store.count(std::string(path.to_string()))) {
        /* Check any referrers first.  If we can invalidate them
           first, then we can invalidate this path as well. */
        bool canInvalidate = true;
        StorePathSet referrers; queryReferrers(path, referrers);
        for (auto & i : referrers)
            if (i != path) {
                verifyPath(printStorePath(i), store, done, validPaths, repair, errors);
                if (validPaths.count(i))
                    canInvalidate = false;
            }

        if (canInvalidate) {
            printInfo("path '%s' disappeared, removing from database...", pathS);
            auto state(_state.lock());
            invalidatePath(*state, path);
        } else {
            printError("path '%s' disappeared, but it still has valid referrers!", pathS);
            if (repair)
                try {
                    repairPath(path);
                } catch (Error & e) {
                    logWarning(e.info());
                    errors = true;
                }
            else errors = true;
        }

        return;
    }

    validPaths.insert(std::move(path));
}


unsigned int LocalStore::getProtocol()
{
    return PROTOCOL_VERSION;
}


#if defined(FS_IOC_SETFLAGS) && defined(FS_IOC_GETFLAGS) && defined(FS_IMMUTABLE_FL)

static void makeMutable(const Path & path)
{
    checkInterrupt();

    auto st = lstat(path);

    if (!S_ISDIR(st.st_mode) && !S_ISREG(st.st_mode)) return;

    if (S_ISDIR(st.st_mode)) {
        for (auto & i : readDirectory(path))
            makeMutable(path + "/" + i.name);
    }

    /* The O_NOFOLLOW is important to prevent us from changing the
       mutable bit on the target of a symlink (which would be a
       security hole). */
    AutoCloseFD fd = open(path.c_str(), O_RDONLY | O_NOFOLLOW | O_CLOEXEC);
    if (fd == -1) {
        if (errno == ELOOP) return; // it's a symlink
        throw SysError("opening file '%1%'", path);
    }

    unsigned int flags = 0, old;

    /* Silently ignore errors getting/setting the immutable flag so
       that we work correctly on filesystems that don't support it. */
    if (ioctl(fd, FS_IOC_GETFLAGS, &flags)) return;
    old = flags;
    flags &= ~FS_IMMUTABLE_FL;
    if (old == flags) return;
    if (ioctl(fd, FS_IOC_SETFLAGS, &flags)) return;
}

/* Upgrade from schema 6 (Nix 0.15) to schema 7 (Nix >= 1.3). */
void LocalStore::upgradeStore7()
{
    if (getuid() != 0) return;
    printInfo("removing immutable bits from the Nix store (this may take a while)...");
    makeMutable(realStoreDir);
}

#else

void LocalStore::upgradeStore7()
{
}

#endif


void LocalStore::vacuumDB()
{
    auto state(_state.lock());
    state->db.exec("vacuum");
}


void LocalStore::addSignatures(const StorePath & storePath, const StringSet & sigs)
{
    retrySQLite<void>([&]() {
        auto state(_state.lock());

        SQLiteTxn txn(state->db);

        auto info = std::const_pointer_cast<ValidPathInfo>(queryPathInfoInternal(*state, storePath));

        info->sigs.insert(sigs.begin(), sigs.end());

        updatePathInfo(*state, *info);

        txn.commit();
    });
}


void LocalStore::signRealisation(Realisation & realisation)
{
    // FIXME: keep secret keys in memory.

    auto secretKeyFiles = settings.secretKeyFiles;

    for (auto & secretKeyFile : secretKeyFiles.get()) {
        SecretKey secretKey(readFile(secretKeyFile));
        realisation.sign(secretKey);
    }
}

void LocalStore::signPathInfo(ValidPathInfo & info)
{
    // FIXME: keep secret keys in memory.

    auto secretKeyFiles = settings.secretKeyFiles;

    for (auto & secretKeyFile : secretKeyFiles.get()) {
        SecretKey secretKey(readFile(secretKeyFile));
        info.sign(*this, secretKey);
    }
}


void LocalStore::createUser(const std::string & userName, uid_t userId)
{
    for (auto & dir : {
        fmt("%s/profiles/per-user/%s", stateDir, userName),
        fmt("%s/gcroots/per-user/%s", stateDir, userName)
    }) {
        createDirs(dir);
        if (chmod(dir.c_str(), 0755) == -1)
            throw SysError("changing permissions of directory '%s'", dir);
        if (chown(dir.c_str(), userId, getgid()) == -1)
            throw SysError("changing owner of directory '%s'", dir);
    }
}

std::optional<std::pair<int64_t, Realisation>> LocalStore::queryRealisationCore_(
        LocalStore::State & state,
        const DrvOutput & id)
{
    auto useQueryRealisedOutput(
            state.stmts->QueryRealisedOutput.use()
                (id.strHash())
                (id.outputName));
    if (!useQueryRealisedOutput.next())
        return std::nullopt;
    auto realisationDbId = useQueryRealisedOutput.getInt(0);
    auto outputPath = parseStorePath(useQueryRealisedOutput.getStr(1));
    auto signatures =
        tokenizeString<StringSet>(useQueryRealisedOutput.getStr(2));

    return {{
        realisationDbId,
        Realisation{
            .id = id,
            .outPath = outputPath,
            .signatures = signatures,
        }
    }};
}

std::optional<const Realisation> LocalStore::queryRealisation_(
            LocalStore::State & state,
            const DrvOutput & id)
{
    auto maybeCore = queryRealisationCore_(state, id);
    if (!maybeCore)
        return std::nullopt;
    auto [realisationDbId, res] = *maybeCore;

    std::map<DrvOutput, StorePath> dependentRealisations;
    auto useRealisationRefs(
        state.stmts->QueryRealisationReferences.use()
            (realisationDbId));
    while (useRealisationRefs.next()) {
        auto depId = DrvOutput {
            Hash::parseAnyPrefixed(useRealisationRefs.getStr(0)),
            useRealisationRefs.getStr(1),
        };
        auto dependentRealisation = queryRealisationCore_(state, depId);
        assert(dependentRealisation); // Enforced by the db schema
        auto outputPath = dependentRealisation->second.outPath;
        dependentRealisations.insert({depId, outputPath});
    }

    res.dependentRealisations = dependentRealisations;

    return { res };
}

std::optional<const Realisation>
LocalStore::queryRealisation(const DrvOutput & id)
{
    return retrySQLite<std::optional<const Realisation>>([&]() {
        auto state(_state.lock());
        return queryRealisation_(*state, id);
    });
}

FixedOutputHash LocalStore::hashCAPath(
    const FileIngestionMethod & method, const HashType & hashType,
    const StorePath & path)
{
    return hashCAPath(method, hashType, Store::toRealPath(path), path.hashPart());
}

FixedOutputHash LocalStore::hashCAPath(
    const FileIngestionMethod & method,
    const HashType & hashType,
    const Path & path,
    const std::string_view pathHash
)
{
    HashModuloSink caSink ( hashType, std::string(pathHash) );
    switch (method) {
    case FileIngestionMethod::Recursive:
        dumpPath(path, caSink);
        break;
    case FileIngestionMethod::Flat:
        readFile(path, caSink);
        break;
    }
    auto hash = caSink.finish().first;
    return FixedOutputHash{
        .method = method,
        .hash = hash,
    };
}

}  // namespace nix<|MERGE_RESOLUTION|>--- conflicted
+++ resolved
@@ -1250,23 +1250,9 @@
 
             deletePath(realPath);
 
-<<<<<<< HEAD
-            // text hashing has long been allowed to have non-self-references because it is used for drv files.
-            if (info.ca.has_value() && !info.references.empty() && !(std::holds_alternative<TextHash>(*info.ca) && !info.hasSelfReference))
-                settings.requireExperimentalFeature("ca-references");
-
-            /* While restoring the path from the NAR, compute the hash
-               of the NAR. */
-            std::unique_ptr<AbstractHashSink> hashSink;
-            if (!info.ca.has_value() || !info.hasSelfReference)
-                hashSink = std::make_unique<HashSink>(htSHA256);
-            else
-                hashSink = std::make_unique<HashModuloSink>(htSHA256, std::string(info.path.hashPart()));
-=======
             /* While restoring the path from the NAR, compute the hash
                of the NAR. */
             HashSink hashSink(htSHA256);
->>>>>>> 6a8d6246
 
             TeeSource wrapperSource { source, hashSink };
 
@@ -1588,15 +1574,7 @@
                 /* Check the content hash (optionally - slow). */
                 printMsg(lvlTalkative, "checking contents of '%s'", printStorePath(i));
 
-<<<<<<< HEAD
-                std::unique_ptr<AbstractHashSink> hashSink;
-                if (!info->ca || !info->hasSelfReference)
-                    hashSink = std::make_unique<HashSink>(info->narHash.type);
-                else
-                    hashSink = std::make_unique<HashModuloSink>(info->narHash.type, std::string(info->path.hashPart()));
-=======
                 auto hashSink = HashSink(info->narHash.type);
->>>>>>> 6a8d6246
 
                 dumpPath(Store::toRealPath(i), hashSink);
                 auto current = hashSink.finish();
