--- conflicted
+++ resolved
@@ -1071,7 +1071,7 @@
                 ? HashResult {
                     hashAlgo == htSHA256 ? h : hashString(htSHA256, dump),
                     dump.size(),
-                  } 
+                  }
                 : hashPath(htSHA256, realPath);
 
             optimisePath(realPath); // FIXME: combine with hashPath()
@@ -1254,13 +1254,8 @@
                 printMsg(lvlTalkative, "checking contents of '%s'", printStorePath(i));
 
                 std::unique_ptr<AbstractHashSink> hashSink;
-<<<<<<< HEAD
-                if (info->ca == "" || !info->references.count(info->path))
+                if (!info->ca || !info->references.count(info->path))
                     hashSink = std::make_unique<HashSink>(info->narHash->type);
-=======
-                if (!info->ca || !info->references.count(info->path))
-                    hashSink = std::make_unique<HashSink>(*info->narHash.type);
->>>>>>> 015e1c21
                 else
                     hashSink = std::make_unique<HashModuloSink>(info->narHash->type, std::string(info->path.hashPart()));
 
