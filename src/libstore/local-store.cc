#include "local-store.hh"
#include "globals.hh"
#include "archive.hh"
#include "pathlocks.hh"
#include "worker-protocol.hh"
#include "derivations.hh"
#include "nar-info.hh"
#include "references.hh"
#include "callback.hh"
#include "topo-sort.hh"
#include "finally.hh"
#include "compression.hh"

#include <iostream>
#include <algorithm>
#include <cstring>

#include <sys/types.h>
#include <sys/stat.h>
#include <sys/select.h>
#include <sys/time.h>
#include <unistd.h>
#include <utime.h>
#include <fcntl.h>
#include <errno.h>
#include <stdio.h>
#include <time.h>
#include <grp.h>

#if __linux__
#include <sched.h>
#include <sys/statvfs.h>
#include <sys/mount.h>
#include <sys/ioctl.h>
#include <sys/xattr.h>
#endif

#ifdef __CYGWIN__
#include <windows.h>
#endif

#include <sqlite3.h>


namespace nix {

struct LocalStore::State::Stmts {
    /* Some precompiled SQLite statements. */
    SQLiteStmt RegisterValidPath;
    SQLiteStmt UpdatePathInfo;
    SQLiteStmt AddReference;
    SQLiteStmt QueryPathInfo;
    SQLiteStmt QueryReferences;
    SQLiteStmt QueryReferrers;
    SQLiteStmt InvalidatePath;
    SQLiteStmt AddDerivationOutput;
    SQLiteStmt RegisterRealisedOutput;
    SQLiteStmt UpdateRealisedOutput;
    SQLiteStmt QueryValidDerivers;
    SQLiteStmt QueryDerivationOutputs;
    SQLiteStmt QueryRealisedOutput;
    SQLiteStmt QueryAllRealisedOutputs;
    SQLiteStmt QueryPathFromHashPart;
    SQLiteStmt QueryValidPaths;
    SQLiteStmt QueryRealisationReferences;
    SQLiteStmt AddRealisationReference;
};

int getSchema(Path schemaPath)
{
    int curSchema = 0;
    if (pathExists(schemaPath)) {
        auto s = readFile(schemaPath);
        auto n = string2Int<int>(s);
        if (!n)
            throw Error("'%1%' is corrupt", schemaPath);
        curSchema = *n;
    }
    return curSchema;
}

void migrateCASchema(SQLite& db, Path schemaPath, AutoCloseFD& lockFd)
{
    const int nixCASchemaVersion = 3;
    int curCASchema = getSchema(schemaPath);
    if (curCASchema != nixCASchemaVersion) {
        if (curCASchema > nixCASchemaVersion) {
            throw Error("current Nix store ca-schema is version %1%, but I only support %2%",
                 curCASchema, nixCASchemaVersion);
        }

        if (!lockFile(lockFd.get(), ltWrite, false)) {
            printInfo("waiting for exclusive access to the Nix store for ca drvs...");
            lockFile(lockFd.get(), ltWrite, true);
        }

        if (curCASchema == 0) {
            static const char schema[] =
              #include "ca-specific-schema.sql.gen.hh"
                ;
            db.exec(schema);
            curCASchema = nixCASchemaVersion;
        }

        if (curCASchema < 2) {
            SQLiteTxn txn(db);
            // Ugly little sql dance to add a new `id` column and make it the primary key
            db.exec(R"(
                create table Realisations2 (
                    id integer primary key autoincrement not null,
                    drvPath text not null,
                    outputName text not null, -- symbolic output id, usually "out"
                    outputPath integer not null,
                    signatures text, -- space-separated list
                    foreign key (outputPath) references ValidPaths(id) on delete cascade
                );
                insert into Realisations2 (drvPath, outputName, outputPath, signatures)
                    select drvPath, outputName, outputPath, signatures from Realisations;
                drop table Realisations;
                alter table Realisations2 rename to Realisations;
            )");
            db.exec(R"(
                create index if not exists IndexRealisations on Realisations(drvPath, outputName);

                create table if not exists RealisationsRefs (
                    referrer integer not null,
                    realisationReference integer,
                    foreign key (referrer) references Realisations(id) on delete cascade,
                    foreign key (realisationReference) references Realisations(id) on delete restrict
                );
            )");
            txn.commit();
        }

        if (curCASchema < 3) {
            SQLiteTxn txn(db);
            // Apply new indices added in this schema update.
            db.exec(R"(
                -- used by QueryRealisationReferences
                create index if not exists IndexRealisationsRefs on RealisationsRefs(referrer);
                -- used by cascade deletion when ValidPaths is deleted
                create index if not exists IndexRealisationsRefsOnOutputPath on Realisations(outputPath);
            )");
            txn.commit();
        }
        writeFile(schemaPath, fmt("%d", nixCASchemaVersion));
        lockFile(lockFd.get(), ltRead, true);
    }
}

LocalStore::LocalStore(const Params & params)
    : StoreConfig(params)
    , LocalFSStoreConfig(params)
    , LocalStoreConfig(params)
    , Store(params)
    , LocalFSStore(params)
    , dbDir(stateDir + "/db")
    , linksDir(realStoreDir + "/.links")
    , reservedPath(dbDir + "/reserved")
    , schemaPath(dbDir + "/schema")
    , tempRootsDir(stateDir + "/temproots")
    , fnTempRoots(fmt("%s/%d", tempRootsDir, getpid()))
    , locksHeld(tokenizeString<PathSet>(getEnv("NIX_HELD_LOCKS").value_or("")))
{
    auto state(_state.lock());
    state->stmts = std::make_unique<State::Stmts>();

    /* Create missing state directories if they don't already exist. */
    createDirs(realStoreDir);
    makeStoreWritable();
    createDirs(linksDir);
    Path profilesDir = stateDir + "/profiles";
    createDirs(profilesDir);
    createDirs(tempRootsDir);
    createDirs(dbDir);
    Path gcRootsDir = stateDir + "/gcroots";
    if (!pathExists(gcRootsDir)) {
        createDirs(gcRootsDir);
        createSymlink(profilesDir, gcRootsDir + "/profiles");
    }

    for (auto & perUserDir : {profilesDir + "/per-user", gcRootsDir + "/per-user"}) {
        createDirs(perUserDir);
        if (chmod(perUserDir.c_str(), 0755) == -1)
            throw SysError("could not set permissions on '%s' to 755", perUserDir);
    }

    createUser(getUserName(), getuid());

    /* Optionally, create directories and set permissions for a
       multi-user install. */
    if (getuid() == 0 && settings.buildUsersGroup != "") {
        mode_t perm = 01775;

        struct group * gr = getgrnam(settings.buildUsersGroup.get().c_str());
        if (!gr)
            printError("warning: the group '%1%' specified in 'build-users-group' does not exist", settings.buildUsersGroup);
        else {
            struct stat st;
            if (stat(realStoreDir.get().c_str(), &st))
                throw SysError("getting attributes of path '%1%'", realStoreDir);

            if (st.st_uid != 0 || st.st_gid != gr->gr_gid || (st.st_mode & ~S_IFMT) != perm) {
                if (chown(realStoreDir.get().c_str(), 0, gr->gr_gid) == -1)
                    throw SysError("changing ownership of path '%1%'", realStoreDir);
                if (chmod(realStoreDir.get().c_str(), perm) == -1)
                    throw SysError("changing permissions on path '%1%'", realStoreDir);
            }
        }
    }

    /* Ensure that the store and its parents are not symlinks. */
    if (!settings.allowSymlinkedStore) {
        Path path = realStoreDir;
        struct stat st;
        while (path != "/") {
            st = lstat(path);
            if (S_ISLNK(st.st_mode))
                throw Error(
                        "the path '%1%' is a symlink; "
                        "this is not allowed for the Nix store and its parent directories",
                        path);
            path = dirOf(path);
        }
    }

    /* We can't open a SQLite database if the disk is full.  Since
       this prevents the garbage collector from running when it's most
       needed, we reserve some dummy space that we can free just
       before doing a garbage collection. */
    try {
        struct stat st;
        if (stat(reservedPath.c_str(), &st) == -1 ||
            st.st_size != settings.reservedSize)
        {
            AutoCloseFD fd = open(reservedPath.c_str(), O_WRONLY | O_CREAT | O_CLOEXEC, 0600);
            int res = -1;
#if HAVE_POSIX_FALLOCATE
            res = posix_fallocate(fd.get(), 0, settings.reservedSize);
#endif
            if (res == -1) {
                writeFull(fd.get(), std::string(settings.reservedSize, 'X'));
                [[gnu::unused]] auto res2 = ftruncate(fd.get(), settings.reservedSize);
            }
        }
    } catch (SysError & e) { /* don't care about errors */
    }

    /* Acquire the big fat lock in shared mode to make sure that no
       schema upgrade is in progress. */
    Path globalLockPath = dbDir + "/big-lock";
    globalLock = openLockFile(globalLockPath.c_str(), true);

    if (!lockFile(globalLock.get(), ltRead, false)) {
        printInfo("waiting for the big Nix store lock...");
        lockFile(globalLock.get(), ltRead, true);
    }

    /* Check the current database schema and if necessary do an
       upgrade.  */
    int curSchema = getSchema();
    if (curSchema > nixSchemaVersion)
        throw Error("current Nix store schema is version %1%, but I only support %2%",
             curSchema, nixSchemaVersion);

    else if (curSchema == 0) { /* new store */
        curSchema = nixSchemaVersion;
        openDB(*state, true);
        writeFile(schemaPath, (format("%1%") % nixSchemaVersion).str());
    }

    else if (curSchema < nixSchemaVersion) {
        if (curSchema < 5)
            throw Error(
                "Your Nix store has a database in Berkeley DB format,\n"
                "which is no longer supported. To convert to the new format,\n"
                "please upgrade Nix to version 0.12 first.");

        if (curSchema < 6)
            throw Error(
                "Your Nix store has a database in flat file format,\n"
                "which is no longer supported. To convert to the new format,\n"
                "please upgrade Nix to version 1.11 first.");

        if (!lockFile(globalLock.get(), ltWrite, false)) {
            printInfo("waiting for exclusive access to the Nix store...");
            lockFile(globalLock.get(), ltWrite, true);
        }

        /* Get the schema version again, because another process may
           have performed the upgrade already. */
        curSchema = getSchema();

        if (curSchema < 7) { upgradeStore7(); }

        openDB(*state, false);

        if (curSchema < 8) {
            SQLiteTxn txn(state->db);
            state->db.exec("alter table ValidPaths add column ultimate integer");
            state->db.exec("alter table ValidPaths add column sigs text");
            txn.commit();
        }

        if (curSchema < 9) {
            SQLiteTxn txn(state->db);
            state->db.exec("drop table FailedPaths");
            txn.commit();
        }

        if (curSchema < 10) {
            SQLiteTxn txn(state->db);
            state->db.exec("alter table ValidPaths add column ca text");
            txn.commit();
        }

        writeFile(schemaPath, (format("%1%") % nixSchemaVersion).str());

        lockFile(globalLock.get(), ltRead, true);
    }

    else openDB(*state, false);

    if (settings.isExperimentalFeatureEnabled(Xp::CaDerivations)) {
        migrateCASchema(state->db, dbDir + "/ca-schema", globalLock);
    }

    /* Prepare SQL statements. */
    state->stmts->RegisterValidPath.create(state->db,
        "insert into ValidPaths (path, hash, registrationTime, deriver, narSize, ultimate, sigs, ca) values (?, ?, ?, ?, ?, ?, ?, ?);");
    state->stmts->UpdatePathInfo.create(state->db,
        "update ValidPaths set narSize = ?, hash = ?, ultimate = ?, sigs = ?, ca = ? where path = ?;");
    state->stmts->AddReference.create(state->db,
        "insert or replace into Refs (referrer, reference) values (?, ?);");
    state->stmts->QueryPathInfo.create(state->db,
        "select id, hash, registrationTime, deriver, narSize, ultimate, sigs, ca from ValidPaths where path = ?;");
    state->stmts->QueryReferences.create(state->db,
        "select path from Refs join ValidPaths on reference = id where referrer = ?;");
    state->stmts->QueryReferrers.create(state->db,
        "select path from Refs join ValidPaths on referrer = id where reference = (select id from ValidPaths where path = ?);");
    state->stmts->InvalidatePath.create(state->db,
        "delete from ValidPaths where path = ?;");
    state->stmts->AddDerivationOutput.create(state->db,
        "insert or replace into DerivationOutputs (drv, id, path) values (?, ?, ?);");
    state->stmts->QueryValidDerivers.create(state->db,
        "select v.id, v.path from DerivationOutputs d join ValidPaths v on d.drv = v.id where d.path = ?;");
    state->stmts->QueryDerivationOutputs.create(state->db,
        "select id, path from DerivationOutputs where drv = ?;");
    // Use "path >= ?" with limit 1 rather than "path like '?%'" to
    // ensure efficient lookup.
    state->stmts->QueryPathFromHashPart.create(state->db,
        "select path from ValidPaths where path >= ? limit 1;");
    state->stmts->QueryValidPaths.create(state->db, "select path from ValidPaths");
    if (settings.isExperimentalFeatureEnabled(Xp::CaDerivations)) {
        state->stmts->RegisterRealisedOutput.create(state->db,
            R"(
                insert into Realisations (drvPath, outputName, outputPath, signatures)
                values (?, ?, (select id from ValidPaths where path = ?), ?)
                ;
            )");
        state->stmts->UpdateRealisedOutput.create(state->db,
            R"(
                update Realisations
                    set signatures = ?
                where
                    drvPath = ? and
                    outputName = ?
                ;
            )");
        state->stmts->QueryRealisedOutput.create(state->db,
            R"(
                select Realisations.id, Output.path, Realisations.signatures from Realisations
                    inner join ValidPaths as Output on Output.id = Realisations.outputPath
                    where drvPath = ? and outputName = ?
                    ;
            )");
        state->stmts->QueryAllRealisedOutputs.create(state->db,
            R"(
                select outputName, Output.path from Realisations
                    inner join ValidPaths as Output on Output.id = Realisations.outputPath
                    where drvPath = ?
                    ;
            )");
        state->stmts->QueryRealisationReferences.create(state->db,
            R"(
                select drvPath, outputName from Realisations
                    join RealisationsRefs on realisationReference = Realisations.id
                    where referrer = ?;
            )");
        state->stmts->AddRealisationReference.create(state->db,
            R"(
                insert or replace into RealisationsRefs (referrer, realisationReference)
                values (
                    (select id from Realisations where drvPath = ? and outputName = ?),
                    (select id from Realisations where drvPath = ? and outputName = ?));
            )");
    }
}


AutoCloseFD LocalStore::openGCLock()
{
    Path fnGCLock = stateDir + "/gc.lock";
    auto fdGCLock = open(fnGCLock.c_str(), O_RDWR | O_CREAT | O_CLOEXEC, 0600);
    if (!fdGCLock)
        throw SysError("opening global GC lock '%1%'", fnGCLock);
    return fdGCLock;
}


LocalStore::~LocalStore()
{
    std::shared_future<void> future;

    {
        auto state(_state.lock());
        if (state->gcRunning)
            future = state->gcFuture;
    }

    if (future.valid()) {
        printInfo("waiting for auto-GC to finish on exit...");
        future.get();
    }

    try {
        auto state(_state.lock());
        if (state->fdTempRoots) {
            state->fdTempRoots = -1;
            unlink(fnTempRoots.c_str());
        }
    } catch (...) {
        ignoreException();
    }
}


std::string LocalStore::getUri()
{
    return "local";
}


int LocalStore::getSchema()
{ return nix::getSchema(schemaPath); }

void LocalStore::openDB(State & state, bool create)
{
    if (access(dbDir.c_str(), R_OK | W_OK))
        throw SysError("Nix database directory '%1%' is not writable", dbDir);

    /* Open the Nix database. */
    std::string dbPath = dbDir + "/db.sqlite";
    auto & db(state.db);
    state.db = SQLite(dbPath, create);

#ifdef __CYGWIN__
    /* The cygwin version of sqlite3 has a patch which calls
       SetDllDirectory("/usr/bin") on init. It was intended to fix extension
       loading, which we don't use, and the effect of SetDllDirectory is
       inherited by child processes, and causes libraries to be loaded from
       /usr/bin instead of $PATH. This breaks quite a few things (e.g.
       checkPhase on openssh), so we set it back to default behaviour. */
    SetDllDirectoryW(L"");
#endif

    /* !!! check whether sqlite has been built with foreign key
       support */

    /* Whether SQLite should fsync().  "Normal" synchronous mode
       should be safe enough.  If the user asks for it, don't sync at
       all.  This can cause database corruption if the system
       crashes. */
    std::string syncMode = settings.fsyncMetadata ? "normal" : "off";
    db.exec("pragma synchronous = " + syncMode);

    /* Set the SQLite journal mode.  WAL mode is fastest, so it's the
       default. */
    std::string mode = settings.useSQLiteWAL ? "wal" : "truncate";
    std::string prevMode;
    {
        SQLiteStmt stmt;
        stmt.create(db, "pragma main.journal_mode;");
        if (sqlite3_step(stmt) != SQLITE_ROW)
            throwSQLiteError(db, "querying journal mode");
        prevMode = std::string((const char *) sqlite3_column_text(stmt, 0));
    }
    if (prevMode != mode &&
        sqlite3_exec(db, ("pragma main.journal_mode = " + mode + ";").c_str(), 0, 0, 0) != SQLITE_OK)
        throwSQLiteError(db, "setting journal mode");

    /* Increase the auto-checkpoint interval to 40000 pages.  This
       seems enough to ensure that instantiating the NixOS system
       derivation is done in a single fsync(). */
    if (mode == "wal" && sqlite3_exec(db, "pragma wal_autocheckpoint = 40000;", 0, 0, 0) != SQLITE_OK)
        throwSQLiteError(db, "setting autocheckpoint interval");

    /* Initialise the database schema, if necessary. */
    if (create) {
        static const char schema[] =
#include "schema.sql.gen.hh"
            ;
        db.exec(schema);
    }
}


/* To improve purity, users may want to make the Nix store a read-only
   bind mount.  So make the Nix store writable for this process. */
void LocalStore::makeStoreWritable()
{
#if __linux__
    if (getuid() != 0) return;
    /* Check if /nix/store is on a read-only mount. */
    struct statvfs stat;
    if (statvfs(realStoreDir.get().c_str(), &stat) != 0)
        throw SysError("getting info about the Nix store mount point");

    if (stat.f_flag & ST_RDONLY) {
        if (mount(0, realStoreDir.get().c_str(), "none", MS_REMOUNT | MS_BIND, 0) == -1)
            throw SysError("remounting %1% writable", realStoreDir);
    }
#endif
}


const time_t mtimeStore = 1; /* 1 second into the epoch */


static void canonicaliseTimestampAndPermissions(const Path & path, const struct stat & st)
{
    if (!S_ISLNK(st.st_mode)) {

        /* Mask out all type related bits. */
        mode_t mode = st.st_mode & ~S_IFMT;

        if (mode != 0444 && mode != 0555) {
            mode = (st.st_mode & S_IFMT)
                 | 0444
                 | (st.st_mode & S_IXUSR ? 0111 : 0);
            if (chmod(path.c_str(), mode) == -1)
                throw SysError("changing mode of '%1%' to %2$o", path, mode);
        }

    }

    if (st.st_mtime != mtimeStore) {
        struct timeval times[2];
        times[0].tv_sec = st.st_atime;
        times[0].tv_usec = 0;
        times[1].tv_sec = mtimeStore;
        times[1].tv_usec = 0;
#if HAVE_LUTIMES
        if (lutimes(path.c_str(), times) == -1)
            if (errno != ENOSYS ||
                (!S_ISLNK(st.st_mode) && utimes(path.c_str(), times) == -1))
#else
        if (!S_ISLNK(st.st_mode) && utimes(path.c_str(), times) == -1)
#endif
            throw SysError("changing modification time of '%1%'", path);
    }
}


void canonicaliseTimestampAndPermissions(const Path & path)
{
    canonicaliseTimestampAndPermissions(path, lstat(path));
}


static void canonicalisePathMetaData_(const Path & path, uid_t fromUid, InodesSeen & inodesSeen)
{
    checkInterrupt();

#if __APPLE__
    /* Remove flags, in particular UF_IMMUTABLE which would prevent
       the file from being garbage-collected. FIXME: Use
       setattrlist() to remove other attributes as well. */
    if (lchflags(path.c_str(), 0)) {
        if (errno != ENOTSUP)
            throw SysError("clearing flags of path '%1%'", path);
    }
#endif

    auto st = lstat(path);

    /* Really make sure that the path is of a supported type. */
    if (!(S_ISREG(st.st_mode) || S_ISDIR(st.st_mode) || S_ISLNK(st.st_mode)))
        throw Error("file '%1%' has an unsupported type", path);

#if __linux__
    /* Remove extended attributes / ACLs. */
    ssize_t eaSize = llistxattr(path.c_str(), nullptr, 0);

    if (eaSize < 0) {
        if (errno != ENOTSUP && errno != ENODATA)
            throw SysError("querying extended attributes of '%s'", path);
    } else if (eaSize > 0) {
        std::vector<char> eaBuf(eaSize);

        if ((eaSize = llistxattr(path.c_str(), eaBuf.data(), eaBuf.size())) < 0)
            throw SysError("querying extended attributes of '%s'", path);

        for (auto & eaName: tokenizeString<Strings>(std::string(eaBuf.data(), eaSize), std::string("\000", 1))) {
            if (settings.ignoredAcls.get().count(eaName)) continue;
            if (lremovexattr(path.c_str(), eaName.c_str()) == -1)
                throw SysError("removing extended attribute '%s' from '%s'", eaName, path);
        }
     }
#endif

    /* Fail if the file is not owned by the build user.  This prevents
       us from messing up the ownership/permissions of files
       hard-linked into the output (e.g. "ln /etc/shadow $out/foo").
       However, ignore files that we chown'ed ourselves previously to
       ensure that we don't fail on hard links within the same build
       (i.e. "touch $out/foo; ln $out/foo $out/bar"). */
    if (fromUid != (uid_t) -1 && st.st_uid != fromUid) {
        if (S_ISDIR(st.st_mode) || !inodesSeen.count(Inode(st.st_dev, st.st_ino)))
            throw BuildError("invalid ownership on file '%1%'", path);
        mode_t mode = st.st_mode & ~S_IFMT;
        assert(S_ISLNK(st.st_mode) || (st.st_uid == geteuid() && (mode == 0444 || mode == 0555) && st.st_mtime == mtimeStore));
        return;
    }

    inodesSeen.insert(Inode(st.st_dev, st.st_ino));

    canonicaliseTimestampAndPermissions(path, st);

    /* Change ownership to the current uid.  If it's a symlink, use
       lchown if available, otherwise don't bother.  Wrong ownership
       of a symlink doesn't matter, since the owning user can't change
       the symlink and can't delete it because the directory is not
       writable.  The only exception is top-level paths in the Nix
       store (since that directory is group-writable for the Nix build
       users group); we check for this case below. */
    if (st.st_uid != geteuid()) {
#if HAVE_LCHOWN
        if (lchown(path.c_str(), geteuid(), getegid()) == -1)
#else
        if (!S_ISLNK(st.st_mode) &&
            chown(path.c_str(), geteuid(), getegid()) == -1)
#endif
            throw SysError("changing owner of '%1%' to %2%",
                path, geteuid());
    }

    if (S_ISDIR(st.st_mode)) {
        DirEntries entries = readDirectory(path);
        for (auto & i : entries)
            canonicalisePathMetaData_(path + "/" + i.name, fromUid, inodesSeen);
    }
}


void canonicalisePathMetaData(const Path & path, uid_t fromUid, InodesSeen & inodesSeen)
{
    canonicalisePathMetaData_(path, fromUid, inodesSeen);

    /* On platforms that don't have lchown(), the top-level path can't
       be a symlink, since we can't change its ownership. */
    auto st = lstat(path);

    if (st.st_uid != geteuid()) {
        assert(S_ISLNK(st.st_mode));
        throw Error("wrong ownership of top-level store path '%1%'", path);
    }
}


void canonicalisePathMetaData(const Path & path, uid_t fromUid)
{
    InodesSeen inodesSeen;
    canonicalisePathMetaData(path, fromUid, inodesSeen);
}


void LocalStore::checkDerivationOutputs(const StorePath & drvPath, const Derivation & drv)
{
    assert(drvPath.isDerivation());
    std::string drvName(drvPath.name());
    drvName = drvName.substr(0, drvName.size() - drvExtension.size());

    auto envHasRightPath = [&](const StorePath & actual, const std::string & varName)
    {
        auto j = drv.env.find(varName);
        if (j == drv.env.end() || parseStorePath(j->second) != actual)
            throw Error("derivation '%s' has incorrect environment variable '%s', should be '%s'",
                printStorePath(drvPath), varName, printStorePath(actual));
    };


    // Don't need the answer, but do this anyways to assert is proper
    // combination. The code below is more general and naturally allows
    // combinations that are currently prohibited.
    drv.type();

    std::optional<Hash> h;
    for (auto & i : drv.outputs) {
        std::visit(overloaded {
            [&](const DerivationOutput::InputAddressed & doia) {
                if (!h) {
                    // somewhat expensive so we do lazily
                    auto h0 = hashDerivationModulo(*this, drv, true);
                    h = h0.requireNoFixedNonDeferred();
                }
                StorePath recomputed = makeOutputPath(i.first, *h, drvName);
                if (doia.path != recomputed)
                    throw Error("derivation '%s' has incorrect output '%s', should be '%s'",
                        printStorePath(drvPath), printStorePath(doia.path), printStorePath(recomputed));
                envHasRightPath(doia.path, i.first);
            },
<<<<<<< HEAD
            [&](const DerivationOutputCAFixed & dof) {
                auto path = dof.path(*this, drvName, i.first);
=======
            [&](const DerivationOutput::CAFixed & dof) {
                StorePath path = makeFixedOutputPath(drvName, { dof.hash, {} });
>>>>>>> 0dc29749
                envHasRightPath(path, i.first);
            },
            [&](const DerivationOutput::CAFloating &) {
                /* Nothing to check */
            },
            [&](const DerivationOutput::Deferred &) {
                /* Nothing to check */
            },
        }, i.second.raw());
    }
}

void LocalStore::registerDrvOutput(const Realisation & info, CheckSigsFlag checkSigs)
{
    settings.requireExperimentalFeature(Xp::CaDerivations);
    if (checkSigs == NoCheckSigs || !realisationIsUntrusted(info))
        registerDrvOutput(info);
    else
        throw Error("cannot register realisation '%s' because it lacks a valid signature", info.outPath.to_string());
}

void LocalStore::registerDrvOutput(const Realisation & info)
{
    settings.requireExperimentalFeature(Xp::CaDerivations);
    retrySQLite<void>([&]() {
        auto state(_state.lock());
        if (auto oldR = queryRealisation_(*state, info.id)) {
            if (info.isCompatibleWith(*oldR)) {
                auto combinedSignatures = oldR->signatures;
                combinedSignatures.insert(info.signatures.begin(),
                    info.signatures.end());
                state->stmts->UpdateRealisedOutput.use()
                    (concatStringsSep(" ", combinedSignatures))
                    (info.id.strHash())
                    (info.id.outputName)
                    .exec();
            } else {
                throw Error("Trying to register a realisation of '%s', but we already "
                            "have another one locally.\n"
                            "Local:  %s\n"
                            "Remote: %s",
                    info.id.to_string(),
                    printStorePath(oldR->outPath),
                    printStorePath(info.outPath)
                );
            }
        } else {
            state->stmts->RegisterRealisedOutput.use()
                (info.id.strHash())
                (info.id.outputName)
                (printStorePath(info.outPath))
                (concatStringsSep(" ", info.signatures))
                .exec();
        }
        for (auto & [outputId, depPath] : info.dependentRealisations) {
            auto localRealisation = queryRealisationCore_(*state, outputId);
            if (!localRealisation)
                throw Error("unable to register the derivation '%s' as it "
                            "depends on the non existent '%s'",
                    info.id.to_string(), outputId.to_string());
            if (localRealisation->second.outPath != depPath)
                throw Error("unable to register the derivation '%s' as it "
                            "depends on a realisation of '%s' that doesn’t"
                            "match what we have locally",
                    info.id.to_string(), outputId.to_string());
            state->stmts->AddRealisationReference.use()
                (info.id.strHash())
                (info.id.outputName)
                (outputId.strHash())
                (outputId.outputName)
                .exec();
        }
    });
}

void LocalStore::cacheDrvOutputMapping(
    State & state,
    const uint64_t deriver,
    const std::string & outputName,
    const StorePath & output)
{
    retrySQLite<void>([&]() {
        state.stmts->AddDerivationOutput.use()
            (deriver)
            (outputName)
            (printStorePath(output))
            .exec();
    });
}


uint64_t LocalStore::addValidPath(State & state,
    const ValidPathInfo & info, bool checkOutputs)
{
    if (info.ca.has_value() && !info.isContentAddressed(*this))
        throw Error("cannot add path '%s' to the Nix store because it claims to be content-addressed but isn't",
            printStorePath(info.path));

    state.stmts->RegisterValidPath.use()
        (printStorePath(info.path))
        (info.narHash.to_string(Base16, true))
        (info.registrationTime == 0 ? time(0) : info.registrationTime)
        (info.deriver ? printStorePath(*info.deriver) : "", (bool) info.deriver)
        (info.narSize, info.narSize != 0)
        (info.ultimate ? 1 : 0, info.ultimate)
        (concatStringsSep(" ", info.sigs), !info.sigs.empty())
        (renderContentAddress(info.ca), (bool) info.ca)
        .exec();
    uint64_t id = state.db.getLastInsertedRowId();

    /* If this is a derivation, then store the derivation outputs in
       the database.  This is useful for the garbage collector: it can
       efficiently query whether a path is an output of some
       derivation. */
    if (info.path.isDerivation()) {
        auto drv = readInvalidDerivation(info.path);

        /* Verify that the output paths in the derivation are correct
           (i.e., follow the scheme for computing output paths from
           derivations).  Note that if this throws an error, then the
           DB transaction is rolled back, so the path validity
           registration above is undone. */
        if (checkOutputs) checkDerivationOutputs(info.path, drv);

        for (auto & i : drv.outputsAndOptPaths(*this)) {
            /* Floating CA derivations have indeterminate output paths until
               they are built, so don't register anything in that case */
            if (i.second.second)
                cacheDrvOutputMapping(state, id, i.first, *i.second.second);
        }
    }

    {
        auto state_(Store::state.lock());
        state_->pathInfoCache.upsert(std::string(info.path.to_string()),
            PathInfoCacheValue{ .value = std::make_shared<const ValidPathInfo>(info) });
    }

    return id;
}


void LocalStore::queryPathInfoUncached(const StorePath & path,
    Callback<std::shared_ptr<const ValidPathInfo>> callback) noexcept
{
    try {
        callback(retrySQLite<std::shared_ptr<const ValidPathInfo>>([&]() {
            auto state(_state.lock());
            return queryPathInfoInternal(*state, path);
        }));

    } catch (...) { callback.rethrow(); }
}


std::shared_ptr<const ValidPathInfo> LocalStore::queryPathInfoInternal(State & state, const StorePath & path)
{
    /* Get the path info. */
    auto useQueryPathInfo(state.stmts->QueryPathInfo.use()(printStorePath(path)));

    if (!useQueryPathInfo.next())
        return std::shared_ptr<ValidPathInfo>();

    auto id = useQueryPathInfo.getInt(0);

    auto narHash = Hash::dummy;
    try {
        narHash = Hash::parseAnyPrefixed(useQueryPathInfo.getStr(1));
    } catch (BadHash & e) {
        throw Error("invalid-path entry for '%s': %s", printStorePath(path), e.what());
    }

    auto info = std::make_shared<ValidPathInfo>(path, narHash);

    info->id = id;

    info->registrationTime = useQueryPathInfo.getInt(2);

    auto s = (const char *) sqlite3_column_text(state.stmts->QueryPathInfo, 3);
    if (s) info->deriver = parseStorePath(s);

    /* Note that narSize = NULL yields 0. */
    info->narSize = useQueryPathInfo.getInt(4);

    info->ultimate = useQueryPathInfo.getInt(5) == 1;

    s = (const char *) sqlite3_column_text(state.stmts->QueryPathInfo, 6);
    if (s) info->sigs = tokenizeString<StringSet>(s, " ");

    s = (const char *) sqlite3_column_text(state.stmts->QueryPathInfo, 7);
    if (s) info->ca = parseContentAddressOpt(s);

    /* Get the references. */
    auto useQueryReferences(state.stmts->QueryReferences.use()(info->id));

    while (useQueryReferences.next())
        info->insertReferencePossiblyToSelf(
            parseStorePath(useQueryReferences.getStr(0)));

    return info;
}


/* Update path info in the database. */
void LocalStore::updatePathInfo(State & state, const ValidPathInfo & info)
{
    state.stmts->UpdatePathInfo.use()
        (info.narSize, info.narSize != 0)
        (info.narHash.to_string(Base16, true))
        (info.ultimate ? 1 : 0, info.ultimate)
        (concatStringsSep(" ", info.sigs), !info.sigs.empty())
        (renderContentAddress(info.ca), (bool) info.ca)
        (printStorePath(info.path))
        .exec();
}


uint64_t LocalStore::queryValidPathId(State & state, const StorePath & path)
{
    auto use(state.stmts->QueryPathInfo.use()(printStorePath(path)));
    if (!use.next())
        throw InvalidPath("path '%s' is not valid", printStorePath(path));
    return use.getInt(0);
}


bool LocalStore::isValidPath_(State & state, const StorePath & path)
{
    return state.stmts->QueryPathInfo.use()(printStorePath(path)).next();
}


bool LocalStore::isValidPathUncached(const StorePath & path)
{
    return retrySQLite<bool>([&]() {
        auto state(_state.lock());
        return isValidPath_(*state, path);
    });
}


StorePathSet LocalStore::queryValidPaths(const StorePathSet & paths, SubstituteFlag maybeSubstitute)
{
    StorePathSet res;
    for (auto & i : paths)
        if (isValidPath(i)) res.insert(i);
    return res;
}


StorePathSet LocalStore::queryAllValidPaths()
{
    return retrySQLite<StorePathSet>([&]() {
        auto state(_state.lock());
        auto use(state->stmts->QueryValidPaths.use());
        StorePathSet res;
        while (use.next()) res.insert(parseStorePath(use.getStr(0)));
        return res;
    });
}


void LocalStore::queryReferrers(State & state, const StorePath & path, StorePathSet & referrers)
{
    auto useQueryReferrers(state.stmts->QueryReferrers.use()(printStorePath(path)));

    while (useQueryReferrers.next())
        referrers.insert(parseStorePath(useQueryReferrers.getStr(0)));
}


void LocalStore::queryReferrers(const StorePath & path, StorePathSet & referrers)
{
    return retrySQLite<void>([&]() {
        auto state(_state.lock());
        queryReferrers(*state, path, referrers);
    });
}


StorePathSet LocalStore::queryValidDerivers(const StorePath & path)
{
    return retrySQLite<StorePathSet>([&]() {
        auto state(_state.lock());

        auto useQueryValidDerivers(state->stmts->QueryValidDerivers.use()(printStorePath(path)));

        StorePathSet derivers;
        while (useQueryValidDerivers.next())
            derivers.insert(parseStorePath(useQueryValidDerivers.getStr(1)));

        return derivers;
    });
}


std::map<std::string, std::optional<StorePath>>
LocalStore::queryPartialDerivationOutputMap(const StorePath & path_)
{
    auto path = path_;
    auto outputs = retrySQLite<std::map<std::string, std::optional<StorePath>>>([&]() {
        auto state(_state.lock());
        std::map<std::string, std::optional<StorePath>> outputs;
        uint64_t drvId;
        drvId = queryValidPathId(*state, path);
        auto use(state->stmts->QueryDerivationOutputs.use()(drvId));
        while (use.next())
            outputs.insert_or_assign(
                use.getStr(0), parseStorePath(use.getStr(1)));

        return outputs;
    });

    if (!settings.isExperimentalFeatureEnabled(Xp::CaDerivations))
        return outputs;

    auto drv = readInvalidDerivation(path);
    auto drvHashes = staticOutputHashes(*this, drv);
    for (auto& [outputName, hash] : drvHashes) {
        auto realisation = queryRealisation(DrvOutput{hash, outputName});
        if (realisation)
            outputs.insert_or_assign(outputName, realisation->outPath);
        else
            outputs.insert({outputName, std::nullopt});
    }

    return outputs;
}

std::optional<StorePath> LocalStore::queryPathFromHashPart(const std::string & hashPart)
{
    if (hashPart.size() != StorePath::HashLen) throw Error("invalid hash part");

    Path prefix = storeDir + "/" + hashPart;

    return retrySQLite<std::optional<StorePath>>([&]() -> std::optional<StorePath> {
        auto state(_state.lock());

        auto useQueryPathFromHashPart(state->stmts->QueryPathFromHashPart.use()(prefix));

        if (!useQueryPathFromHashPart.next()) return {};

        const char * s = (const char *) sqlite3_column_text(state->stmts->QueryPathFromHashPart, 0);
        if (s && prefix.compare(0, prefix.size(), s, prefix.size()) == 0)
            return parseStorePath(s);
        return {};
    });
}


StorePathSet LocalStore::querySubstitutablePaths(const StorePathSet & paths)
{
    if (!settings.useSubstitutes) return StorePathSet();

    StorePathSet remaining;
    for (auto & i : paths)
        remaining.insert(i);

    StorePathSet res;

    for (auto & sub : getDefaultSubstituters()) {
        if (remaining.empty()) break;
        if (sub->storeDir != storeDir) continue;
        if (!sub->wantMassQuery) continue;

        auto valid = sub->queryValidPaths(remaining);

        StorePathSet remaining2;
        for (auto & path : remaining)
            if (valid.count(path))
                res.insert(path);
            else
                remaining2.insert(path);

        std::swap(remaining, remaining2);
    }

    return res;
}


// FIXME: move this, it's not specific to LocalStore.
void LocalStore::querySubstitutablePathInfos(const StorePathCAMap & paths, SubstitutablePathInfos & infos)
{
    if (!settings.useSubstitutes) return;
    for (auto & sub : getDefaultSubstituters()) {
        for (auto & path : paths) {
            if (infos.count(path.first))
                // Choose first succeeding substituter.
                continue;

            auto subPath(path.first);

            // Recompute store path so that we can use a different store root.
            if (path.second) {
                subPath = makeFixedOutputPathFromCA({
                    .name = std::string { path.first.name() },
                    .info = caWithoutRefs(*path.second),
                });
                if (sub->storeDir == storeDir)
                    assert(subPath == path.first);
                if (subPath != path.first)
                    debug("replaced path '%s' with '%s' for substituter '%s'", printStorePath(path.first), sub->printStorePath(subPath), sub->getUri());
            } else if (sub->storeDir != storeDir) continue;

            debug("checking substituter '%s' for path '%s'", sub->getUri(), sub->printStorePath(subPath));
            try {
                auto info = sub->queryPathInfo(subPath);

                if (sub->storeDir != storeDir && !(info->isContentAddressed(*sub) && info->references.empty()))
                    continue;

                auto narInfo = std::dynamic_pointer_cast<const NarInfo>(
                    std::shared_ptr<const ValidPathInfo>(info));
                infos.insert_or_assign(path.first, SubstitutablePathInfo{
                    info->references,
                    info->hasSelfReference,
                    info->deriver,
                    narInfo ? narInfo->fileSize : 0,
                    info->narSize,
                });
            } catch (InvalidPath &) {
            } catch (SubstituterDisabled &) {
            } catch (Error & e) {
                if (settings.tryFallback)
                    logError(e.info());
                else
                    throw;
            }
        }
    }
}


void LocalStore::registerValidPath(const ValidPathInfo & info)
{
    registerValidPaths({{info.path, info}});
}


void LocalStore::registerValidPaths(const ValidPathInfos & infos)
{
    /* SQLite will fsync by default, but the new valid paths may not
       be fsync-ed.  So some may want to fsync them before registering
       the validity, at the expense of some speed of the path
       registering operation. */
    if (settings.syncBeforeRegistering) sync();

    return retrySQLite<void>([&]() {
        auto state(_state.lock());

        SQLiteTxn txn(state->db);
        StorePathSet paths;

        for (auto & [_, i] : infos) {
            assert(i.narHash.type == htSHA256);
            if (isValidPath_(*state, i.path))
                updatePathInfo(*state, i);
            else
                addValidPath(*state, i, false);
            paths.insert(i.path);
        }

        for (auto & [_, i] : infos) {
            auto referrer = queryValidPathId(*state, i.path);
            for (auto & j : i.referencesPossiblyToSelf())
                state->stmts->AddReference.use()(referrer)(queryValidPathId(*state, j)).exec();
        }

        /* Check that the derivation outputs are correct.  We can't do
           this in addValidPath() above, because the references might
           not be valid yet. */
        for (auto & [_, i] : infos)
            if (i.path.isDerivation()) {
                // FIXME: inefficient; we already loaded the derivation in addValidPath().
                checkDerivationOutputs(i.path,
                    readInvalidDerivation(i.path));
            }

        /* Do a topological sort of the paths.  This will throw an
           error if a cycle is detected and roll back the
           transaction.  Cycles can only occur when a derivation
           has multiple outputs. */
        topoSort(paths,
            {[&](const StorePath & path) {
                auto i = infos.find(path);
                return i == infos.end() ? StorePathSet() : i->second.references;
            }},
            {[&](const StorePath & path, const StorePath & parent) {
                return BuildError(
                    "cycle detected in the references of '%s' from '%s'",
                    printStorePath(path),
                    printStorePath(parent));
            }});

        txn.commit();
    });
}


/* Invalidate a path.  The caller is responsible for checking that
   there are no referrers. */
void LocalStore::invalidatePath(State & state, const StorePath & path)
{
    debug("invalidating path '%s'", printStorePath(path));

    state.stmts->InvalidatePath.use()(printStorePath(path)).exec();

    /* Note that the foreign key constraints on the Refs table take
       care of deleting the references entries for `path'. */

    {
        auto state_(Store::state.lock());
        state_->pathInfoCache.erase(std::string(path.to_string()));
    }
}

const PublicKeys & LocalStore::getPublicKeys()
{
    auto state(_state.lock());
    if (!state->publicKeys)
        state->publicKeys = std::make_unique<PublicKeys>(getDefaultPublicKeys());
    return *state->publicKeys;
}

bool LocalStore::pathInfoIsUntrusted(const ValidPathInfo & info)
{
    return requireSigs && !info.checkSignatures(*this, getPublicKeys());
}

bool LocalStore::realisationIsUntrusted(const Realisation & realisation)
{
    return requireSigs && !realisation.checkSignatures(getPublicKeys());
}

void LocalStore::addToStore(const ValidPathInfo & info, Source & source,
    RepairFlag repair, CheckSigsFlag checkSigs)
{
    if (checkSigs && pathInfoIsUntrusted(info))
        throw Error("cannot add path '%s' because it lacks a valid signature", printStorePath(info.path));

    addTempRoot(info.path);

    if (repair || !isValidPath(info.path)) {

        PathLocks outputLock;

        auto realPath = Store::toRealPath(info.path);

        /* Lock the output path.  But don't lock if we're being called
           from a build hook (whose parent process already acquired a
           lock on this path). */
        if (!locksHeld.count(printStorePath(info.path)))
            outputLock.lockPaths({realPath});

        if (repair || !isValidPath(info.path)) {

            deletePath(realPath);

            /* While restoring the path from the NAR, compute the hash
               of the NAR. */
            HashSink hashSink(htSHA256);

            TeeSource wrapperSource { source, hashSink };

            restorePath(realPath, wrapperSource);

            auto hashResult = hashSink.finish();

            if (hashResult.first != info.narHash)
                throw Error("hash mismatch importing path '%s';\n  specified: %s\n  got:       %s",
                    printStorePath(info.path), info.narHash.to_string(Base32, true), hashResult.first.to_string(Base32, true));

            if (hashResult.second != info.narSize)
                throw Error("size mismatch importing path '%s';\n  specified: %s\n  got:       %s",
                    printStorePath(info.path), info.narSize, hashResult.second);

            if (info.ca) {
                if (auto foHash = std::get_if<FixedOutputHash>(&*info.ca)) {
                    auto actualFoHash = hashCAPath(
                        foHash->method,
                        foHash->hash.type,
                        info.path
                    );
                    if (foHash->hash != actualFoHash.hash) {
                        throw Error("ca hash mismatch importing path '%s';\n  specified: %s\n  got:       %s",
                            printStorePath(info.path),
                            foHash->hash.to_string(Base32, true),
                            actualFoHash.hash.to_string(Base32, true));
                    }
                }
                if (auto textHash = std::get_if<TextHash>(&*info.ca)) {
                    auto actualTextHash = hashString(htSHA256, readFile(realPath));
                    if (textHash->hash != actualTextHash) {
                        throw Error("ca hash mismatch importing path '%s';\n  specified: %s\n  got:       %s",
                            printStorePath(info.path),
                            textHash->hash.to_string(Base32, true),
                            actualTextHash.to_string(Base32, true));
                    }
                }
            }

            autoGC();

            canonicalisePathMetaData(realPath, -1);

            optimisePath(realPath, repair); // FIXME: combine with hashPath()

            registerValidPath(info);
        }

        outputLock.setDeletion(true);
    }
}


StorePath LocalStore::addToStoreFromDump(Source & source0, std::string_view name,
    FileIngestionMethod method, HashType hashAlgo, RepairFlag repair, const StorePathSet & references)
{
    /* For computing the store path. */
    auto hashSink = std::make_unique<HashSink>(hashAlgo);
    TeeSource source { source0, *hashSink };

    /* Read the source path into memory, but only if it's up to
       narBufferSize bytes. If it's larger, write it to a temporary
       location in the Nix store. If the subsequently computed
       destination store path is already valid, we just delete the
       temporary path. Otherwise, we move it to the destination store
       path. */
    bool inMemory = false;

    std::string dump;

    /* Fill out buffer, and decide whether we are working strictly in
       memory based on whether we break out because the buffer is full
       or the original source is empty */
    while (dump.size() < settings.narBufferSize) {
        auto oldSize = dump.size();
        constexpr size_t chunkSize = 65536;
        auto want = std::min(chunkSize, settings.narBufferSize - oldSize);
        dump.resize(oldSize + want);
        auto got = 0;
        Finally cleanup([&]() {
            dump.resize(oldSize + got);
        });
        try {
            got = source.read(dump.data() + oldSize, want);
        } catch (EndOfFile &) {
            inMemory = true;
            break;
        }
    }

    std::unique_ptr<AutoDelete> delTempDir;
    Path tempPath;

    if (!inMemory) {
        /* Drain what we pulled so far, and then keep on pulling */
        StringSource dumpSource { dump };
        ChainSource bothSource { dumpSource, source };

        auto tempDir = createTempDir(realStoreDir, "add");
        delTempDir = std::make_unique<AutoDelete>(tempDir);
        tempPath = tempDir + "/x";

        if (method == FileIngestionMethod::Recursive)
            restorePath(tempPath, bothSource);
        else
            writeFile(tempPath, bothSource);

        dump.clear();
    }

    auto [hash, size] = hashSink->finish();

    auto desc = StorePathDescriptor {
        std::string { name },
        FixedOutputInfo {
            {
                .method = method,
                .hash = hash,
            },
            {
                .references = references,
                .hasSelfReference = false,
            },
        },
    };

    auto dstPath = makeFixedOutputPathFromCA(desc);

    addTempRoot(dstPath);

    if (repair || !isValidPath(dstPath)) {

        /* The first check above is an optimisation to prevent
           unnecessary lock acquisition. */

        auto realPath = Store::toRealPath(dstPath);

        PathLocks outputLock({realPath});

        if (repair || !isValidPath(dstPath)) {

            deletePath(realPath);

            autoGC();

            if (inMemory) {
                StringSource dumpSource { dump };
                /* Restore from the NAR in memory. */
                if (method == FileIngestionMethod::Recursive)
                    restorePath(realPath, dumpSource);
                else
                    writeFile(realPath, dumpSource);
            } else {
                /* Move the temporary path we restored above. */
                if (rename(tempPath.c_str(), realPath.c_str()))
                    throw Error("renaming '%s' to '%s'", tempPath, realPath);
            }

            /* For computing the nar hash. In recursive SHA-256 mode, this
               is the same as the store hash, so no need to do it again. */
            auto narHash = std::pair { hash, size };
            if (method != FileIngestionMethod::Recursive || hashAlgo != htSHA256) {
                HashSink narSink { htSHA256 };
                dumpPath(realPath, narSink);
                narHash = narSink.finish();
            }

            canonicalisePathMetaData(realPath, -1); // FIXME: merge into restorePath

            optimisePath(realPath, repair);

            ValidPathInfo info { *this, std::move(desc), narHash.first };
            info.narSize = narHash.second;
            registerValidPath(info);
        }

        outputLock.setDeletion(true);
    }

    return dstPath;
}


StorePath LocalStore::addTextToStore(
    std::string_view name,
    std::string_view s,
    const StorePathSet & references, RepairFlag repair)
{
    auto hash = hashString(htSHA256, s);
    auto dstPath = makeTextPath(name, TextInfo {
        { .hash = hash },
        references,
    });

    addTempRoot(dstPath);

    if (repair || !isValidPath(dstPath)) {

        auto realPath = Store::toRealPath(dstPath);

        PathLocks outputLock({realPath});

        if (repair || !isValidPath(dstPath)) {

            deletePath(realPath);

            autoGC();

            writeFile(realPath, s);

            canonicalisePathMetaData(realPath, -1);

            StringSink sink;
            dumpString(s, sink);
            auto narHash = hashString(htSHA256, sink.s);

            optimisePath(realPath, repair);

            ValidPathInfo info { dstPath, narHash };
            info.narSize = sink.s.size();
            info.references = references;
            info.ca = TextHash { .hash = hash };
            registerValidPath(info);
        }

        outputLock.setDeletion(true);
    }

    return dstPath;
}


/* Create a temporary directory in the store that won't be
   garbage-collected. */
Path LocalStore::createTempDirInStore()
{
    Path tmpDir;
    do {
        /* There is a slight possibility that `tmpDir' gets deleted by
           the GC between createTempDir() and addTempRoot(), so repeat
           until `tmpDir' exists. */
        tmpDir = createTempDir(realStoreDir);
        addTempRoot(parseStorePath(tmpDir));
    } while (!pathExists(tmpDir));
    return tmpDir;
}


void LocalStore::invalidatePathChecked(const StorePath & path)
{
    retrySQLite<void>([&]() {
        auto state(_state.lock());

        SQLiteTxn txn(state->db);

        if (isValidPath_(*state, path)) {
            StorePathSet referrers; queryReferrers(*state, path, referrers);
            referrers.erase(path); /* ignore self-references */
            if (!referrers.empty())
                throw PathInUse("cannot delete path '%s' because it is in use by %s",
                    printStorePath(path), showPaths(referrers));
            invalidatePath(*state, path);
        }

        txn.commit();
    });
}


bool LocalStore::verifyStore(bool checkContents, RepairFlag repair)
{
    printInfo(format("reading the Nix store..."));

    bool errors = false;

    /* Acquire the global GC lock to get a consistent snapshot of
       existing and valid paths. */
    auto fdGCLock = openGCLock();
    FdLock gcLock(fdGCLock.get(), ltRead, true, "waiting for the big garbage collector lock...");

    StringSet store;
    for (auto & i : readDirectory(realStoreDir)) store.insert(i.name);

    /* Check whether all valid paths actually exist. */
    printInfo("checking path existence...");

    StorePathSet validPaths;
    PathSet done;

    for (auto & i : queryAllValidPaths())
        verifyPath(printStorePath(i), store, done, validPaths, repair, errors);

    /* Optionally, check the content hashes (slow). */
    if (checkContents) {

        printInfo("checking link hashes...");

        for (auto & link : readDirectory(linksDir)) {
            printMsg(lvlTalkative, "checking contents of '%s'", link.name);
            Path linkPath = linksDir + "/" + link.name;
            std::string hash = hashPath(htSHA256, linkPath).first.to_string(Base32, false);
            if (hash != link.name) {
                printError("link '%s' was modified! expected hash '%s', got '%s'",
                    linkPath, link.name, hash);
                if (repair) {
                    if (unlink(linkPath.c_str()) == 0)
                        printInfo("removed link '%s'", linkPath);
                    else
                        throw SysError("removing corrupt link '%s'", linkPath);
                } else {
                    errors = true;
                }
            }
        }

        printInfo("checking store hashes...");

        Hash nullHash(htSHA256);

        for (auto & i : validPaths) {
            try {
                auto info = std::const_pointer_cast<ValidPathInfo>(std::shared_ptr<const ValidPathInfo>(queryPathInfo(i)));

                /* Check the content hash (optionally - slow). */
                printMsg(lvlTalkative, "checking contents of '%s'", printStorePath(i));

                auto hashSink = HashSink(info->narHash.type);

                dumpPath(Store::toRealPath(i), hashSink);
                auto current = hashSink.finish();

                if (info->narHash != nullHash && info->narHash != current.first) {
                    printError("path '%s' was modified! expected hash '%s', got '%s'",
                        printStorePath(i), info->narHash.to_string(Base32, true), current.first.to_string(Base32, true));
                    if (repair) repairPath(i); else errors = true;
                } else {

                    bool update = false;

                    /* Fill in missing hashes. */
                    if (info->narHash == nullHash) {
                        printInfo("fixing missing hash on '%s'", printStorePath(i));
                        info->narHash = current.first;
                        update = true;
                    }

                    /* Fill in missing narSize fields (from old stores). */
                    if (info->narSize == 0) {
                        printInfo("updating size field on '%s' to %s", printStorePath(i), current.second);
                        info->narSize = current.second;
                        update = true;
                    }

                    if (update) {
                        auto state(_state.lock());
                        updatePathInfo(*state, *info);
                    }

                }

            } catch (Error & e) {
                /* It's possible that the path got GC'ed, so ignore
                   errors on invalid paths. */
                if (isValidPath(i))
                    logError(e.info());
                else
                    warn(e.msg());
                errors = true;
            }
        }
    }

    return errors;
}


void LocalStore::verifyPath(const Path & pathS, const StringSet & store,
    PathSet & done, StorePathSet & validPaths, RepairFlag repair, bool & errors)
{
    checkInterrupt();

    if (!done.insert(pathS).second) return;

    if (!isStorePath(pathS)) {
        printError("path '%s' is not in the Nix store", pathS);
        return;
    }

    auto path = parseStorePath(pathS);

    if (!store.count(std::string(path.to_string()))) {
        /* Check any referrers first.  If we can invalidate them
           first, then we can invalidate this path as well. */
        bool canInvalidate = true;
        StorePathSet referrers; queryReferrers(path, referrers);
        for (auto & i : referrers)
            if (i != path) {
                verifyPath(printStorePath(i), store, done, validPaths, repair, errors);
                if (validPaths.count(i))
                    canInvalidate = false;
            }

        if (canInvalidate) {
            printInfo("path '%s' disappeared, removing from database...", pathS);
            auto state(_state.lock());
            invalidatePath(*state, path);
        } else {
            printError("path '%s' disappeared, but it still has valid referrers!", pathS);
            if (repair)
                try {
                    repairPath(path);
                } catch (Error & e) {
                    logWarning(e.info());
                    errors = true;
                }
            else errors = true;
        }

        return;
    }

    validPaths.insert(std::move(path));
}


unsigned int LocalStore::getProtocol()
{
    return PROTOCOL_VERSION;
}


#if defined(FS_IOC_SETFLAGS) && defined(FS_IOC_GETFLAGS) && defined(FS_IMMUTABLE_FL)

static void makeMutable(const Path & path)
{
    checkInterrupt();

    auto st = lstat(path);

    if (!S_ISDIR(st.st_mode) && !S_ISREG(st.st_mode)) return;

    if (S_ISDIR(st.st_mode)) {
        for (auto & i : readDirectory(path))
            makeMutable(path + "/" + i.name);
    }

    /* The O_NOFOLLOW is important to prevent us from changing the
       mutable bit on the target of a symlink (which would be a
       security hole). */
    AutoCloseFD fd = open(path.c_str(), O_RDONLY | O_NOFOLLOW | O_CLOEXEC);
    if (fd == -1) {
        if (errno == ELOOP) return; // it's a symlink
        throw SysError("opening file '%1%'", path);
    }

    unsigned int flags = 0, old;

    /* Silently ignore errors getting/setting the immutable flag so
       that we work correctly on filesystems that don't support it. */
    if (ioctl(fd, FS_IOC_GETFLAGS, &flags)) return;
    old = flags;
    flags &= ~FS_IMMUTABLE_FL;
    if (old == flags) return;
    if (ioctl(fd, FS_IOC_SETFLAGS, &flags)) return;
}

/* Upgrade from schema 6 (Nix 0.15) to schema 7 (Nix >= 1.3). */
void LocalStore::upgradeStore7()
{
    if (getuid() != 0) return;
    printInfo("removing immutable bits from the Nix store (this may take a while)...");
    makeMutable(realStoreDir);
}

#else

void LocalStore::upgradeStore7()
{
}

#endif


void LocalStore::vacuumDB()
{
    auto state(_state.lock());
    state->db.exec("vacuum");
}


void LocalStore::addSignatures(const StorePath & storePath, const StringSet & sigs)
{
    retrySQLite<void>([&]() {
        auto state(_state.lock());

        SQLiteTxn txn(state->db);

        auto info = std::const_pointer_cast<ValidPathInfo>(queryPathInfoInternal(*state, storePath));

        info->sigs.insert(sigs.begin(), sigs.end());

        updatePathInfo(*state, *info);

        txn.commit();
    });
}


void LocalStore::signRealisation(Realisation & realisation)
{
    // FIXME: keep secret keys in memory.

    auto secretKeyFiles = settings.secretKeyFiles;

    for (auto & secretKeyFile : secretKeyFiles.get()) {
        SecretKey secretKey(readFile(secretKeyFile));
        realisation.sign(secretKey);
    }
}

void LocalStore::signPathInfo(ValidPathInfo & info)
{
    // FIXME: keep secret keys in memory.

    auto secretKeyFiles = settings.secretKeyFiles;

    for (auto & secretKeyFile : secretKeyFiles.get()) {
        SecretKey secretKey(readFile(secretKeyFile));
        info.sign(*this, secretKey);
    }
}


void LocalStore::createUser(const std::string & userName, uid_t userId)
{
    for (auto & dir : {
        fmt("%s/profiles/per-user/%s", stateDir, userName),
        fmt("%s/gcroots/per-user/%s", stateDir, userName)
    }) {
        createDirs(dir);
        if (chmod(dir.c_str(), 0755) == -1)
            throw SysError("changing permissions of directory '%s'", dir);
        if (chown(dir.c_str(), userId, getgid()) == -1)
            throw SysError("changing owner of directory '%s'", dir);
    }
}

std::optional<std::pair<int64_t, Realisation>> LocalStore::queryRealisationCore_(
        LocalStore::State & state,
        const DrvOutput & id)
{
    auto useQueryRealisedOutput(
            state.stmts->QueryRealisedOutput.use()
                (id.strHash())
                (id.outputName));
    if (!useQueryRealisedOutput.next())
        return std::nullopt;
    auto realisationDbId = useQueryRealisedOutput.getInt(0);
    auto outputPath = parseStorePath(useQueryRealisedOutput.getStr(1));
    auto signatures =
        tokenizeString<StringSet>(useQueryRealisedOutput.getStr(2));

    return {{
        realisationDbId,
        Realisation{
            .id = id,
            .outPath = outputPath,
            .signatures = signatures,
        }
    }};
}

std::optional<const Realisation> LocalStore::queryRealisation_(
            LocalStore::State & state,
            const DrvOutput & id)
{
    auto maybeCore = queryRealisationCore_(state, id);
    if (!maybeCore)
        return std::nullopt;
    auto [realisationDbId, res] = *maybeCore;

    std::map<DrvOutput, StorePath> dependentRealisations;
    auto useRealisationRefs(
        state.stmts->QueryRealisationReferences.use()
            (realisationDbId));
    while (useRealisationRefs.next()) {
        auto depId = DrvOutput {
            Hash::parseAnyPrefixed(useRealisationRefs.getStr(0)),
            useRealisationRefs.getStr(1),
        };
        auto dependentRealisation = queryRealisationCore_(state, depId);
        assert(dependentRealisation); // Enforced by the db schema
        auto outputPath = dependentRealisation->second.outPath;
        dependentRealisations.insert({depId, outputPath});
    }

    res.dependentRealisations = dependentRealisations;

    return { res };
}

void LocalStore::queryRealisationUncached(const DrvOutput & id,
        Callback<std::shared_ptr<const Realisation>> callback) noexcept
{
    try {
        auto maybeRealisation
            = retrySQLite<std::optional<const Realisation>>([&]() {
                  auto state(_state.lock());
                  return queryRealisation_(*state, id);
              });
        if (maybeRealisation)
            callback(
                std::make_shared<const Realisation>(maybeRealisation.value()));
        else
            callback(nullptr);

    } catch (...) {
        callback.rethrow();
    }
}

FixedOutputHash LocalStore::hashCAPath(
    const FileIngestionMethod & method, const HashType & hashType,
    const StorePath & path)
{
    return hashCAPath(method, hashType, Store::toRealPath(path), path.hashPart());
}

FixedOutputHash LocalStore::hashCAPath(
    const FileIngestionMethod & method,
    const HashType & hashType,
    const Path & path,
    const std::string_view pathHash
)
{
    HashModuloSink caSink ( hashType, std::string(pathHash) );
    switch (method) {
    case FileIngestionMethod::Recursive:
        dumpPath(path, caSink);
        break;
    case FileIngestionMethod::Flat:
        readFile(path, caSink);
        break;
    }
    auto hash = caSink.finish().first;
    return FixedOutputHash{
        .method = method,
        .hash = hash,
    };
}

void LocalStore::addBuildLog(const StorePath & drvPath, std::string_view log)
{
    assert(drvPath.isDerivation());

    auto baseName = drvPath.to_string();

    auto logPath = fmt("%s/%s/%s/%s.bz2", logDir, drvsLogDir, baseName.substr(0, 2), baseName.substr(2));

    if (pathExists(logPath)) return;

    createDirs(dirOf(logPath));

    auto tmpFile = fmt("%s.tmp.%d", logPath, getpid());

    writeFile(tmpFile, compress("bzip2", log));

    if (rename(tmpFile.c_str(), logPath.c_str()) != 0)
        throw SysError("renaming '%1%' to '%2%'", tmpFile, logPath);
}

std::optional<std::string> LocalStore::getVersion()
{
    return nixVersion;
}


}  // namespace nix<|MERGE_RESOLUTION|>--- conflicted
+++ resolved
@@ -710,13 +710,8 @@
                         printStorePath(drvPath), printStorePath(doia.path), printStorePath(recomputed));
                 envHasRightPath(doia.path, i.first);
             },
-<<<<<<< HEAD
-            [&](const DerivationOutputCAFixed & dof) {
+            [&](const DerivationOutput::CAFixed & dof) {
                 auto path = dof.path(*this, drvName, i.first);
-=======
-            [&](const DerivationOutput::CAFixed & dof) {
-                StorePath path = makeFixedOutputPath(drvName, { dof.hash, {} });
->>>>>>> 0dc29749
                 envHasRightPath(path, i.first);
             },
             [&](const DerivationOutput::CAFloating &) {
