#include "serialise.hh"
#include "util.hh"
#include "path-with-outputs.hh"
#include "remote-fs-accessor.hh"
#include "remote-store.hh"
#include "worker-protocol.hh"
#include "archive.hh"
#include "affinity.hh"
#include "globals.hh"
#include "derivations.hh"
#include "pool.hh"
#include "finally.hh"
#include "logging.hh"
#include "callback.hh"
#include "filetransfer.hh"
#include <nlohmann/json.hpp>

namespace nix {

namespace worker_proto {

std::string read(const Store & store, Source & from, Phantom<std::string> _)
{
    return readString(from);
}

void write(const Store & store, Sink & out, const std::string & str)
{
    out << str;
}


StorePath read(const Store & store, Source & from, Phantom<StorePath> _)
{
    return store.parseStorePath(readString(from));
}

void write(const Store & store, Sink & out, const StorePath & storePath)
{
    out << store.printStorePath(storePath);
}


ContentAddress read(const Store & store, Source & from, Phantom<ContentAddress> _)
{
    return parseContentAddress(readString(from));
}

void write(const Store & store, Sink & out, const ContentAddress & ca)
{
    out << renderContentAddress(ca);
}


DerivedPath read(const Store & store, Source & from, Phantom<DerivedPath> _)
{
    auto s = readString(from);
    return DerivedPath::parse(store, s);
}

void write(const Store & store, Sink & out, const DerivedPath & req)
{
    out << req.to_string(store);
}


Realisation read(const Store & store, Source & from, Phantom<Realisation> _)
{
    std::string rawInput = readString(from);
    return Realisation::fromJSON(
        nlohmann::json::parse(rawInput),
        "remote-protocol"
    );
}

void write(const Store & store, Sink & out, const Realisation & realisation)
{
    out << realisation.toJSON().dump();
}


DrvOutput read(const Store & store, Source & from, Phantom<DrvOutput> _)
{
    return DrvOutput::parse(readString(from));
}

void write(const Store & store, Sink & out, const DrvOutput & drvOutput)
{
    out << drvOutput.to_string();
}


std::optional<StorePath> read(const Store & store, Source & from, Phantom<std::optional<StorePath>> _)
{
    auto s = readString(from);
    return s == "" ? std::optional<StorePath> {} : store.parseStorePath(s);
}

void write(const Store & store, Sink & out, const std::optional<StorePath> & storePathOpt)
{
    out << (storePathOpt ? store.printStorePath(*storePathOpt) : "");
}


std::optional<ContentAddress> read(const Store & store, Source & from, Phantom<std::optional<ContentAddress>> _)
{
    return parseContentAddressOpt(readString(from));
}

void write(const Store & store, Sink & out, const std::optional<ContentAddress> & caOpt)
{
    out << (caOpt ? renderContentAddress(*caOpt) : "");
}

}


/* TODO: Separate these store impls into different files, give them better names */
RemoteStore::RemoteStore(const Params & params)
    : RemoteStoreConfig(params)
    , Store(params)
    , connections(make_ref<Pool<Connection>>(
            std::max(1, (int) maxConnections),
            [this]() {
                auto conn = openConnectionWrapper();
                try {
                    initConnection(*conn);
                } catch (...) {
                    failed = true;
                    throw;
                }
                return conn;
            },
            [this](const ref<Connection> & r) {
                return
                    r->to.good()
                    && r->from.good()
                    && std::chrono::duration_cast<std::chrono::seconds>(
                        std::chrono::steady_clock::now() - r->startTime).count() < maxConnectionAge;
            }
            ))
{
}


ref<RemoteStore::Connection> RemoteStore::openConnectionWrapper()
{
    if (failed)
        throw Error("opening a connection to remote store '%s' previously failed", getUri());
    try {
        return openConnection();
    } catch (...) {
        failed = true;
        throw;
    }
}


void RemoteStore::initConnection(Connection & conn)
{
    /* Send the magic greeting, check for the reply. */
    try {
        conn.to << WORKER_MAGIC_1;
        conn.to.flush();
        StringSink saved;
        try {
            TeeSource tee(conn.from, saved);
            unsigned int magic = readInt(tee);
            if (magic != WORKER_MAGIC_2)
                throw Error("protocol mismatch");
        } catch (SerialisationError & e) {
            /* In case the other side is waiting for our input, close
               it. */
            conn.closeWrite();
            auto msg = conn.from.drain();
            throw Error("protocol mismatch, got '%s'", chomp(*saved.s + msg));
        }

        conn.from >> conn.daemonVersion;
        if (GET_PROTOCOL_MAJOR(conn.daemonVersion) != GET_PROTOCOL_MAJOR(PROTOCOL_VERSION))
            throw Error("Nix daemon protocol version not supported");
        if (GET_PROTOCOL_MINOR(conn.daemonVersion) < 10)
            throw Error("the Nix daemon version is too old");
        conn.to << PROTOCOL_VERSION;

        if (GET_PROTOCOL_MINOR(conn.daemonVersion) >= 14) {
            int cpu = sameMachine() && settings.lockCPU ? lockToCurrentCPU() : -1;
            if (cpu != -1)
                conn.to << 1 << cpu;
            else
                conn.to << 0;
        }

        if (GET_PROTOCOL_MINOR(conn.daemonVersion) >= 11)
            conn.to << false;

        auto ex = conn.processStderr();
        if (ex) std::rethrow_exception(ex);
    }
    catch (Error & e) {
        throw Error("cannot open connection to remote store '%s': %s", getUri(), e.what());
    }

    setOptions(conn);
}


void RemoteStore::setOptions(Connection & conn)
{
    conn.to << wopSetOptions
       << settings.keepFailed
       << settings.keepGoing
       << settings.tryFallback
       << verbosity
       << settings.maxBuildJobs
       << settings.maxSilentTime
       << true
       << (settings.verboseBuild ? lvlError : lvlVomit)
       << 0 // obsolete log type
       << 0 /* obsolete print build trace */
       << settings.buildCores
       << settings.useSubstitutes;

    if (GET_PROTOCOL_MINOR(conn.daemonVersion) >= 12) {
        std::map<std::string, Config::SettingInfo> overrides;
        settings.getSettings(overrides, true); // libstore settings
        fileTransferSettings.getSettings(overrides, true);
        overrides.erase(settings.keepFailed.name);
        overrides.erase(settings.keepGoing.name);
        overrides.erase(settings.tryFallback.name);
        overrides.erase(settings.maxBuildJobs.name);
        overrides.erase(settings.maxSilentTime.name);
        overrides.erase(settings.buildCores.name);
        overrides.erase(settings.useSubstitutes.name);
        overrides.erase(loggerSettings.showTrace.name);
        overrides.erase(settings.experimentalFeatures.name);
        conn.to << overrides.size();
        for (auto & i : overrides)
            conn.to << i.first << i.second.value;
    }

    auto ex = conn.processStderr();
    if (ex) std::rethrow_exception(ex);
}


/* A wrapper around Pool<RemoteStore::Connection>::Handle that marks
   the connection as bad (causing it to be closed) if a non-daemon
   exception is thrown before the handle is closed. Such an exception
   causes a deviation from the expected protocol and therefore a
   desynchronization between the client and daemon. */
struct ConnectionHandle
{
    Pool<RemoteStore::Connection>::Handle handle;
    bool daemonException = false;

    ConnectionHandle(Pool<RemoteStore::Connection>::Handle && handle)
        : handle(std::move(handle))
    { }

    ConnectionHandle(ConnectionHandle && h)
        : handle(std::move(h.handle))
    { }

    ~ConnectionHandle()
    {
        if (!daemonException && std::uncaught_exceptions()) {
            handle.markBad();
            debug("closing daemon connection because of an exception");
        }
    }

    RemoteStore::Connection * operator -> () { return &*handle; }

    void processStderr(Sink * sink = 0, Source * source = 0, bool flush = true)
    {
        auto ex = handle->processStderr(sink, source, flush);
        if (ex) {
            daemonException = true;
            std::rethrow_exception(ex);
        }
    }

    void withFramedSink(std::function<void(Sink & sink)> fun);
};


ConnectionHandle RemoteStore::getConnection()
{
    return ConnectionHandle(connections->get());
}


bool RemoteStore::isValidPathUncached(const StorePath & path)
{
    auto conn(getConnection());
    conn->to << wopIsValidPath << printStorePath(path);
    conn.processStderr();
    return readInt(conn->from);
}


StorePathSet RemoteStore::queryValidPaths(const StorePathSet & paths, SubstituteFlag maybeSubstitute)
{
    auto conn(getConnection());
    if (GET_PROTOCOL_MINOR(conn->daemonVersion) < 12) {
        StorePathSet res;
        for (auto & i : paths)
            if (isValidPath(i)) res.insert(i);
        return res;
    } else {
        conn->to << wopQueryValidPaths;
        worker_proto::write(*this, conn->to, paths);
        if (GET_PROTOCOL_MINOR(conn->daemonVersion) >= 27) {
            conn->to << (settings.buildersUseSubstitutes ? 1 : 0);
        }
        conn.processStderr();
        return worker_proto::read(*this, conn->from, Phantom<StorePathSet> {});
    }
}


StorePathSet RemoteStore::queryAllValidPaths()
{
    auto conn(getConnection());
    conn->to << wopQueryAllValidPaths;
    conn.processStderr();
    return worker_proto::read(*this, conn->from, Phantom<StorePathSet> {});
}


StorePathSet RemoteStore::querySubstitutablePaths(const StorePathSet & paths)
{
    auto conn(getConnection());
    if (GET_PROTOCOL_MINOR(conn->daemonVersion) < 12) {
        StorePathSet res;
        for (auto & i : paths) {
            conn->to << wopHasSubstitutes << printStorePath(i);
            conn.processStderr();
            if (readInt(conn->from)) res.insert(i);
        }
        return res;
    } else {
        conn->to << wopQuerySubstitutablePaths;
        worker_proto::write(*this, conn->to, paths);
        conn.processStderr();
        return worker_proto::read(*this, conn->from, Phantom<StorePathSet> {});
    }
}


void RemoteStore::querySubstitutablePathInfos(const StorePathCAMap & pathsMap, SubstitutablePathInfos & infos)
{
    if (pathsMap.empty()) return;

    auto conn(getConnection());

    if (GET_PROTOCOL_MINOR(conn->daemonVersion) < 12) {

        for (auto & i : pathsMap) {
            SubstitutablePathInfo info;
            conn->to << wopQuerySubstitutablePathInfo << printStorePath(i.first);
            conn.processStderr();
            unsigned int reply = readInt(conn->from);
            if (reply == 0) continue;
            auto deriver = readString(conn->from);
            if (deriver != "")
                info.deriver = parseStorePath(deriver);
            info.setReferencesPossiblyToSelf(i.first, worker_proto::read(*this, conn->from, Phantom<StorePathSet> {}));
            info.downloadSize = readLongLong(conn->from);
            info.narSize = readLongLong(conn->from);
            infos.insert_or_assign(i.first, std::move(info));
        }

    } else {

        conn->to << wopQuerySubstitutablePathInfos;
        if (GET_PROTOCOL_MINOR(conn->daemonVersion) < 22) {
            StorePathSet paths;
            for (auto & path : pathsMap)
                paths.insert(path.first);
            worker_proto::write(*this, conn->to, paths);
        } else
            worker_proto::write(*this, conn->to, pathsMap);
        conn.processStderr();
        size_t count = readNum<size_t>(conn->from);
        for (size_t n = 0; n < count; n++) {
            auto path = parseStorePath(readString(conn->from));
            SubstitutablePathInfo & info { infos[path] };
            auto deriver = readString(conn->from);
            if (deriver != "")
                info.deriver = parseStorePath(deriver);
            info.setReferencesPossiblyToSelf(path, worker_proto::read(*this, conn->from, Phantom<StorePathSet> {}));
            info.downloadSize = readLongLong(conn->from);
            info.narSize = readLongLong(conn->from);
        }

    }
}


<<<<<<< HEAD
ref<const ValidPathInfo> RemoteStore::readValidPathInfo(ConnectionHandle & conn, const StorePath & path)
{
    auto deriver = readString(conn->from);
    auto narHash = Hash::parseAny(readString(conn->from), htSHA256);
    auto info = make_ref<ValidPathInfo>(path, narHash);
    if (deriver != "") info->deriver = parseStorePath(deriver);
    info->setReferencesPossiblyToSelf(worker_proto::read(*this, conn->from, Phantom<StorePathSet> {}));
    conn->from >> info->registrationTime >> info->narSize;
    if (GET_PROTOCOL_MINOR(conn->daemonVersion) >= 16) {
        conn->from >> info->ultimate;
        info->sigs = readStrings<StringSet>(conn->from);
        info->ca = parseContentAddressOpt(readString(conn->from));
    }
    return info;
}


=======
>>>>>>> 6a8d6246
void RemoteStore::queryPathInfoUncached(const StorePath & path,
    Callback<std::shared_ptr<const ValidPathInfo>> callback) noexcept
{
    try {
        std::shared_ptr<const ValidPathInfo> info;
        {
            auto conn(getConnection());
            conn->to << wopQueryPathInfo << printStorePath(path);
            try {
                conn.processStderr();
            } catch (Error & e) {
                // Ugly backwards compatibility hack.
                if (e.msg().find("is not valid") != std::string::npos)
                    throw InvalidPath(e.info());
                throw;
            }
            if (GET_PROTOCOL_MINOR(conn->daemonVersion) >= 17) {
                bool valid; conn->from >> valid;
                if (!valid) throw InvalidPath("path '%s' is not valid", printStorePath(path));
            }
            info = std::make_shared<ValidPathInfo>(
                ValidPathInfo::read(conn->from, *this, GET_PROTOCOL_MINOR(conn->daemonVersion), StorePath{path}));
        }
        callback(std::move(info));
    } catch (...) { callback.rethrow(); }
}


void RemoteStore::queryReferrers(const StorePath & path,
    StorePathSet & referrers)
{
    auto conn(getConnection());
    conn->to << wopQueryReferrers << printStorePath(path);
    conn.processStderr();
    for (auto & i : worker_proto::read(*this, conn->from, Phantom<StorePathSet> {}))
        referrers.insert(i);
}


StorePathSet RemoteStore::queryValidDerivers(const StorePath & path)
{
    auto conn(getConnection());
    conn->to << wopQueryValidDerivers << printStorePath(path);
    conn.processStderr();
    return worker_proto::read(*this, conn->from, Phantom<StorePathSet> {});
}


StorePathSet RemoteStore::queryDerivationOutputs(const StorePath & path)
{
    if (GET_PROTOCOL_MINOR(getProtocol()) >= 0x16) {
        return Store::queryDerivationOutputs(path);
    }
    auto conn(getConnection());
    conn->to << wopQueryDerivationOutputs << printStorePath(path);
    conn.processStderr();
    return worker_proto::read(*this, conn->from, Phantom<StorePathSet> {});
}


std::map<std::string, std::optional<StorePath>> RemoteStore::queryPartialDerivationOutputMap(const StorePath & path)
{
    if (GET_PROTOCOL_MINOR(getProtocol()) >= 0x16) {
        auto conn(getConnection());
        conn->to << wopQueryDerivationOutputMap << printStorePath(path);
        conn.processStderr();
        return worker_proto::read(*this, conn->from, Phantom<std::map<std::string, std::optional<StorePath>>> {});
    } else {
        // Fallback for old daemon versions.
        // For floating-CA derivations (and their co-dependencies) this is an
        // under-approximation as it only returns the paths that can be inferred
        // from the derivation itself (and not the ones that are known because
        // the have been built), but as old stores don't handle floating-CA
        // derivations this shouldn't matter
        auto derivation = readDerivation(path);
        auto outputsWithOptPaths = derivation.outputsAndOptPaths(*this);
        std::map<std::string, std::optional<StorePath>> ret;
        for (auto & [outputName, outputAndPath] : outputsWithOptPaths) {
            ret.emplace(outputName, outputAndPath.second);
        }
        return ret;
    }
}

std::optional<StorePath> RemoteStore::queryPathFromHashPart(const std::string & hashPart)
{
    auto conn(getConnection());
    conn->to << wopQueryPathFromHashPart << hashPart;
    conn.processStderr();
    Path path = readString(conn->from);
    if (path.empty()) return {};
    return parseStorePath(path);
}


ref<const ValidPathInfo> RemoteStore::addCAToStore(
    Source & dump,
    const string & name,
    ContentAddressMethod caMethod,
    const StorePathSet & references,
    RepairFlag repair)
{
    std::optional<ConnectionHandle> conn_(getConnection());
    auto & conn = *conn_;

    if (GET_PROTOCOL_MINOR(conn->daemonVersion) >= 25) {

        conn->to
            << wopAddToStore
            << name
            << renderContentAddressMethod(caMethod);
        worker_proto::write(*this, conn->to, references);
        conn->to << repair;

        // The dump source may invoke the store, so we need to make some room.
        connections->incCapacity();
        {
            Finally cleanup([&]() { connections->decCapacity(); });
            conn.withFramedSink([&](Sink & sink) {
                dump.drainInto(sink);
            });
        }

        return make_ref<ValidPathInfo>(
            ValidPathInfo::read(conn->from, *this, GET_PROTOCOL_MINOR(conn->daemonVersion)));
    }
    else {
        if (repair) throw Error("repairing is not supported when building through the Nix daemon protocol < 1.25");

        std::visit(overloaded {
            [&](TextHashMethod thm) -> void {
                std::string s = dump.drain();
                conn->to << wopAddTextToStore << name << s;
                worker_proto::write(*this, conn->to, references);
                conn.processStderr();
            },
            [&](FixedOutputHashMethod fohm) -> void {
                conn->to
                    << wopAddToStore
                    << name
                    << ((fohm.hashType == htSHA256 && fohm.fileIngestionMethod == FileIngestionMethod::Recursive) ? 0 : 1) /* backwards compatibility hack */
                    << (fohm.fileIngestionMethod == FileIngestionMethod::Recursive ? 1 : 0)
                    << printHashType(fohm.hashType);

                try {
                    conn->to.written = 0;
                    conn->to.warn = true;
                    connections->incCapacity();
                    {
                        Finally cleanup([&]() { connections->decCapacity(); });
                        if (fohm.fileIngestionMethod == FileIngestionMethod::Recursive) {
                            dump.drainInto(conn->to);
                        } else {
                            std::string contents = dump.drain();
                            dumpString(contents, conn->to);
                        }
                    }
                    conn->to.warn = false;
                    conn.processStderr();
                } catch (SysError & e) {
                    /* Daemon closed while we were sending the path. Probably OOM
                      or I/O error. */
                    if (e.errNo == EPIPE)
                        try {
                            conn.processStderr();
                        } catch (EndOfFile & e) { }
                    throw;
                }

            }
        }, caMethod);
        auto path = parseStorePath(readString(conn->from));
        // Release our connection to prevent a deadlock in queryPathInfo().
        conn_.reset();
        return queryPathInfo(path);
    }
}


StorePath RemoteStore::addToStoreFromDump(Source & dump, const string & name,
        FileIngestionMethod method, HashType hashType, RepairFlag repair)
{
    StorePathSet references;
    return addCAToStore(dump, name, FixedOutputHashMethod{ .fileIngestionMethod = method, .hashType = hashType }, references, repair)->path;
}


void RemoteStore::addToStore(const ValidPathInfo & info, Source & source,
    RepairFlag repair, CheckSigsFlag checkSigs)
{
    auto conn(getConnection());

    if (GET_PROTOCOL_MINOR(conn->daemonVersion) < 18) {
        conn->to << wopImportPaths;

        auto source2 = sinkToSource([&](Sink & sink) {
            sink << 1 // == path follows
                ;
            copyNAR(source, sink);
            sink
                << exportMagic
                << printStorePath(info.path);
            worker_proto::write(*this, sink, info.referencesPossiblyToSelf());
            sink
                << (info.deriver ? printStorePath(*info.deriver) : "")
                << 0 // == no legacy signature
                << 0 // == no path follows
                ;
        });

        conn.processStderr(0, source2.get());

        auto importedPaths = worker_proto::read(*this, conn->from, Phantom<StorePathSet> {});
        assert(importedPaths.empty() == 0); // doesn't include possible self reference
    }

    else {
        conn->to << wopAddToStoreNar
                 << printStorePath(info.path)
                 << (info.deriver ? printStorePath(*info.deriver) : "")
                 << info.narHash.to_string(Base16, false);
        worker_proto::write(*this, conn->to, info.referencesPossiblyToSelf());
        conn->to << info.registrationTime << info.narSize
                 << info.ultimate << info.sigs << renderContentAddress(info.ca)
                 << repair << !checkSigs;

        if (GET_PROTOCOL_MINOR(conn->daemonVersion) >= 23) {
            conn.withFramedSink([&](Sink & sink) {
                copyNAR(source, sink);
            });
        } else if (GET_PROTOCOL_MINOR(conn->daemonVersion) >= 21) {
            conn.processStderr(0, &source);
        } else {
            copyNAR(source, conn->to);
            conn.processStderr(0, nullptr);
        }
    }
}


void RemoteStore::addMultipleToStore(
    Source & source,
    RepairFlag repair,
    CheckSigsFlag checkSigs)
{
    if (GET_PROTOCOL_MINOR(getConnection()->daemonVersion) >= 32) {
        auto conn(getConnection());
        conn->to
            << wopAddMultipleToStore
            << repair
            << !checkSigs;
        conn.withFramedSink([&](Sink & sink) {
            source.drainInto(sink);
        });
    } else
        Store::addMultipleToStore(source, repair, checkSigs);
}


StorePath RemoteStore::addTextToStore(const string & name, const string & s,
    const StorePathSet & references, RepairFlag repair)
{
    StringSource source(s);
    return addCAToStore(source, name, TextHashMethod{}, references, repair)->path;
}

void RemoteStore::registerDrvOutput(const Realisation & info)
{
    auto conn(getConnection());
    conn->to << wopRegisterDrvOutput;
    if (GET_PROTOCOL_MINOR(conn->daemonVersion) < 31) {
        conn->to << info.id.to_string();
        conn->to << std::string(info.outPath.to_string());
    } else {
        worker_proto::write(*this, conn->to, info);
    }
    conn.processStderr();
}

std::optional<const Realisation> RemoteStore::queryRealisation(const DrvOutput & id)
{
    auto conn(getConnection());
    conn->to << wopQueryRealisation;
    conn->to << id.to_string();
    conn.processStderr();
    if (GET_PROTOCOL_MINOR(conn->daemonVersion) < 31) {
        auto outPaths = worker_proto::read(*this, conn->from, Phantom<std::set<StorePath>>{});
        if (outPaths.empty())
            return std::nullopt;
        return {Realisation{.id = id, .outPath = *outPaths.begin()}};
    } else {
        auto realisations = worker_proto::read(*this, conn->from, Phantom<std::set<Realisation>>{});
        if (realisations.empty())
            return std::nullopt;
        return *realisations.begin();
    }
}

static void writeDerivedPaths(RemoteStore & store, ConnectionHandle & conn, const std::vector<DerivedPath> & reqs)
{
    if (GET_PROTOCOL_MINOR(conn->daemonVersion) >= 30) {
        worker_proto::write(store, conn->to, reqs);
    } else {
        Strings ss;
        for (auto & p : reqs) {
            auto sOrDrvPath = StorePathWithOutputs::tryFromDerivedPath(p);
            std::visit(overloaded {
                [&](StorePathWithOutputs s) {
                    ss.push_back(s.to_string(store));
                },
                [&](StorePath drvPath) {
                    throw Error("trying to request '%s', but daemon protocol %d.%d is too old (< 1.29) to request a derivation file",
                        store.printStorePath(drvPath),
                        GET_PROTOCOL_MAJOR(conn->daemonVersion),
                        GET_PROTOCOL_MINOR(conn->daemonVersion));
                },
            }, sOrDrvPath);
        }
        conn->to << ss;
    }
}

void RemoteStore::buildPaths(const std::vector<DerivedPath> & drvPaths, BuildMode buildMode, std::shared_ptr<Store> evalStore)
{
    if (evalStore && evalStore.get() != this) {
        /* The remote doesn't have a way to access evalStore, so copy
           the .drvs. */
        RealisedPath::Set drvPaths2;
        for (auto & i : drvPaths)
            if (auto p = std::get_if<DerivedPath::Built>(&i))
                drvPaths2.insert(p->drvPath);
        copyClosure(*evalStore, *this, drvPaths2);
    }

    auto conn(getConnection());
    conn->to << wopBuildPaths;
    assert(GET_PROTOCOL_MINOR(conn->daemonVersion) >= 13);
    writeDerivedPaths(*this, conn, drvPaths);
    if (GET_PROTOCOL_MINOR(conn->daemonVersion) >= 15)
        conn->to << buildMode;
    else
        /* Old daemons did not take a 'buildMode' parameter, so we
           need to validate it here on the client side.  */
        if (buildMode != bmNormal)
            throw Error("repairing or checking is not supported when building through the Nix daemon");
    conn.processStderr();
    readInt(conn->from);
}


BuildResult RemoteStore::buildDerivation(const StorePath & drvPath, const BasicDerivation & drv,
    BuildMode buildMode)
{
    auto conn(getConnection());
    conn->to << wopBuildDerivation << printStorePath(drvPath);
    writeDerivation(conn->to, *this, drv);
    conn->to << buildMode;
    conn.processStderr();
    BuildResult res;
    res.status = (BuildResult::Status) readInt(conn->from);
    conn->from >> res.errorMsg;
    if (GET_PROTOCOL_MINOR(conn->daemonVersion) >= 29) {
        conn->from >> res.timesBuilt >> res.isNonDeterministic >> res.startTime >> res.stopTime;
    }
    if (GET_PROTOCOL_MINOR(conn->daemonVersion) >= 28) {
        auto builtOutputs = worker_proto::read(*this, conn->from, Phantom<DrvOutputs> {});
        res.builtOutputs = builtOutputs;
    }
    return res;
}


void RemoteStore::ensurePath(const StorePath & path)
{
    auto conn(getConnection());
    conn->to << wopEnsurePath << printStorePath(path);
    conn.processStderr();
    readInt(conn->from);
}


void RemoteStore::addTempRoot(const StorePath & path)
{
    auto conn(getConnection());
    conn->to << wopAddTempRoot << printStorePath(path);
    conn.processStderr();
    readInt(conn->from);
}


void RemoteStore::addIndirectRoot(const Path & path)
{
    auto conn(getConnection());
    conn->to << wopAddIndirectRoot << path;
    conn.processStderr();
    readInt(conn->from);
}


void RemoteStore::syncWithGC()
{
    auto conn(getConnection());
    conn->to << wopSyncWithGC;
    conn.processStderr();
    readInt(conn->from);
}


Roots RemoteStore::findRoots(bool censor)
{
    auto conn(getConnection());
    conn->to << wopFindRoots;
    conn.processStderr();
    size_t count = readNum<size_t>(conn->from);
    Roots result;
    while (count--) {
        Path link = readString(conn->from);
        auto target = parseStorePath(readString(conn->from));
        result[std::move(target)].emplace(link);
    }
    return result;
}


void RemoteStore::collectGarbage(const GCOptions & options, GCResults & results)
{
    auto conn(getConnection());

    conn->to
        << wopCollectGarbage << options.action;
    worker_proto::write(*this, conn->to, options.pathsToDelete);
    conn->to << options.ignoreLiveness
        << options.maxFreed
        /* removed options */
        << 0 << 0 << 0;

    conn.processStderr();

    results.paths = readStrings<PathSet>(conn->from);
    results.bytesFreed = readLongLong(conn->from);
    readLongLong(conn->from); // obsolete

    {
        auto state_(Store::state.lock());
        state_->pathInfoCache.clear();
    }
}


void RemoteStore::optimiseStore()
{
    auto conn(getConnection());
    conn->to << wopOptimiseStore;
    conn.processStderr();
    readInt(conn->from);
}


bool RemoteStore::verifyStore(bool checkContents, RepairFlag repair)
{
    auto conn(getConnection());
    conn->to << wopVerifyStore << checkContents << repair;
    conn.processStderr();
    return readInt(conn->from);
}


void RemoteStore::addSignatures(const StorePath & storePath, const StringSet & sigs)
{
    auto conn(getConnection());
    conn->to << wopAddSignatures << printStorePath(storePath) << sigs;
    conn.processStderr();
    readInt(conn->from);
}


void RemoteStore::queryMissing(const std::vector<DerivedPath> & targets,
    StorePathSet & willBuild, StorePathSet & willSubstitute, StorePathSet & unknown,
    uint64_t & downloadSize, uint64_t & narSize)
{
    {
        auto conn(getConnection());
        if (GET_PROTOCOL_MINOR(conn->daemonVersion) < 19)
            // Don't hold the connection handle in the fallback case
            // to prevent a deadlock.
            goto fallback;
        conn->to << wopQueryMissing;
        writeDerivedPaths(*this, conn, targets);
        conn.processStderr();
        willBuild = worker_proto::read(*this, conn->from, Phantom<StorePathSet> {});
        willSubstitute = worker_proto::read(*this, conn->from, Phantom<StorePathSet> {});
        unknown = worker_proto::read(*this, conn->from, Phantom<StorePathSet> {});
        conn->from >> downloadSize >> narSize;
        return;
    }

 fallback:
    return Store::queryMissing(targets, willBuild, willSubstitute,
        unknown, downloadSize, narSize);
}


void RemoteStore::connect()
{
    auto conn(getConnection());
}


unsigned int RemoteStore::getProtocol()
{
    auto conn(connections->get());
    return conn->daemonVersion;
}


void RemoteStore::flushBadConnections()
{
    connections->flushBad();
}


RemoteStore::Connection::~Connection()
{
    try {
        to.flush();
    } catch (...) {
        ignoreException();
    }
}

void RemoteStore::narFromPath(const StorePath & path, Sink & sink)
{
    auto conn(connections->get());
    conn->to << wopNarFromPath << printStorePath(path);
    conn->processStderr();
    copyNAR(conn->from, sink);
}

ref<FSAccessor> RemoteStore::getFSAccessor()
{
    return make_ref<RemoteFSAccessor>(ref<Store>(shared_from_this()));
}

static Logger::Fields readFields(Source & from)
{
    Logger::Fields fields;
    size_t size = readInt(from);
    for (size_t n = 0; n < size; n++) {
        auto type = (decltype(Logger::Field::type)) readInt(from);
        if (type == Logger::Field::tInt)
            fields.push_back(readNum<uint64_t>(from));
        else if (type == Logger::Field::tString)
            fields.push_back(readString(from));
        else
            throw Error("got unsupported field type %x from Nix daemon", (int) type);
    }
    return fields;
}


std::exception_ptr RemoteStore::Connection::processStderr(Sink * sink, Source * source, bool flush)
{
    if (flush)
        to.flush();

    while (true) {

        auto msg = readNum<uint64_t>(from);

        if (msg == STDERR_WRITE) {
            string s = readString(from);
            if (!sink) throw Error("no sink");
            (*sink)(s);
        }

        else if (msg == STDERR_READ) {
            if (!source) throw Error("no source");
            size_t len = readNum<size_t>(from);
            auto buf = std::make_unique<char[]>(len);
            writeString({(const char *) buf.get(), source->read(buf.get(), len)}, to);
            to.flush();
        }

        else if (msg == STDERR_ERROR) {
            if (GET_PROTOCOL_MINOR(daemonVersion) >= 26) {
                return std::make_exception_ptr(readError(from));
            } else {
                string error = readString(from);
                unsigned int status = readInt(from);
                return std::make_exception_ptr(Error(status, error));
            }
        }

        else if (msg == STDERR_NEXT)
            printError(chomp(readString(from)));

        else if (msg == STDERR_START_ACTIVITY) {
            auto act = readNum<ActivityId>(from);
            auto lvl = (Verbosity) readInt(from);
            auto type = (ActivityType) readInt(from);
            auto s = readString(from);
            auto fields = readFields(from);
            auto parent = readNum<ActivityId>(from);
            logger->startActivity(act, lvl, type, s, fields, parent);
        }

        else if (msg == STDERR_STOP_ACTIVITY) {
            auto act = readNum<ActivityId>(from);
            logger->stopActivity(act);
        }

        else if (msg == STDERR_RESULT) {
            auto act = readNum<ActivityId>(from);
            auto type = (ResultType) readInt(from);
            auto fields = readFields(from);
            logger->result(act, type, fields);
        }

        else if (msg == STDERR_LAST)
            break;

        else
            throw Error("got unknown message type %x from Nix daemon", msg);
    }

    return nullptr;
}

void ConnectionHandle::withFramedSink(std::function<void(Sink & sink)> fun)
{
    (*this)->to.flush();

    std::exception_ptr ex;

    /* Handle log messages / exceptions from the remote on a separate
       thread. */
    std::thread stderrThread([&]()
    {
        try {
            processStderr(nullptr, nullptr, false);
        } catch (...) {
            ex = std::current_exception();
        }
    });

    Finally joinStderrThread([&]()
    {
        if (stderrThread.joinable()) {
            stderrThread.join();
            if (ex) {
                try {
                    std::rethrow_exception(ex);
                } catch (...) {
                    ignoreException();
                }
            }
        }
    });

    {
        FramedSink sink((*this)->to, ex);
        fun(sink);
        sink.flush();
    }

    stderrThread.join();
    if (ex)
        std::rethrow_exception(ex);
}

}<|MERGE_RESOLUTION|>--- conflicted
+++ resolved
@@ -399,26 +399,6 @@
 }
 
 
-<<<<<<< HEAD
-ref<const ValidPathInfo> RemoteStore::readValidPathInfo(ConnectionHandle & conn, const StorePath & path)
-{
-    auto deriver = readString(conn->from);
-    auto narHash = Hash::parseAny(readString(conn->from), htSHA256);
-    auto info = make_ref<ValidPathInfo>(path, narHash);
-    if (deriver != "") info->deriver = parseStorePath(deriver);
-    info->setReferencesPossiblyToSelf(worker_proto::read(*this, conn->from, Phantom<StorePathSet> {}));
-    conn->from >> info->registrationTime >> info->narSize;
-    if (GET_PROTOCOL_MINOR(conn->daemonVersion) >= 16) {
-        conn->from >> info->ultimate;
-        info->sigs = readStrings<StringSet>(conn->from);
-        info->ca = parseContentAddressOpt(readString(conn->from));
-    }
-    return info;
-}
-
-
-=======
->>>>>>> 6a8d6246
 void RemoteStore::queryPathInfoUncached(const StorePath & path,
     Callback<std::shared_ptr<const ValidPathInfo>> callback) noexcept
 {
