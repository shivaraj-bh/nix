#include "derivation-goal.hh"
#include "hook-instance.hh"
#include "worker.hh"
#include "builtins.hh"
#include "builtins/buildenv.hh"
#include "references.hh"
#include "finally.hh"
#include "util.hh"
#include "archive.hh"
#include "json.hh"
#include "compression.hh"
#include "worker-protocol.hh"
#include "topo-sort.hh"
#include "callback.hh"
#include "local-store.hh" // TODO remove, along with remaining downcasts

#include <regex>
#include <queue>

#include <fstream>
#include <sys/types.h>
#include <sys/socket.h>
#include <sys/un.h>
#include <sys/wait.h>
#include <netdb.h>
#include <fcntl.h>
#include <termios.h>
#include <unistd.h>
#include <sys/mman.h>
#include <sys/utsname.h>
#include <sys/resource.h>

#if HAVE_STATVFS
#include <sys/statvfs.h>
#endif

/* Includes required for chroot support. */
#if __linux__
#include <sys/socket.h>
#include <sys/ioctl.h>
#include <net/if.h>
#include <netinet/ip.h>
#include <sys/personality.h>
#include <sys/mman.h>
#include <sched.h>
#include <sys/param.h>
#include <sys/mount.h>
#include <sys/syscall.h>
#if HAVE_SECCOMP
#include <seccomp.h>
#endif
#define pivot_root(new_root, put_old) (syscall(SYS_pivot_root, new_root, put_old))
#endif

#if __APPLE__
#include <spawn.h>
#include <sys/sysctl.h>
#endif

#include <pwd.h>
#include <grp.h>

#include <nlohmann/json.hpp>

namespace nix {

DerivationGoal::DerivationGoal(const StorePath & drvPath,
    const StringSet & wantedOutputs, Worker & worker, BuildMode buildMode)
    : Goal(worker, DerivedPath::Built { .drvPath = drvPath, .outputs = wantedOutputs })
    , useDerivation(true)
    , drvPath(drvPath)
    , wantedOutputs(wantedOutputs)
    , buildMode(buildMode)
{
    state = &DerivationGoal::getDerivation;
    name = fmt(
        "building of '%s' from .drv file",
        DerivedPath::Built { drvPath, wantedOutputs }.to_string(worker.store));
    trace("created");

    mcExpectedBuilds = std::make_unique<MaintainCount<uint64_t>>(worker.expectedBuilds);
    worker.updateProgress();
}


DerivationGoal::DerivationGoal(const StorePath & drvPath, const BasicDerivation & drv,
    const StringSet & wantedOutputs, Worker & worker, BuildMode buildMode)
    : Goal(worker, DerivedPath::Built { .drvPath = drvPath, .outputs = wantedOutputs })
    , useDerivation(false)
    , drvPath(drvPath)
    , wantedOutputs(wantedOutputs)
    , buildMode(buildMode)
{
    this->drv = std::make_unique<Derivation>(drv);

    state = &DerivationGoal::haveDerivation;
    name = fmt(
        "building of '%s' from in-memory derivation",
        DerivedPath::Built { drvPath, drv.outputNames() }.to_string(worker.store));
    trace("created");

    mcExpectedBuilds = std::make_unique<MaintainCount<uint64_t>>(worker.expectedBuilds);
    worker.updateProgress();

    /* Prevent the .chroot directory from being
       garbage-collected. (See isActiveTempFile() in gc.cc.) */
    worker.store.addTempRoot(this->drvPath);
}


DerivationGoal::~DerivationGoal()
{
    /* Careful: we should never ever throw an exception from a
       destructor. */
    try { closeLogFile(); } catch (...) { ignoreException(); }
}


std::string DerivationGoal::key()
{
    /* Ensure that derivations get built in order of their name,
       i.e. a derivation named "aardvark" always comes before
       "baboon". And substitution goals always happen before
       derivation goals (due to "b$"). */
    return "b$" + std::string(drvPath.name()) + "$" + worker.store.printStorePath(drvPath);
}


void DerivationGoal::killChild()
{
    hook.reset();
}


void DerivationGoal::timedOut(Error && ex)
{
    killChild();
    done(BuildResult::TimedOut, {}, ex);
}


void DerivationGoal::work()
{
    (this->*state)();
}

void DerivationGoal::addWantedOutputs(const StringSet & outputs)
{
    /* If we already want all outputs, there is nothing to do. */
    if (wantedOutputs.empty()) return;

    if (outputs.empty()) {
        wantedOutputs.clear();
        needRestart = true;
    } else
        for (auto & i : outputs)
            if (wantedOutputs.insert(i).second)
                needRestart = true;
}


void DerivationGoal::getDerivation()
{
    trace("init");

    /* The first thing to do is to make sure that the derivation
       exists.  If it doesn't, it may be created through a
       substitute. */
    if (buildMode == bmNormal && worker.evalStore.isValidPath(drvPath)) {
        loadDerivation();
        return;
    }

    addWaitee(upcast_goal(worker.makePathSubstitutionGoal(drvPath)));

    state = &DerivationGoal::loadDerivation;
}


void DerivationGoal::loadDerivation()
{
    trace("loading derivation");

    if (nrFailed != 0) {
        done(BuildResult::MiscFailure, {}, Error("cannot build missing derivation '%s'", worker.store.printStorePath(drvPath)));
        return;
    }

    /* `drvPath' should already be a root, but let's be on the safe
       side: if the user forgot to make it a root, we wouldn't want
       things being garbage collected while we're busy. */
    worker.evalStore.addTempRoot(drvPath);

    assert(worker.evalStore.isValidPath(drvPath));

    /* Get the derivation. */
    drv = std::make_unique<Derivation>(worker.evalStore.readDerivation(drvPath));

    haveDerivation();
}


void DerivationGoal::haveDerivation()
{
    trace("have derivation");

    if (drv->type() == DerivationType::CAFloating)
        settings.requireExperimentalFeature(Xp::CaDerivations);

    retrySubstitution = false;

    for (auto & i : drv->outputsAndOptPaths(worker.store))
        if (i.second.second)
            worker.store.addTempRoot(*i.second.second);

    auto outputHashes = staticOutputHashes(worker.evalStore, *drv);
    for (auto & [outputName, outputHash] : outputHashes)
        initialOutputs.insert({
            outputName,
            InitialOutput {
                .wanted = true, // Will be refined later
                .outputHash = outputHash
            }
        });

    /* Check what outputs paths are not already valid. */
    auto [allValid, validOutputs] = checkPathValidity();

    /* If they are all valid, then we're done. */
    if (allValid && buildMode == bmNormal) {
        done(BuildResult::AlreadyValid, std::move(validOutputs));
        return;
    }

    parsedDrv = std::make_unique<ParsedDerivation>(drvPath, *drv);


    /* We are first going to try to create the invalid output paths
       through substitutes.  If that doesn't work, we'll build
       them. */
    if (settings.useSubstitutes && parsedDrv->substitutesAllowed())
        for (auto & [outputName, status] : initialOutputs) {
            if (!status.wanted) continue;
            if (!status.known)
                addWaitee(
                    upcast_goal(
                        worker.makeDrvOutputSubstitutionGoal(
                            DrvOutput{status.outputHash, outputName},
                            buildMode == bmRepair ? Repair : NoRepair
                        )
                    )
                );
            else
                addWaitee(upcast_goal(worker.makePathSubstitutionGoal(
                    status.known->path,
                    buildMode == bmRepair ? Repair : NoRepair,
                    getDerivationCA(*drv))));
        }

    if (waitees.empty()) /* to prevent hang (no wake-up event) */
        outputsSubstitutionTried();
    else
        state = &DerivationGoal::outputsSubstitutionTried;
}


void DerivationGoal::outputsSubstitutionTried()
{
    trace("all outputs substituted (maybe)");

    if (nrFailed > 0 && nrFailed > nrNoSubstituters + nrIncompleteClosure && !settings.tryFallback) {
        done(BuildResult::TransientFailure, {},
            Error("some substitutes for the outputs of derivation '%s' failed (usually happens due to networking issues); try '--fallback' to build derivation from source ",
                worker.store.printStorePath(drvPath)));
        return;
    }

    /*  If the substitutes form an incomplete closure, then we should
        build the dependencies of this derivation, but after that, we
        can still use the substitutes for this derivation itself.

        If the nrIncompleteClosure != nrFailed, we have another issue as well.
        In particular, it may be the case that the hole in the closure is
        an output of the current derivation, which causes a loop if retried.
     */
    if (nrIncompleteClosure > 0 && nrIncompleteClosure == nrFailed) retrySubstitution = true;

    nrFailed = nrNoSubstituters = nrIncompleteClosure = 0;

    if (needRestart) {
        needRestart = false;
        haveDerivation();
        return;
    }

    auto [allValid, validOutputs] = checkPathValidity();

    if (buildMode == bmNormal && allValid) {
        done(BuildResult::Substituted, std::move(validOutputs));
        return;
    }
    if (buildMode == bmRepair && allValid) {
        repairClosure();
        return;
    }
    if (buildMode == bmCheck && !allValid)
        throw Error("some outputs of '%s' are not valid, so checking is not possible",
            worker.store.printStorePath(drvPath));

    /* Nothing to wait for; tail call */
    gaveUpOnSubstitution();
}

/* At least one of the output paths could not be
   produced using a substitute.  So we have to build instead. */
void DerivationGoal::gaveUpOnSubstitution()
{
    /* Make sure checkPathValidity() from now on checks all
       outputs. */
    wantedOutputs.clear();

    /* The inputs must be built before we can build this goal. */
    if (useDerivation)
        for (auto & i : dynamic_cast<Derivation *>(drv.get())->inputDrvs)
            addWaitee(worker.makeDerivationGoal(i.first, i.second, buildMode == bmRepair ? bmRepair : bmNormal));

    /* Copy the input sources from the eval store to the build
       store. */
    if (&worker.evalStore != &worker.store) {
        RealisedPath::Set inputSrcs;
        for (auto & i : drv->inputSrcs)
            inputSrcs.insert(i);
        copyClosure(worker.evalStore, worker.store, inputSrcs);
    }

    for (auto & i : drv->inputSrcs) {
        if (worker.store.isValidPath(i)) continue;
        if (!settings.useSubstitutes)
            throw Error("dependency '%s' of '%s' does not exist, and substitution is disabled",
                worker.store.printStorePath(i), worker.store.printStorePath(drvPath));
        addWaitee(upcast_goal(worker.makePathSubstitutionGoal(i)));
    }

    if (waitees.empty()) /* to prevent hang (no wake-up event) */
        inputsRealised();
    else
        state = &DerivationGoal::inputsRealised;
}


void DerivationGoal::repairClosure()
{
    /* If we're repairing, we now know that our own outputs are valid.
       Now check whether the other paths in the outputs closure are
       good.  If not, then start derivation goals for the derivations
       that produced those outputs. */

    /* Get the output closure. */
    auto outputs = queryDerivationOutputMap();
    StorePathSet outputClosure;
    for (auto & i : outputs) {
        if (!wantOutput(i.first, wantedOutputs)) continue;
        worker.store.computeFSClosure(i.second, outputClosure);
    }

    /* Filter out our own outputs (which we have already checked). */
    for (auto & i : outputs)
        outputClosure.erase(i.second);

    /* Get all dependencies of this derivation so that we know which
       derivation is responsible for which path in the output
       closure. */
    StorePathSet inputClosure;
    if (useDerivation) worker.store.computeFSClosure(drvPath, inputClosure);
    std::map<StorePath, StorePath> outputsToDrv;
    for (auto & i : inputClosure)
        if (i.isDerivation()) {
            auto depOutputs = worker.store.queryPartialDerivationOutputMap(i);
            for (auto & j : depOutputs)
                if (j.second)
                    outputsToDrv.insert_or_assign(*j.second, i);
        }

    /* Check each path (slow!). */
    for (auto & i : outputClosure) {
        if (worker.pathContentsGood(i)) continue;
        printError(
            "found corrupted or missing path '%s' in the output closure of '%s'",
            worker.store.printStorePath(i), worker.store.printStorePath(drvPath));
        auto drvPath2 = outputsToDrv.find(i);
        if (drvPath2 == outputsToDrv.end())
            addWaitee(upcast_goal(worker.makePathSubstitutionGoal(i, Repair)));
        else
            addWaitee(worker.makeDerivationGoal(drvPath2->second, StringSet(), bmRepair));
    }

    if (waitees.empty()) {
        done(BuildResult::AlreadyValid, assertPathValidity());
        return;
    }

    state = &DerivationGoal::closureRepaired;
}


void DerivationGoal::closureRepaired()
{
    trace("closure repaired");
    if (nrFailed > 0)
        throw Error("some paths in the output closure of derivation '%s' could not be repaired",
            worker.store.printStorePath(drvPath));
    done(BuildResult::AlreadyValid, assertPathValidity());
}


void DerivationGoal::inputsRealised()
{
    trace("all inputs realised");

    if (nrFailed != 0) {
        if (!useDerivation)
            throw Error("some dependencies of '%s' are missing", worker.store.printStorePath(drvPath));
        done(BuildResult::DependencyFailed, {}, Error(
                "%s dependencies of derivation '%s' failed to build",
                nrFailed, worker.store.printStorePath(drvPath)));
        return;
    }

    if (retrySubstitution) {
        haveDerivation();
        return;
    }

    /* Gather information necessary for computing the closure and/or
       running the build hook. */

    /* Determine the full set of input paths. */

    /* First, the input derivations. */
    if (useDerivation) {
        auto & fullDrv = *dynamic_cast<Derivation *>(drv.get());

        if (settings.isExperimentalFeatureEnabled(Xp::CaDerivations) &&
            ((!fullDrv.inputDrvs.empty() && derivationIsCA(fullDrv.type()))
            || fullDrv.type() == DerivationType::DeferredInputAddressed)) {
            /* We are be able to resolve this derivation based on the
               now-known results of dependencies. If so, we become a stub goal
               aliasing that resolved derivation goal */
            std::optional attempt = fullDrv.tryResolve(worker.store);
            assert(attempt);
            Derivation drvResolved { *std::move(attempt) };

            auto pathResolved = writeDerivation(worker.store, drvResolved);

            auto msg = fmt("Resolved derivation: '%s' -> '%s'",
                worker.store.printStorePath(drvPath),
                worker.store.printStorePath(pathResolved));
            act = std::make_unique<Activity>(*logger, lvlInfo, actBuildWaiting, msg,
                Logger::Fields {
                       worker.store.printStorePath(drvPath),
                       worker.store.printStorePath(pathResolved),
                   });

            resolvedDrvGoal = worker.makeDerivationGoal(
                pathResolved, wantedOutputs, buildMode);
            addWaitee(resolvedDrvGoal);

            state = &DerivationGoal::resolvedFinished;
            return;
        }

        for (auto & [depDrvPath, wantedDepOutputs] : fullDrv.inputDrvs) {
            /* Add the relevant output closures of the input derivation
               `i' as input paths.  Only add the closures of output paths
               that are specified as inputs. */
            assert(worker.evalStore.isValidPath(drvPath));
            auto outputs = worker.evalStore.queryPartialDerivationOutputMap(depDrvPath);
            for (auto & j : wantedDepOutputs) {
                if (outputs.count(j) > 0) {
                    auto optRealizedInput = outputs.at(j);
                    if (!optRealizedInput)
                        throw Error(
                            "derivation '%s' requires output '%s' from input derivation '%s', which is supposedly realized already, yet we still don't know what path corresponds to that output",
                            worker.store.printStorePath(drvPath), j, worker.store.printStorePath(depDrvPath));
                    worker.store.computeFSClosure(*optRealizedInput, inputPaths);
                } else
                    throw Error(
                        "derivation '%s' requires non-existent output '%s' from input derivation '%s'",
                        worker.store.printStorePath(drvPath), j, worker.store.printStorePath(depDrvPath));
            }
        }
    }

    /* Second, the input sources. */
    worker.store.computeFSClosure(drv->inputSrcs, inputPaths);

    debug("added input paths %s", worker.store.showPaths(inputPaths));

    /* What type of derivation are we building? */
    derivationType = drv->type();

    /* Don't repeat fixed-output derivations since they're already
       verified by their output hash.*/
    nrRounds = derivationIsFixed(derivationType) ? 1 : settings.buildRepeat + 1;

    /* Okay, try to build.  Note that here we don't wait for a build
       slot to become available, since we don't need one if there is a
       build hook. */
    state = &DerivationGoal::tryToBuild;
    worker.wakeUp(shared_from_this());

    buildResult = BuildResult { .path = buildResult.path };
}

void DerivationGoal::started()
{
    auto msg = fmt(
        buildMode == bmRepair ? "repairing outputs of '%s'" :
        buildMode == bmCheck ? "checking outputs of '%s'" :
        nrRounds > 1 ? "building '%s' (round %d/%d)" :
        "building '%s'", worker.store.printStorePath(drvPath), curRound, nrRounds);
    fmt("building '%s'", worker.store.printStorePath(drvPath));
    if (hook) msg += fmt(" on '%s'", machineName);
    act = std::make_unique<Activity>(*logger, lvlInfo, actBuild, msg,
        Logger::Fields{worker.store.printStorePath(drvPath), hook ? machineName : "", curRound, nrRounds});
    mcRunningBuilds = std::make_unique<MaintainCount<uint64_t>>(worker.runningBuilds);
    worker.updateProgress();
}

void DerivationGoal::tryToBuild()
{
    trace("trying to build");

    /* Obtain locks on all output paths, if the paths are known a priori.

       The locks are automatically released when we exit this function or Nix
       crashes.  If we can't acquire the lock, then continue; hopefully some
       other goal can start a build, and if not, the main loop will sleep a few
       seconds and then retry this goal. */
    PathSet lockFiles;
    /* FIXME: Should lock something like the drv itself so we don't build same
       CA drv concurrently */
    if (dynamic_cast<LocalStore *>(&worker.store)) {
        /* If we aren't a local store, we might need to use the local store as
           a build remote, but that would cause a deadlock. */
        /* FIXME: Make it so we can use ourselves as a build remote even if we
           are the local store (separate locking for building vs scheduling? */
        /* FIXME: find some way to lock for scheduling for the other stores so
           a forking daemon with --store still won't farm out redundant builds.
           */
        for (auto & i : drv->outputsAndOptPaths(worker.store)) {
            if (i.second.second)
                lockFiles.insert(worker.store.Store::toRealPath(*i.second.second));
            else
                lockFiles.insert(
                    worker.store.Store::toRealPath(drvPath) + "." + i.first
                );
        }
    }

    if (!outputLocks.lockPaths(lockFiles, "", false)) {
        if (!actLock)
            actLock = std::make_unique<Activity>(*logger, lvlWarn, actBuildWaiting,
                fmt("waiting for lock on %s", yellowtxt(showPaths(lockFiles))));
        worker.waitForAWhile(shared_from_this());
        return;
    }

    actLock.reset();

    /* Now check again whether the outputs are valid.  This is because
       another process may have started building in parallel.  After
       it has finished and released the locks, we can (and should)
       reuse its results.  (Strictly speaking the first check can be
       omitted, but that would be less efficient.)  Note that since we
       now hold the locks on the output paths, no other process can
       build this derivation, so no further checks are necessary. */
    auto [allValid, validOutputs] = checkPathValidity();

    if (buildMode != bmCheck && allValid) {
        debug("skipping build of derivation '%s', someone beat us to it", worker.store.printStorePath(drvPath));
        outputLocks.setDeletion(true);
        done(BuildResult::AlreadyValid, std::move(validOutputs));
        return;
    }

    /* If any of the outputs already exist but are not valid, delete
       them. */
    for (auto & [_, status] : initialOutputs) {
        if (!status.known || status.known->isValid()) continue;
        auto storePath = status.known->path;
        debug("removing invalid path '%s'", worker.store.printStorePath(status.known->path));
        deletePath(worker.store.Store::toRealPath(storePath));
    }

    /* Don't do a remote build if the derivation has the attribute
       `preferLocalBuild' set.  Also, check and repair modes are only
       supported for local builds. */
    bool buildLocally =
        (buildMode != bmNormal || parsedDrv->willBuildLocally(worker.store))
        && settings.maxBuildJobs.get() != 0;

    if (!buildLocally) {
        switch (tryBuildHook()) {
            case rpAccept:
                /* Yes, it has started doing so.  Wait until we get
                   EOF from the hook. */
                actLock.reset();
<<<<<<< HEAD
                result.startTime = time(0); // inexact
                startTime = std::chrono::steady_clock::now();
=======
                buildResult.startTime = time(0); // inexact
>>>>>>> 1c1a7074
                state = &DerivationGoal::buildDone;
                started();
                return;
            case rpPostpone:
                /* Not now; wait until at least one child finishes or
                   the wake-up timeout expires. */
                if (!actLock)
                    actLock = std::make_unique<Activity>(*logger, lvlWarn, actBuildWaiting,
                        fmt("waiting for a machine to build '%s'", yellowtxt(worker.store.printStorePath(drvPath))));
                worker.waitForAWhile(shared_from_this());
                outputLocks.unlock();
                return;
            case rpDecline:
                /* We should do it ourselves. */
                break;
        }
    }

    actLock.reset();

    state = &DerivationGoal::tryLocalBuild;
    worker.wakeUp(shared_from_this());
}

void DerivationGoal::tryLocalBuild() {
    throw Error(
        "unable to build with a primary store that isn't a local store; "
        "either pass a different '--store' or enable remote builds."
        "\nhttps://nixos.org/manual/nix/stable/advanced-topics/distributed-builds.html");
}


static void chmod_(const Path & path, mode_t mode)
{
    if (chmod(path.c_str(), mode) == -1)
        throw SysError("setting permissions on '%s'", path);
}


/* Move/rename path 'src' to 'dst'. Temporarily make 'src' writable if
   it's a directory and we're not root (to be able to update the
   directory's parent link ".."). */
static void movePath(const Path & src, const Path & dst)
{
    auto st = lstat(src);

    bool changePerm = (geteuid() && S_ISDIR(st.st_mode) && !(st.st_mode & S_IWUSR));

    if (changePerm)
        chmod_(src, st.st_mode | S_IWUSR);

    if (rename(src.c_str(), dst.c_str()))
        throw SysError("renaming '%1%' to '%2%'", src, dst);

    if (changePerm)
        chmod_(dst, st.st_mode);
}


void replaceValidPath(const Path & storePath, const Path & tmpPath)
{
    /* We can't atomically replace storePath (the original) with
       tmpPath (the replacement), so we have to move it out of the
       way first.  We'd better not be interrupted here, because if
       we're repairing (say) Glibc, we end up with a broken system. */
    Path oldPath = (format("%1%.old-%2%-%3%") % storePath % getpid() % random()).str();
    if (pathExists(storePath))
        movePath(storePath, oldPath);

    try {
        movePath(tmpPath, storePath);
    } catch (...) {
        try {
            // attempt to recover
            movePath(oldPath, storePath);
        } catch (...) {
            ignoreException();
        }
        throw;
    }

    deletePath(oldPath);
}


int DerivationGoal::getChildStatus()
{
    return hook->pid.kill();
}


void DerivationGoal::closeReadPipes()
{
    hook->builderOut.readSide = -1;
    hook->fromHook.readSide = -1;
}


void DerivationGoal::cleanupHookFinally()
{
}


void DerivationGoal::cleanupPreChildKill()
{
}


void DerivationGoal::cleanupPostChildKill()
{
}


bool DerivationGoal::cleanupDecideWhetherDiskFull()
{
    return false;
}


void DerivationGoal::cleanupPostOutputsRegisteredModeCheck()
{
}


void DerivationGoal::cleanupPostOutputsRegisteredModeNonCheck()
{
}

void runPostBuildHook(
    Store & store,
    Logger & logger,
    const StorePath & drvPath,
    StorePathSet outputPaths
)
{
    auto hook = settings.postBuildHook;
    if (hook == "")
        return;

    Activity act(logger, lvlInfo, actPostBuildHook,
            fmt("running post-build-hook '%s'", settings.postBuildHook),
            Logger::Fields{store.printStorePath(drvPath)});
    PushActivity pact(act.id);
    std::map<std::string, std::string> hookEnvironment = getEnv();

    hookEnvironment.emplace("DRV_PATH", store.printStorePath(drvPath));
    hookEnvironment.emplace("OUT_PATHS", chomp(concatStringsSep(" ", store.printStorePathSet(outputPaths))));
    hookEnvironment.emplace("NIX_CONFIG", globalConfig.toKeyValue());

    struct LogSink : Sink {
        Activity & act;
        std::string currentLine;

        LogSink(Activity & act) : act(act) { }

        void operator() (std::string_view data) override {
            for (auto c : data) {
                if (c == '\n') {
                    flushLine();
                } else {
                    currentLine += c;
                }
            }
        }

        void flushLine() {
            act.result(resPostBuildLogLine, currentLine);
            currentLine.clear();
        }

        ~LogSink() {
            if (currentLine != "") {
                currentLine += '\n';
                flushLine();
            }
        }
    };
    LogSink sink(act);

    runProgram2({
        .program = settings.postBuildHook,
        .environment = hookEnvironment,
        .standardOut = &sink,
        .mergeStderrToStdout = true,
    });
}

void DerivationGoal::buildDone()
{
    trace("build done");

    Finally releaseBuildUser([&](){ this->cleanupHookFinally(); });

    cleanupPreChildKill();

    /* Since we got an EOF on the logger pipe, the builder is presumed
       to have terminated.  In fact, the builder could also have
       simply have closed its end of the pipe, so just to be sure,
       kill it. */
    int status = getChildStatus();

    debug("builder process for '%s' finished", worker.store.printStorePath(drvPath));

    buildResult.timesBuilt++;
    buildResult.stopTime = time(0);

    /* So the child is gone now. */
    worker.childTerminated(this);

    /* Close the read side of the logger pipe. */
    closeReadPipes();

    /* Close the log file. */
    closeLogFile();

    cleanupPostChildKill();

    bool diskFull = false;

    try {

        /* Check the exit status. */
        if (!statusOk(status)) {

            diskFull |= cleanupDecideWhetherDiskFull();

            auto msg = fmt("builder for '%s' %s",
                yellowtxt(worker.store.printStorePath(drvPath)),
                statusToString(status));

            if (!logger->isVerbose() && !logTail.empty()) {
                msg += fmt(";\nlast %d log lines:\n", logTail.size());
                for (auto & line : logTail) {
                    msg += "> ";
                    msg += line;
                    msg += "\n";
                }
                msg += fmt("For full logs, run '" ANSI_BOLD "nix log %s" ANSI_NORMAL "'.",
                    worker.store.printStorePath(drvPath));
            }

            if (diskFull)
                msg += "\nnote: build failure may have been caused by lack of free disk space";

            throw BuildError(msg);
        }

        /* Compute the FS closure of the outputs and register them as
           being valid. */
        auto builtOutputs = registerOutputs();

        StorePathSet outputPaths;
        for (auto & [_, output] : buildResult.builtOutputs)
            outputPaths.insert(output.outPath);
        runPostBuildHook(
            worker.store,
            *logger,
            drvPath,
            outputPaths
        );

        if (buildMode == bmCheck) {
            cleanupPostOutputsRegisteredModeCheck();
            done(BuildResult::Built, std::move(builtOutputs));
            return;
        }

        cleanupPostOutputsRegisteredModeNonCheck();

        /* Repeat the build if necessary. */
        if (curRound++ < nrRounds) {
            outputLocks.unlock();
            state = &DerivationGoal::tryToBuild;
            worker.wakeUp(shared_from_this());
            return;
        }

        /* It is now safe to delete the lock files, since all future
           lockers will see that the output paths are valid; they will
           not create new lock files with the same names as the old
           (unlinked) lock files. */
        outputLocks.setDeletion(true);
        outputLocks.unlock();

        done(BuildResult::Built, std::move(builtOutputs));

    } catch (BuildError & e) {
        outputLocks.unlock();

        BuildResult::Status st = BuildResult::MiscFailure;

        if (hook && WIFEXITED(status) && WEXITSTATUS(status) == 101)
            st = BuildResult::TimedOut;

        else if (hook && (!WIFEXITED(status) || WEXITSTATUS(status) != 100)) {
        }

        else {
            st =
                dynamic_cast<NotDeterministic*>(&e) ? BuildResult::NotDeterministic :
                statusOk(status) ? BuildResult::OutputRejected :
                derivationIsImpure(derivationType) || diskFull ? BuildResult::TransientFailure :
                BuildResult::PermanentFailure;
        }

        done(st, {}, e);
        return;
    }
<<<<<<< HEAD

    done(BuildResult::Built);

    auto stopTime = std::chrono::steady_clock::now();

    auto duration = std::chrono::duration_cast<std::chrono::milliseconds>(stopTime - startTime).count() / 1000.0;

    // FIXME: associate with activity 'act'.
    printMsg(duration > 0.2 ? lvlNotice : lvlInfo,
        ANSI_BOLD ANSI_GREEN "Built" ANSI_NORMAL " '%s' in %.1f s.",
        worker.store.printStorePath(drvPath),
        duration);
=======
>>>>>>> 1c1a7074
}

void DerivationGoal::resolvedFinished()
{
    assert(resolvedDrvGoal);
    auto resolvedDrv = *resolvedDrvGoal->drv;

    auto resolvedHashes = staticOutputHashes(worker.store, resolvedDrv);

    StorePathSet outputPaths;

    // `wantedOutputs` might be empty, which means “all the outputs”
    auto realWantedOutputs = wantedOutputs;
    if (realWantedOutputs.empty())
        realWantedOutputs = resolvedDrv.outputNames();

    DrvOutputs builtOutputs;

    for (auto & wantedOutput : realWantedOutputs) {
        assert(initialOutputs.count(wantedOutput) != 0);
        assert(resolvedHashes.count(wantedOutput) != 0);
        auto realisation = worker.store.queryRealisation(
            DrvOutput{resolvedHashes.at(wantedOutput), wantedOutput}
        );
        // We've just built it, but maybe the build failed, in which case the
        // realisation won't be there
        if (realisation) {
            auto newRealisation = *realisation;
            newRealisation.id = DrvOutput{initialOutputs.at(wantedOutput).outputHash, wantedOutput};
            newRealisation.signatures.clear();
            newRealisation.dependentRealisations = drvOutputReferences(worker.store, *drv, realisation->outPath);
            signRealisation(newRealisation);
            worker.store.registerDrvOutput(newRealisation);
            outputPaths.insert(realisation->outPath);
            builtOutputs.emplace(realisation->id, *realisation);
        } else {
            // If we don't have a realisation, then it must mean that something
            // failed when building the resolved drv
            assert(!buildResult.success());
        }
    }

    runPostBuildHook(
        worker.store,
        *logger,
        drvPath,
        outputPaths
    );

    auto status = [&]() {
        auto & resolvedResult = resolvedDrvGoal->buildResult;
        switch (resolvedResult.status) {
            case BuildResult::AlreadyValid:
                return BuildResult::ResolvesToAlreadyValid;
            default:
                return resolvedResult.status;
        }
    }();

    done(status, std::move(builtOutputs));
}

HookReply DerivationGoal::tryBuildHook()
{
    if (!worker.tryBuildHook || !useDerivation) return rpDecline;

    if (!worker.hook)
        worker.hook = std::make_unique<HookInstance>();

    try {

        /* Send the request to the hook. */
        worker.hook->sink
            << "try"
            << (worker.getNrLocalBuilds() < settings.maxBuildJobs ? 1 : 0)
            << drv->platform
            << worker.store.printStorePath(drvPath)
            << parsedDrv->getRequiredSystemFeatures();
        worker.hook->sink.flush();

        /* Read the first line of input, which should be a word indicating
           whether the hook wishes to perform the build. */
        std::string reply;
        while (true) {
            auto s = [&]() {
                try {
                    return readLine(worker.hook->fromHook.readSide.get());
                } catch (Error & e) {
                    e.addTrace({}, "while reading the response from the build hook");
                    throw;
                }
            }();
            if (handleJSONLogMessage(s, worker.act, worker.hook->activities, true))
                ;
            else if (s.substr(0, 2) == "# ") {
                reply = s.substr(2);
                break;
            }
            else {
                s += "\n";
                writeToStderr(s);
            }
        }

        debug("hook reply is '%1%'", reply);

        if (reply == "decline")
            return rpDecline;
        else if (reply == "decline-permanently") {
            worker.tryBuildHook = false;
            worker.hook = 0;
            return rpDecline;
        }
        else if (reply == "postpone")
            return rpPostpone;
        else if (reply != "accept")
            throw Error("bad hook reply '%s'", reply);

    } catch (SysError & e) {
        if (e.errNo == EPIPE) {
            printError(
                "build hook died unexpectedly: %s",
                chomp(drainFD(worker.hook->fromHook.readSide.get())));
            worker.hook = 0;
            return rpDecline;
        } else
            throw;
    }

    hook = std::move(worker.hook);

    try {
        machineName = readLine(hook->fromHook.readSide.get());
    } catch (Error & e) {
        e.addTrace({}, "while reading the machine name from the build hook");
        throw;
    }

    /* Tell the hook all the inputs that have to be copied to the
       remote system. */
    worker_proto::write(worker.store, hook->sink, inputPaths);

    /* Tell the hooks the missing outputs that have to be copied back
       from the remote system. */
    {
        StringSet missingOutputs;
        for (auto & [outputName, status] : initialOutputs) {
            // XXX: Does this include known CA outputs?
            if (buildMode != bmCheck && status.known && status.known->isValid()) continue;
            missingOutputs.insert(outputName);
        }
        worker_proto::write(worker.store, hook->sink, missingOutputs);
    }

    hook->sink = FdSink();
    hook->toHook.writeSide = -1;

    /* Create the log file and pipe. */
    Path logFile = openLogFile();

    std::set<int> fds;
    fds.insert(hook->fromHook.readSide.get());
    fds.insert(hook->builderOut.readSide.get());
    worker.childStarted(shared_from_this(), fds, false, false);

    return rpAccept;
}


DrvOutputs DerivationGoal::registerOutputs()
{
    /* When using a build hook, the build hook can register the output
       as valid (by doing `nix-store --import').  If so we don't have
       to do anything here.

       We can only early return when the outputs are known a priori. For
       floating content-addressed derivations this isn't the case.
     */
    return assertPathValidity();
}

Path DerivationGoal::openLogFile()
{
    logSize = 0;

    if (!settings.keepLog) return "";

    auto baseName = std::string(baseNameOf(worker.store.printStorePath(drvPath)));

    /* Create a log file. */
    Path logDir;
    if (auto localStore = dynamic_cast<LocalStore *>(&worker.store))
        logDir = localStore->logDir;
    else
        logDir = settings.nixLogDir;
    Path dir = fmt("%s/%s/%s/", logDir, LocalFSStore::drvsLogDir, baseName.substr(0, 2));
    createDirs(dir);

    Path logFileName = fmt("%s/%s%s", dir, baseName.substr(2),
        settings.compressLog ? ".bz2" : "");

    fdLogFile = open(logFileName.c_str(), O_CREAT | O_WRONLY | O_TRUNC | O_CLOEXEC, 0666);
    if (!fdLogFile) throw SysError("creating log file '%1%'", logFileName);

    logFileSink = std::make_shared<FdSink>(fdLogFile.get());

    if (settings.compressLog)
        logSink = std::shared_ptr<CompressionSink>(makeCompressionSink("bzip2", *logFileSink));
    else
        logSink = logFileSink;

    return logFileName;
}


void DerivationGoal::closeLogFile()
{
    auto logSink2 = std::dynamic_pointer_cast<CompressionSink>(logSink);
    if (logSink2) logSink2->finish();
    if (logFileSink) logFileSink->flush();
    logSink = logFileSink = 0;
    fdLogFile = -1;
}


bool DerivationGoal::isReadDesc(int fd)
{
    return fd == hook->builderOut.readSide.get();
}

void DerivationGoal::handleChildOutput(int fd, std::string_view data)
{
    // local & `ssh://`-builds are dealt with here.
    auto isWrittenToLog = isReadDesc(fd);
    if (isWrittenToLog)
    {
        logSize += data.size();
        if (settings.maxLogSize && logSize > settings.maxLogSize) {
            killChild();
            done(
                BuildResult::LogLimitExceeded, {},
                Error("%s killed after writing more than %d bytes of log output",
                    getName(), settings.maxLogSize));
            return;
        }

        for (auto c : data)
            if (c == '\r')
                currentLogLinePos = 0;
            else if (c == '\n')
                flushLine();
            else {
                if (currentLogLinePos >= currentLogLine.size())
                    currentLogLine.resize(currentLogLinePos + 1);
                currentLogLine[currentLogLinePos++] = c;
            }

        if (logSink) (*logSink)(data);
    }

    if (hook && fd == hook->fromHook.readSide.get()) {
        for (auto c : data)
            if (c == '\n') {
                auto json = parseJSONMessage(currentHookLine);
                if (json) {
                    auto s = handleJSONLogMessage(*json, worker.act, hook->activities, true);
                    // ensure that logs from a builder using `ssh-ng://` as protocol
                    // are also available to `nix log`.
                    if (s && !isWrittenToLog && logSink && (*json)["type"] == resBuildLogLine) {
                        auto f = (*json)["fields"];
                        (*logSink)((f.size() > 0 ? f.at(0).get<std::string>() : "") + "\n");
                    }
                }
                currentHookLine.clear();
            } else
                currentHookLine += c;
    }
}


void DerivationGoal::handleEOF(int fd)
{
    if (!currentLogLine.empty()) flushLine();
    worker.wakeUp(shared_from_this());
}


void DerivationGoal::flushLine()
{
    if (handleJSONLogMessage(currentLogLine, *act, builderActivities, false))
        ;

    else {
        logTail.push_back(currentLogLine);
        if (logTail.size() > settings.logLines) logTail.pop_front();

        act->result(resBuildLogLine, currentLogLine);
    }

    currentLogLine = "";
    currentLogLinePos = 0;
}


std::map<std::string, std::optional<StorePath>> DerivationGoal::queryPartialDerivationOutputMap()
{
    if (!useDerivation || drv->type() != DerivationType::CAFloating) {
        std::map<std::string, std::optional<StorePath>> res;
        for (auto & [name, output] : drv->outputs)
            res.insert_or_assign(name, output.path(worker.store, drv->name, name));
        return res;
    } else {
        return worker.store.queryPartialDerivationOutputMap(drvPath);
    }
}

OutputPathMap DerivationGoal::queryDerivationOutputMap()
{
    if (!useDerivation || drv->type() != DerivationType::CAFloating) {
        OutputPathMap res;
        for (auto & [name, output] : drv->outputsAndOptPaths(worker.store))
            res.insert_or_assign(name, *output.second);
        return res;
    } else {
        return worker.store.queryDerivationOutputMap(drvPath);
    }
}


std::pair<bool, DrvOutputs> DerivationGoal::checkPathValidity()
{
    bool checkHash = buildMode == bmRepair;
    auto wantedOutputsLeft = wantedOutputs;
    DrvOutputs validOutputs;

    for (auto & i : queryPartialDerivationOutputMap()) {
        InitialOutput & info = initialOutputs.at(i.first);
        info.wanted = wantOutput(i.first, wantedOutputs);
        if (info.wanted)
            wantedOutputsLeft.erase(i.first);
        if (i.second) {
            auto outputPath = *i.second;
            info.known = {
                .path = outputPath,
                .status = !worker.store.isValidPath(outputPath)
                    ? PathStatus::Absent
                    : !checkHash || worker.pathContentsGood(outputPath)
                    ? PathStatus::Valid
                    : PathStatus::Corrupt,
            };
        }
        auto drvOutput = DrvOutput{initialOutputs.at(i.first).outputHash, i.first};
        if (settings.isExperimentalFeatureEnabled(Xp::CaDerivations)) {
            if (auto real = worker.store.queryRealisation(drvOutput)) {
                info.known = {
                    .path = real->outPath,
                    .status = PathStatus::Valid,
                };
            } else if (info.known && info.known->isValid()) {
                // We know the output because it's a static output of the
                // derivation, and the output path is valid, but we don't have
                // its realisation stored (probably because it has been built
                // without the `ca-derivations` experimental flag).
                worker.store.registerDrvOutput(
                    Realisation {
                        drvOutput,
                        info.known->path,
                    }
                );
            }
        }
        if (info.wanted && info.known && info.known->isValid())
            validOutputs.emplace(drvOutput, Realisation { drvOutput, info.known->path });
    }
    // If we requested all the outputs via the empty set, we are always fine.
    // If we requested specific elements, the loop above removes all the valid
    // ones, so any that are left must be invalid.
    if (!wantedOutputsLeft.empty())
        throw Error("derivation '%s' does not have wanted outputs %s",
            worker.store.printStorePath(drvPath),
            concatStringsSep(", ", quoteStrings(wantedOutputsLeft)));

    bool allValid = true;
    for (auto & [_, status] : initialOutputs) {
        if (!status.wanted) continue;
        if (!status.known || !status.known->isValid()) {
            allValid = false;
            break;
        }
    }

    return { allValid, validOutputs };
}


DrvOutputs DerivationGoal::assertPathValidity()
{
    auto [allValid, validOutputs] = checkPathValidity();
    if (!allValid)
        throw Error("some outputs are unexpectedly invalid");
    return validOutputs;
}


void DerivationGoal::done(
    BuildResult::Status status,
    DrvOutputs builtOutputs,
    std::optional<Error> ex)
{
    buildResult.drvPath = drvPath;
    buildResult.status = status;
    if (ex)
        // FIXME: strip: "error: "
        buildResult.errorMsg = ex->what();
    amDone(buildResult.success() ? ecSuccess : ecFailed, ex);
    if (buildResult.status == BuildResult::TimedOut)
        worker.timedOut = true;
    if (buildResult.status == BuildResult::PermanentFailure)
        worker.permanentFailure = true;

    mcExpectedBuilds.reset();
    mcRunningBuilds.reset();

    if (buildResult.success()) {
        assert(!builtOutputs.empty());
        buildResult.builtOutputs = std::move(builtOutputs);
        if (status == BuildResult::Built)
            worker.doneBuilds++;
    } else {
        if (status != BuildResult::DependencyFailed)
            worker.failedBuilds++;
    }

    worker.updateProgress();

    auto traceBuiltOutputsFile = getEnv("_NIX_TRACE_BUILT_OUTPUTS").value_or("");
    if (traceBuiltOutputsFile != "") {
        std::fstream fs;
        fs.open(traceBuiltOutputsFile, std::fstream::out);
        fs << worker.store.printStorePath(drvPath) << "\t" << buildResult.toString() << std::endl;
    }
}


}<|MERGE_RESOLUTION|>--- conflicted
+++ resolved
@@ -606,12 +606,8 @@
                 /* Yes, it has started doing so.  Wait until we get
                    EOF from the hook. */
                 actLock.reset();
-<<<<<<< HEAD
-                result.startTime = time(0); // inexact
+                buildResult.startTime = time(0); // inexact
                 startTime = std::chrono::steady_clock::now();
-=======
-                buildResult.startTime = time(0); // inexact
->>>>>>> 1c1a7074
                 state = &DerivationGoal::buildDone;
                 started();
                 return;
@@ -920,9 +916,6 @@
         done(st, {}, e);
         return;
     }
-<<<<<<< HEAD
-
-    done(BuildResult::Built);
 
     auto stopTime = std::chrono::steady_clock::now();
 
@@ -933,8 +926,6 @@
         ANSI_BOLD ANSI_GREEN "Built" ANSI_NORMAL " '%s' in %.1f s.",
         worker.store.printStorePath(drvPath),
         duration);
-=======
->>>>>>> 1c1a7074
 }
 
 void DerivationGoal::resolvedFinished()
