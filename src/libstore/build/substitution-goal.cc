--- conflicted
+++ resolved
@@ -279,8 +279,7 @@
 
     worker.updateProgress();
 
-<<<<<<< HEAD
-    amDone(ecSuccess);
+    done(ecSuccess, BuildResult::Substituted);
 
     auto stopTime = std::chrono::steady_clock::now();
 
@@ -291,9 +290,6 @@
         ANSI_BOLD ANSI_GREEN "Substituted" ANSI_NORMAL " '%s' in %.1f s.",
         worker.store.printStorePath(storePath),
         duration);
-=======
-    done(ecSuccess, BuildResult::Substituted);
->>>>>>> 1c1a7074
 }
 
 
