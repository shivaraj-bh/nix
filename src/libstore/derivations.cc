--- conflicted
+++ resolved
@@ -8,14 +8,6 @@
 
 namespace nix {
 
-<<<<<<< HEAD
-=======
-std::string DerivationOutputHash::printMethodAlgo() const {
-    return makeFileIngestionPrefix(method) + printHashType(hash.type);
-}
-
-
->>>>>>> fb39a5e0
 const StorePath & BasicDerivation::findOutput(const string & id) const
 {
     auto i = outputs.find(id);
@@ -116,11 +108,7 @@
     expect(str, ","); const auto hash = parseString(str);
     expect(str, ")");
 
-<<<<<<< HEAD
-    std::optional<FileSystemHash> fsh;
-=======
-    std::optional<DerivationOutputHash> fsh;
->>>>>>> fb39a5e0
+    std::optional<FixedOutputHash> fsh;
     if (hashAlgo != "") {
         auto method = FileIngestionMethod::Flat;
         if (string(hashAlgo, 0, 2) == "r:") {
@@ -128,17 +116,9 @@
             hashAlgo = string(hashAlgo, 2);
         }
         const HashType hashType = parseHashType(hashAlgo);
-<<<<<<< HEAD
-        fsh = FileSystemHash {
-            std::move(method),
-            Hash(hash, hashType),
-=======
-        if (hashType == htUnknown)
-            throw Error("unknown hash hashAlgorithm '%s'", hashAlgo);
-        fsh = DerivationOutputHash {
+        fsh = FixedOutputHash {
             .method = std::move(method),
             .hash = Hash(hash, hashType),
->>>>>>> fb39a5e0
         };
     }
 
@@ -426,11 +406,7 @@
     auto hashAlgo = readString(in);
     const auto hash = readString(in);
 
-<<<<<<< HEAD
-    std::optional<FileSystemHash> fsh;
-=======
-    std::optional<DerivationOutputHash> fsh;
->>>>>>> fb39a5e0
+    std::optional<FixedOutputHash> fsh;
     if (hashAlgo != "") {
         auto method = FileIngestionMethod::Flat;
         if (string(hashAlgo, 0, 2) == "r:") {
@@ -438,17 +414,9 @@
             hashAlgo = string(hashAlgo, 2);
         }
         const HashType hashType = parseHashType(hashAlgo);
-<<<<<<< HEAD
-        fsh = FileSystemHash {
-            std::move(method),
-            Hash(hash, hashType),
-=======
-        if (hashType == htUnknown)
-            throw Error("unknown hash hashAlgorithm '%s'", hashAlgo);
-        fsh = DerivationOutputHash {
+        fsh = FixedOutputHash {
             .method = std::move(method),
             .hash = Hash(hash, hashType),
->>>>>>> fb39a5e0
         };
     }
 
