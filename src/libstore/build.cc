#include "references.hh"
#include "pathlocks.hh"
#include "globals.hh"
#include "local-store.hh"
#include "util.hh"
#include "archive.hh"
#include "affinity.hh"
#include "builtins.hh"
#include "builtins/buildenv.hh"
#include "filetransfer.hh"
#include "finally.hh"
#include "compression.hh"
#include "json.hh"
#include "nar-info.hh"
#include "parsed-derivations.hh"
#include "machines.hh"
#include "daemon.hh"
#include "worker-protocol.hh"

#include <algorithm>
#include <iostream>
#include <map>
#include <sstream>
#include <thread>
#include <future>
#include <chrono>
#include <regex>
#include <queue>
#include <climits>

#include <sys/time.h>
#include <sys/wait.h>
#include <sys/types.h>
#include <sys/stat.h>
#include <sys/utsname.h>
#include <sys/resource.h>
#include <sys/socket.h>
#include <sys/un.h>
#include <fcntl.h>
#include <netdb.h>
#include <unistd.h>
#include <errno.h>
#include <cstring>
#include <termios.h>
#include <poll.h>

#include <pwd.h>
#include <grp.h>

/* Includes required for chroot support. */
#if __linux__
#include <sys/socket.h>
#include <sys/ioctl.h>
#include <net/if.h>
#include <netinet/ip.h>
#include <sys/personality.h>
#include <sys/mman.h>
#include <sched.h>
#include <sys/param.h>
#include <sys/mount.h>
#include <sys/syscall.h>
#if HAVE_SECCOMP
#include <seccomp.h>
#endif
#define pivot_root(new_root, put_old) (syscall(SYS_pivot_root, new_root, put_old))
#endif

#if HAVE_STATVFS
#include <sys/statvfs.h>
#endif

#include <nlohmann/json.hpp>


namespace nix {

using std::map;


static string pathNullDevice = "/dev/null";


/* Forward definition. */
class Worker;
struct HookInstance;


/* A pointer to a goal. */
struct Goal;
class DerivationGoal;
typedef std::shared_ptr<Goal> GoalPtr;
typedef std::weak_ptr<Goal> WeakGoalPtr;

struct CompareGoalPtrs {
    bool operator() (const GoalPtr & a, const GoalPtr & b) const;
};

/* Set of goals. */
typedef set<GoalPtr, CompareGoalPtrs> Goals;
typedef list<WeakGoalPtr> WeakGoals;

/* A map of paths to goals (and the other way around). */
typedef std::map<StorePath, WeakGoalPtr> WeakGoalMap;



struct Goal : public std::enable_shared_from_this<Goal>
{
    typedef enum {ecBusy, ecSuccess, ecFailed, ecNoSubstituters, ecIncompleteClosure} ExitCode;

    /* Backlink to the worker. */
    Worker & worker;

    /* Goals that this goal is waiting for. */
    Goals waitees;

    /* Goals waiting for this one to finish.  Must use weak pointers
       here to prevent cycles. */
    WeakGoals waiters;

    /* Number of goals we are/were waiting for that have failed. */
    unsigned int nrFailed;

    /* Number of substitution goals we are/were waiting for that
       failed because there are no substituters. */
    unsigned int nrNoSubstituters;

    /* Number of substitution goals we are/were waiting for that
       failed because othey had unsubstitutable references. */
    unsigned int nrIncompleteClosure;

    /* Name of this goal for debugging purposes. */
    string name;

    /* Whether the goal is finished. */
    ExitCode exitCode;

    /* Exception containing an error message, if any. */
    std::optional<Error> ex;

    Goal(Worker & worker) : worker(worker)
    {
        nrFailed = nrNoSubstituters = nrIncompleteClosure = 0;
        exitCode = ecBusy;
    }

    virtual ~Goal()
    {
        trace("goal destroyed");
    }

    virtual void work() = 0;

    void addWaitee(GoalPtr waitee);

    virtual void waiteeDone(GoalPtr waitee, ExitCode result);

    virtual void handleChildOutput(int fd, const string & data)
    {
        abort();
    }

    virtual void handleEOF(int fd)
    {
        abort();
    }

    void trace(const FormatOrString & fs);

    string getName()
    {
        return name;
    }

    /* Callback in case of a timeout.  It should wake up its waiters,
       get rid of any running child processes that are being monitored
       by the worker (important!), etc. */
    virtual void timedOut(Error && ex) = 0;

    virtual string key() = 0;

    void amDone(ExitCode result, std::optional<Error> ex = {});
};


bool CompareGoalPtrs::operator() (const GoalPtr & a, const GoalPtr & b) const {
    string s1 = a->key();
    string s2 = b->key();
    return s1 < s2;
}


typedef std::chrono::time_point<std::chrono::steady_clock> steady_time_point;


/* A mapping used to remember for each child process to what goal it
   belongs, and file descriptors for receiving log data and output
   path creation commands. */
struct Child
{
    WeakGoalPtr goal;
    Goal * goal2; // ugly hackery
    set<int> fds;
    bool respectTimeouts;
    bool inBuildSlot;
    steady_time_point lastOutput; /* time we last got output on stdout/stderr */
    steady_time_point timeStarted;
};


/* The worker class. */
class Worker
{
private:

    /* Note: the worker should only have strong pointers to the
       top-level goals. */

    /* The top-level goals of the worker. */
    Goals topGoals;

    /* Goals that are ready to do some work. */
    WeakGoals awake;

    /* Goals waiting for a build slot. */
    WeakGoals wantingToBuild;

    /* Child processes currently running. */
    std::list<Child> children;

    /* Number of build slots occupied.  This includes local builds and
       substitutions but not remote builds via the build hook. */
    unsigned int nrLocalBuilds;

    /* Maps used to prevent multiple instantiations of a goal for the
       same derivation / path. */
    WeakGoalMap derivationGoals;
    WeakGoalMap substitutionGoals;

    /* Goals waiting for busy paths to be unlocked. */
    WeakGoals waitingForAnyGoal;

    /* Goals sleeping for a few seconds (polling a lock). */
    WeakGoals waitingForAWhile;

    /* Last time the goals in `waitingForAWhile' where woken up. */
    steady_time_point lastWokenUp;

    /* Cache for pathContentsGood(). */
    std::map<StorePath, bool> pathContentsGoodCache;

public:

    const Activity act;
    const Activity actDerivations;
    const Activity actSubstitutions;

    /* Set if at least one derivation had a BuildError (i.e. permanent
       failure). */
    bool permanentFailure;

    /* Set if at least one derivation had a timeout. */
    bool timedOut;

    /* Set if at least one derivation fails with a hash mismatch. */
    bool hashMismatch;

    /* Set if at least one derivation is not deterministic in check mode. */
    bool checkMismatch;

    LocalStore & store;

    std::unique_ptr<HookInstance> hook;

    uint64_t expectedBuilds = 0;
    uint64_t doneBuilds = 0;
    uint64_t failedBuilds = 0;
    uint64_t runningBuilds = 0;

    uint64_t expectedSubstitutions = 0;
    uint64_t doneSubstitutions = 0;
    uint64_t failedSubstitutions = 0;
    uint64_t runningSubstitutions = 0;
    uint64_t expectedDownloadSize = 0;
    uint64_t doneDownloadSize = 0;
    uint64_t expectedNarSize = 0;
    uint64_t doneNarSize = 0;

    /* Whether to ask the build hook if it can build a derivation. If
       it answers with "decline-permanently", we don't try again. */
    bool tryBuildHook = true;

    Worker(LocalStore & store);
    ~Worker();

    /* Make a goal (with caching). */
    GoalPtr makeDerivationGoal(const StorePath & drvPath, const StringSet & wantedOutputs, BuildMode buildMode = bmNormal);
    std::shared_ptr<DerivationGoal> makeBasicDerivationGoal(const StorePath & drvPath,
        const BasicDerivation & drv, BuildMode buildMode = bmNormal);
    GoalPtr makeSubstitutionGoal(const StorePath & storePath, RepairFlag repair = NoRepair);

    /* Remove a dead goal. */
    void removeGoal(GoalPtr goal);

    /* Wake up a goal (i.e., there is something for it to do). */
    void wakeUp(GoalPtr goal);

    /* Return the number of local build and substitution processes
       currently running (but not remote builds via the build
       hook). */
    unsigned int getNrLocalBuilds();

    /* Registers a running child process.  `inBuildSlot' means that
       the process counts towards the jobs limit. */
    void childStarted(GoalPtr goal, const set<int> & fds,
        bool inBuildSlot, bool respectTimeouts);

    /* Unregisters a running child process.  `wakeSleepers' should be
       false if there is no sense in waking up goals that are sleeping
       because they can't run yet (e.g., there is no free build slot,
       or the hook would still say `postpone'). */
    void childTerminated(Goal * goal, bool wakeSleepers = true);

    /* Put `goal' to sleep until a build slot becomes available (which
       might be right away). */
    void waitForBuildSlot(GoalPtr goal);

    /* Wait for any goal to finish.  Pretty indiscriminate way to
       wait for some resource that some other goal is holding. */
    void waitForAnyGoal(GoalPtr goal);

    /* Wait for a few seconds and then retry this goal.  Used when
       waiting for a lock held by another process.  This kind of
       polling is inefficient, but POSIX doesn't really provide a way
       to wait for multiple locks in the main select() loop. */
    void waitForAWhile(GoalPtr goal);

    /* Loop until the specified top-level goals have finished. */
    void run(const Goals & topGoals);

    /* Wait for input to become available. */
    void waitForInput();

    unsigned int exitStatus();

    /* Check whether the given valid path exists and has the right
       contents. */
    bool pathContentsGood(const StorePath & path);

    void markContentsGood(const StorePath & path);

    void updateProgress()
    {
        actDerivations.progress(doneBuilds, expectedBuilds + doneBuilds, runningBuilds, failedBuilds);
        actSubstitutions.progress(doneSubstitutions, expectedSubstitutions + doneSubstitutions, runningSubstitutions, failedSubstitutions);
        act.setExpected(actFileTransfer, expectedDownloadSize + doneDownloadSize);
        act.setExpected(actCopyPath, expectedNarSize + doneNarSize);
    }
};


//////////////////////////////////////////////////////////////////////


void addToWeakGoals(WeakGoals & goals, GoalPtr p)
{
    // FIXME: necessary?
    // FIXME: O(n)
    for (auto & i : goals)
        if (i.lock() == p) return;
    goals.push_back(p);
}


void Goal::addWaitee(GoalPtr waitee)
{
    waitees.insert(waitee);
    addToWeakGoals(waitee->waiters, shared_from_this());
}


void Goal::waiteeDone(GoalPtr waitee, ExitCode result)
{
    assert(waitees.find(waitee) != waitees.end());
    waitees.erase(waitee);

    trace(fmt("waitee '%s' done; %d left", waitee->name, waitees.size()));

    if (result == ecFailed || result == ecNoSubstituters || result == ecIncompleteClosure) ++nrFailed;

    if (result == ecNoSubstituters) ++nrNoSubstituters;

    if (result == ecIncompleteClosure) ++nrIncompleteClosure;

    if (waitees.empty() || (result == ecFailed && !settings.keepGoing)) {

        /* If we failed and keepGoing is not set, we remove all
           remaining waitees. */
        for (auto & goal : waitees) {
            WeakGoals waiters2;
            for (auto & j : goal->waiters)
                if (j.lock() != shared_from_this()) waiters2.push_back(j);
            goal->waiters = waiters2;
        }
        waitees.clear();

        worker.wakeUp(shared_from_this());
    }
}


void Goal::amDone(ExitCode result, std::optional<Error> ex)
{
    trace("done");
    assert(exitCode == ecBusy);
    assert(result == ecSuccess || result == ecFailed || result == ecNoSubstituters || result == ecIncompleteClosure);
    exitCode = result;

    if (ex) {
        if (!waiters.empty())
            logError(ex->info());
        else
            this->ex = std::move(*ex);
    }

    for (auto & i : waiters) {
        GoalPtr goal = i.lock();
        if (goal) goal->waiteeDone(shared_from_this(), result);
    }
    waiters.clear();
    worker.removeGoal(shared_from_this());
}


void Goal::trace(const FormatOrString & fs)
{
    debug("%1%: %2%", name, fs.s);
}



//////////////////////////////////////////////////////////////////////


/* Common initialisation performed in child processes. */
static void commonChildInit(Pipe & logPipe)
{
    restoreSignals();

    /* Put the child in a separate session (and thus a separate
       process group) so that it has no controlling terminal (meaning
       that e.g. ssh cannot open /dev/tty) and it doesn't receive
       terminal signals. */
    if (setsid() == -1)
        throw SysError("creating a new session");

    /* Dup the write side of the logger pipe into stderr. */
    if (dup2(logPipe.writeSide.get(), STDERR_FILENO) == -1)
        throw SysError("cannot pipe standard error into log file");

    /* Dup stderr to stdout. */
    if (dup2(STDERR_FILENO, STDOUT_FILENO) == -1)
        throw SysError("cannot dup stderr into stdout");

    /* Reroute stdin to /dev/null. */
    int fdDevNull = open(pathNullDevice.c_str(), O_RDWR);
    if (fdDevNull == -1)
        throw SysError("cannot open '%1%'", pathNullDevice);
    if (dup2(fdDevNull, STDIN_FILENO) == -1)
        throw SysError("cannot dup null device into stdin");
    close(fdDevNull);
}

void handleDiffHook(
    uid_t uid, uid_t gid,
    const Path & tryA, const Path & tryB,
    const Path & drvPath, const Path & tmpDir)
{
    auto diffHook = settings.diffHook;
    if (diffHook != "" && settings.runDiffHook) {
        try {
            RunOptions diffHookOptions(diffHook,{tryA, tryB, drvPath, tmpDir});
            diffHookOptions.searchPath = true;
            diffHookOptions.uid = uid;
            diffHookOptions.gid = gid;
            diffHookOptions.chdir = "/";

            auto diffRes = runProgram(diffHookOptions);
            if (!statusOk(diffRes.first))
                throw ExecError(diffRes.first,
                    "diff-hook program '%1%' %2%",
                    diffHook,
                    statusToString(diffRes.first));

            if (diffRes.second != "")
                printError(chomp(diffRes.second));
        } catch (Error & error) {
            ErrorInfo ei = error.info();
            ei.hint = hintfmt("diff hook execution failed: %s",
                (error.info().hint.has_value() ? error.info().hint->str() : ""));
            logError(ei);
        }
    }
}

//////////////////////////////////////////////////////////////////////


class UserLock
{
private:
    Path fnUserLock;
    AutoCloseFD fdUserLock;

    bool isEnabled = false;
    string user;
    uid_t uid = 0;
    gid_t gid = 0;
    std::vector<gid_t> supplementaryGIDs;

public:
    UserLock();

    void kill();

    string getUser() { return user; }
    uid_t getUID() { assert(uid); return uid; }
    uid_t getGID() { assert(gid); return gid; }
    std::vector<gid_t> getSupplementaryGIDs() { return supplementaryGIDs; }

    bool findFreeUser();

    bool enabled() { return isEnabled; }

};


UserLock::UserLock()
{
    assert(settings.buildUsersGroup != "");
    createDirs(settings.nixStateDir + "/userpool");
}

bool UserLock::findFreeUser() {
    if (enabled()) return true;

    /* Get the members of the build-users-group. */
    struct group * gr = getgrnam(settings.buildUsersGroup.get().c_str());
    if (!gr)
        throw Error("the group '%1%' specified in 'build-users-group' does not exist",
            settings.buildUsersGroup);
    gid = gr->gr_gid;

    /* Copy the result of getgrnam. */
    Strings users;
    for (char * * p = gr->gr_mem; *p; ++p) {
        debug("found build user '%1%'", *p);
        users.push_back(*p);
    }

    if (users.empty())
        throw Error("the build users group '%1%' has no members",
            settings.buildUsersGroup);

    /* Find a user account that isn't currently in use for another
       build. */
    for (auto & i : users) {
        debug("trying user '%1%'", i);

        struct passwd * pw = getpwnam(i.c_str());
        if (!pw)
            throw Error("the user '%1%' in the group '%2%' does not exist",
                i, settings.buildUsersGroup);


        fnUserLock = (format("%1%/userpool/%2%") % settings.nixStateDir % pw->pw_uid).str();

        AutoCloseFD fd = open(fnUserLock.c_str(), O_RDWR | O_CREAT | O_CLOEXEC, 0600);
        if (!fd)
            throw SysError("opening user lock '%1%'", fnUserLock);

        if (lockFile(fd.get(), ltWrite, false)) {
            fdUserLock = std::move(fd);
            user = i;
            uid = pw->pw_uid;

            /* Sanity check... */
            if (uid == getuid() || uid == geteuid())
                throw Error("the Nix user should not be a member of '%1%'",
                    settings.buildUsersGroup);

#if __linux__
            /* Get the list of supplementary groups of this build user.  This
               is usually either empty or contains a group such as "kvm".  */
            supplementaryGIDs.resize(10);
            int ngroups = supplementaryGIDs.size();
            int err = getgrouplist(pw->pw_name, pw->pw_gid,
                supplementaryGIDs.data(), &ngroups);
            if (err == -1)
                throw Error("failed to get list of supplementary groups for '%1%'", pw->pw_name);

            supplementaryGIDs.resize(ngroups);
#endif

            isEnabled = true;
            return true;
        }
    }

    return false;
}

void UserLock::kill()
{
    killUser(uid);
}


//////////////////////////////////////////////////////////////////////


struct HookInstance
{
    /* Pipes for talking to the build hook. */
    Pipe toHook;

    /* Pipe for the hook's standard output/error. */
    Pipe fromHook;

    /* Pipe for the builder's standard output/error. */
    Pipe builderOut;

    /* The process ID of the hook. */
    Pid pid;

    FdSink sink;

    std::map<ActivityId, Activity> activities;

    HookInstance();

    ~HookInstance();
};


HookInstance::HookInstance()
{
    debug("starting build hook '%s'", settings.buildHook);

    /* Create a pipe to get the output of the child. */
    fromHook.create();

    /* Create the communication pipes. */
    toHook.create();

    /* Create a pipe to get the output of the builder. */
    builderOut.create();

    /* Fork the hook. */
    pid = startProcess([&]() {

        commonChildInit(fromHook);

        if (chdir("/") == -1) throw SysError("changing into /");

        /* Dup the communication pipes. */
        if (dup2(toHook.readSide.get(), STDIN_FILENO) == -1)
            throw SysError("dupping to-hook read side");

        /* Use fd 4 for the builder's stdout/stderr. */
        if (dup2(builderOut.writeSide.get(), 4) == -1)
            throw SysError("dupping builder's stdout/stderr");

        /* Hack: pass the read side of that fd to allow build-remote
           to read SSH error messages. */
        if (dup2(builderOut.readSide.get(), 5) == -1)
            throw SysError("dupping builder's stdout/stderr");

        Strings args = {
            std::string(baseNameOf(settings.buildHook.get())),
            std::to_string(verbosity),
        };

        execv(settings.buildHook.get().c_str(), stringsToCharPtrs(args).data());

        throw SysError("executing '%s'", settings.buildHook);
    });

    pid.setSeparatePG(true);
    fromHook.writeSide = -1;
    toHook.readSide = -1;

    sink = FdSink(toHook.writeSide.get());
    std::map<std::string, Config::SettingInfo> settings;
    globalConfig.getSettings(settings);
    for (auto & setting : settings)
        sink << 1 << setting.first << setting.second.value;
    sink << 0;
}


HookInstance::~HookInstance()
{
    try {
        toHook.writeSide = -1;
        if (pid != -1) pid.kill();
    } catch (...) {
        ignoreException();
    }
}


//////////////////////////////////////////////////////////////////////


typedef enum {rpAccept, rpDecline, rpPostpone} HookReply;

class SubstitutionGoal;

class DerivationGoal : public Goal
{
private:
    /* Whether to use an on-disk .drv file. */
    bool useDerivation;

    /* The path of the derivation. */
    StorePath drvPath;

    /* The specific outputs that we need to build.  Empty means all of
       them. */
    StringSet wantedOutputs;

    /* Whether additional wanted outputs have been added. */
    bool needRestart = false;

    /* Whether to retry substituting the outputs after building the
       inputs. */
    bool retrySubstitution;

    /* The derivation stored at drvPath. */
    std::unique_ptr<BasicDerivation> drv;

    std::unique_ptr<ParsedDerivation> parsedDrv;

    /* The remainder is state held during the build. */

    /* Locks on the output paths. */
    PathLocks outputLocks;

    /* All input paths (that is, the union of FS closures of the
       immediate input paths). */
    StorePathSet inputPaths;

    /* Outputs that are already valid.  If we're repairing, these are
       the outputs that are valid *and* not corrupt. */
    StorePathSet validPaths;

    /* Outputs that are corrupt or not valid. */
    StorePathSet missingPaths;

    /* User selected for running the builder. */
    std::unique_ptr<UserLock> buildUser;

    /* The process ID of the builder. */
    Pid pid;

    /* The temporary directory. */
    Path tmpDir;

    /* The path of the temporary directory in the sandbox. */
    Path tmpDirInSandbox;

    /* File descriptor for the log file. */
    AutoCloseFD fdLogFile;
    std::shared_ptr<BufferedSink> logFileSink, logSink;

    /* Number of bytes received from the builder's stdout/stderr. */
    unsigned long logSize;

    /* The most recent log lines. */
    std::list<std::string> logTail;

    std::string currentLogLine;
    size_t currentLogLinePos = 0; // to handle carriage return

    std::string currentHookLine;

    /* Pipe for the builder's standard output/error. */
    Pipe builderOut;

    /* Pipe for synchronising updates to the builder namespaces. */
    Pipe userNamespaceSync;

    /* The mount namespace of the builder, used to add additional
       paths to the sandbox as a result of recursive Nix calls. */
    AutoCloseFD sandboxMountNamespace;

    /* The build hook. */
    std::unique_ptr<HookInstance> hook;

    /* Whether we're currently doing a chroot build. */
    bool useChroot = false;

    Path chrootRootDir;

    /* RAII object to delete the chroot directory. */
    std::shared_ptr<AutoDelete> autoDelChroot;

    /* Whether this is a fixed-output derivation. */
    bool fixedOutput;

    /* Whether to run the build in a private network namespace. */
    bool privateNetwork = false;

    typedef void (DerivationGoal::*GoalState)();
    GoalState state;

    /* Stuff we need to pass to initChild(). */
    struct ChrootPath {
        Path source;
        bool optional;
        ChrootPath(Path source = "", bool optional = false)
            : source(source), optional(optional)
        { }
    };
    typedef map<Path, ChrootPath> DirsInChroot; // maps target path to source path
    DirsInChroot dirsInChroot;

    typedef map<string, string> Environment;
    Environment env;

#if __APPLE__
    typedef string SandboxProfile;
    SandboxProfile additionalSandboxProfile;
#endif

    /* Hash rewriting. */
    StringMap inputRewrites, outputRewrites;
    typedef map<StorePath, StorePath> RedirectedOutputs;
    RedirectedOutputs redirectedOutputs;

    BuildMode buildMode;

    /* If we're repairing without a chroot, there may be outputs that
       are valid but corrupt.  So we redirect these outputs to
       temporary paths. */
    StorePathSet redirectedBadOutputs;

    BuildResult result;

    /* The current round, if we're building multiple times. */
    size_t curRound = 1;

    size_t nrRounds;

    /* Path registration info from the previous round, if we're
       building multiple times. Since this contains the hash, it
       allows us to compare whether two rounds produced the same
       result. */
    std::map<Path, ValidPathInfo> prevInfos;

    const uid_t sandboxUid = 1000;
    const gid_t sandboxGid = 100;

    const static Path homeDir;

    std::unique_ptr<MaintainCount<uint64_t>> mcExpectedBuilds, mcRunningBuilds;

    std::unique_ptr<Activity> act;

    /* Activity that denotes waiting for a lock. */
    std::unique_ptr<Activity> actLock;

    std::map<ActivityId, Activity> builderActivities;

    /* The remote machine on which we're building. */
    std::string machineName;

    /* The recursive Nix daemon socket. */
    AutoCloseFD daemonSocket;

    /* The daemon main thread. */
    std::thread daemonThread;

    /* The daemon worker threads. */
    std::vector<std::thread> daemonWorkerThreads;

    /* Paths that were added via recursive Nix calls. */
    StorePathSet addedPaths;

    /* Recursive Nix calls are only allowed to build or realize paths
       in the original input closure or added via a recursive Nix call
       (so e.g. you can't do 'nix-store -r /nix/store/<bla>' where
       /nix/store/<bla> is some arbitrary path in a binary cache). */
    bool isAllowed(const StorePath & path)
    {
        return inputPaths.count(path) || addedPaths.count(path);
    }

    friend struct RestrictedStore;

public:
    DerivationGoal(const StorePath & drvPath, const StringSet & wantedOutputs,
        Worker & worker, BuildMode buildMode = bmNormal);
    DerivationGoal(const StorePath & drvPath, const BasicDerivation & drv,
        Worker & worker, BuildMode buildMode = bmNormal);
    ~DerivationGoal();

    /* Whether we need to perform hash rewriting if there are valid output paths. */
    bool needsHashRewrite();

    void timedOut(Error && ex) override;

    string key() override
    {
        /* Ensure that derivations get built in order of their name,
           i.e. a derivation named "aardvark" always comes before
           "baboon". And substitution goals always happen before
           derivation goals (due to "b$"). */
        return "b$" + std::string(drvPath.name()) + "$" + worker.store.printStorePath(drvPath);
    }

    void work() override;

    StorePath getDrvPath()
    {
        return drvPath;
    }

    /* Add wanted outputs to an already existing derivation goal. */
    void addWantedOutputs(const StringSet & outputs);

    BuildResult getResult() { return result; }

private:
    /* The states. */
    void getDerivation();
    void loadDerivation();
    void haveDerivation();
    void outputsSubstituted();
    void closureRepaired();
    void inputsRealised();
    void tryToBuild();
    void tryLocalBuild();
    void buildDone();

    /* Is the build hook willing to perform the build? */
    HookReply tryBuildHook();

    /* Start building a derivation. */
    void startBuilder();

    /* Fill in the environment for the builder. */
    void initEnv();

    /* Setup tmp dir location. */
    void initTmpDir();

    /* Write a JSON file containing the derivation attributes. */
    void writeStructuredAttrs();

    void startDaemon();

    void stopDaemon();

    /* Add 'path' to the set of paths that may be referenced by the
       outputs, and make it appear in the sandbox. */
    void addDependency(const StorePath & path);

    /* Make a file owned by the builder. */
    void chownToBuilder(const Path & path);

    /* Run the builder's process. */
    void runChild();

    friend int childEntry(void *);

    /* Check that the derivation outputs all exist and register them
       as valid. */
    void registerOutputs();

    /* Check that an output meets the requirements specified by the
       'outputChecks' attribute (or the legacy
       '{allowed,disallowed}{References,Requisites}' attributes). */
    void checkOutputs(const std::map<std::string, ValidPathInfo> & outputs);

    /* Open a log file and a pipe to it. */
    Path openLogFile();

    /* Close the log file. */
    void closeLogFile();

    /* Delete the temporary directory, if we have one. */
    void deleteTmpDir(bool force);

    /* Callback used by the worker to write to the log. */
    void handleChildOutput(int fd, const string & data) override;
    void handleEOF(int fd) override;
    void flushLine();

    /* Return the set of (in)valid paths. */
    StorePathSet checkPathValidity(bool returnValid, bool checkHash);

    /* Forcibly kill the child process, if any. */
    void killChild();

    void addHashRewrite(const StorePath & path);

    void repairClosure();

    void started();

    void done(
        BuildResult::Status status,
        std::optional<Error> ex = {});

    StorePathSet exportReferences(const StorePathSet & storePaths);
};


const Path DerivationGoal::homeDir = "/homeless-shelter";


DerivationGoal::DerivationGoal(const StorePath & drvPath, const StringSet & wantedOutputs,
    Worker & worker, BuildMode buildMode)
    : Goal(worker)
    , useDerivation(true)
    , drvPath(drvPath)
    , wantedOutputs(wantedOutputs)
    , buildMode(buildMode)
{
    state = &DerivationGoal::getDerivation;
    name = fmt("building of '%s'", worker.store.printStorePath(this->drvPath));
    trace("created");

    mcExpectedBuilds = std::make_unique<MaintainCount<uint64_t>>(worker.expectedBuilds);
    worker.updateProgress();
}


DerivationGoal::DerivationGoal(const StorePath & drvPath, const BasicDerivation & drv,
    Worker & worker, BuildMode buildMode)
    : Goal(worker)
    , useDerivation(false)
    , drvPath(drvPath)
    , buildMode(buildMode)
{
    this->drv = std::make_unique<BasicDerivation>(BasicDerivation(drv));
    state = &DerivationGoal::haveDerivation;
    name = fmt("building of %s", worker.store.showPaths(drv.outputPaths(worker.store)));
    trace("created");

    mcExpectedBuilds = std::make_unique<MaintainCount<uint64_t>>(worker.expectedBuilds);
    worker.updateProgress();

    /* Prevent the .chroot directory from being
       garbage-collected. (See isActiveTempFile() in gc.cc.) */
    worker.store.addTempRoot(this->drvPath);
}


DerivationGoal::~DerivationGoal()
{
    /* Careful: we should never ever throw an exception from a
       destructor. */
    try { killChild(); } catch (...) { ignoreException(); }
    try { stopDaemon(); } catch (...) { ignoreException(); }
    try { deleteTmpDir(false); } catch (...) { ignoreException(); }
    try { closeLogFile(); } catch (...) { ignoreException(); }
}


inline bool DerivationGoal::needsHashRewrite()
{
#if __linux__
    return !useChroot;
#else
    /* Darwin requires hash rewriting even when sandboxing is enabled. */
    return true;
#endif
}


void DerivationGoal::killChild()
{
    if (pid != -1) {
        worker.childTerminated(this);

        if (buildUser) {
            /* If we're using a build user, then there is a tricky
               race condition: if we kill the build user before the
               child has done its setuid() to the build user uid, then
               it won't be killed, and we'll potentially lock up in
               pid.wait().  So also send a conventional kill to the
               child. */
            ::kill(-pid, SIGKILL); /* ignore the result */
            buildUser->kill();
            pid.wait();
        } else
            pid.kill();

        assert(pid == -1);
    }

    hook.reset();
}


void DerivationGoal::timedOut(Error && ex)
{
    killChild();
    done(BuildResult::TimedOut, ex);
}


void DerivationGoal::work()
{
    (this->*state)();
}


void DerivationGoal::addWantedOutputs(const StringSet & outputs)
{
    /* If we already want all outputs, there is nothing to do. */
    if (wantedOutputs.empty()) return;

    if (outputs.empty()) {
        wantedOutputs.clear();
        needRestart = true;
    } else
        for (auto & i : outputs)
            if (wantedOutputs.insert(i).second)
                needRestart = true;
}


void DerivationGoal::getDerivation()
{
    trace("init");

    /* The first thing to do is to make sure that the derivation
       exists.  If it doesn't, it may be created through a
       substitute. */
    if (buildMode == bmNormal && worker.store.isValidPath(drvPath)) {
        loadDerivation();
        return;
    }

    addWaitee(worker.makeSubstitutionGoal(drvPath));

    state = &DerivationGoal::loadDerivation;
}


void DerivationGoal::loadDerivation()
{
    trace("loading derivation");

    if (nrFailed != 0) {
        done(BuildResult::MiscFailure, Error("cannot build missing derivation '%s'", worker.store.printStorePath(drvPath)));
        return;
    }

    /* `drvPath' should already be a root, but let's be on the safe
       side: if the user forgot to make it a root, we wouldn't want
       things being garbage collected while we're busy. */
    worker.store.addTempRoot(drvPath);

    assert(worker.store.isValidPath(drvPath));

    /* Get the derivation. */
    drv = std::unique_ptr<BasicDerivation>(new Derivation(worker.store.derivationFromPath(drvPath)));

    haveDerivation();
}


void DerivationGoal::haveDerivation()
{
    trace("have derivation");

    retrySubstitution = false;

    for (auto & i : drv->outputs)
        worker.store.addTempRoot(i.second.path(worker.store, drv->name));

    /* Check what outputs paths are not already valid. */
    auto invalidOutputs = checkPathValidity(false, buildMode == bmRepair);

    /* If they are all valid, then we're done. */
    if (invalidOutputs.size() == 0 && buildMode == bmNormal) {
        done(BuildResult::AlreadyValid);
        return;
    }

    parsedDrv = std::make_unique<ParsedDerivation>(drvPath, *drv);

    if (parsedDrv->contentAddressed()) {
        settings.requireExperimentalFeature("ca-derivations");
        throw Error("ca-derivations isn't implemented yet");
    }


    /* We are first going to try to create the invalid output paths
       through substitutes.  If that doesn't work, we'll build
       them. */
    if (settings.useSubstitutes && parsedDrv->substitutesAllowed())
        for (auto & i : invalidOutputs)
            addWaitee(worker.makeSubstitutionGoal(i, buildMode == bmRepair ? Repair : NoRepair));

    if (waitees.empty()) /* to prevent hang (no wake-up event) */
        outputsSubstituted();
    else
        state = &DerivationGoal::outputsSubstituted;
}


void DerivationGoal::outputsSubstituted()
{
    trace("all outputs substituted (maybe)");

    if (nrFailed > 0 && nrFailed > nrNoSubstituters + nrIncompleteClosure && !settings.tryFallback) {
        done(BuildResult::TransientFailure,
            fmt("some substitutes for the outputs of derivation '%s' failed (usually happens due to networking issues); try '--fallback' to build derivation from source ",
                worker.store.printStorePath(drvPath)));
        return;
    }

    /*  If the substitutes form an incomplete closure, then we should
        build the dependencies of this derivation, but after that, we
        can still use the substitutes for this derivation itself. */
    if (nrIncompleteClosure > 0) retrySubstitution = true;

    nrFailed = nrNoSubstituters = nrIncompleteClosure = 0;

    if (needRestart) {
        needRestart = false;
        haveDerivation();
        return;
    }

    auto nrInvalid = checkPathValidity(false, buildMode == bmRepair).size();
    if (buildMode == bmNormal && nrInvalid == 0) {
        done(BuildResult::Substituted);
        return;
    }
    if (buildMode == bmRepair && nrInvalid == 0) {
        repairClosure();
        return;
    }
    if (buildMode == bmCheck && nrInvalid > 0)
        throw Error("some outputs of '%s' are not valid, so checking is not possible",
            worker.store.printStorePath(drvPath));

    /* Otherwise, at least one of the output paths could not be
       produced using a substitute.  So we have to build instead. */

    /* Make sure checkPathValidity() from now on checks all
       outputs. */
    wantedOutputs.clear();

    /* The inputs must be built before we can build this goal. */
    if (useDerivation)
        for (auto & i : dynamic_cast<Derivation *>(drv.get())->inputDrvs)
            addWaitee(worker.makeDerivationGoal(i.first, i.second, buildMode == bmRepair ? bmRepair : bmNormal));

    for (auto & i : drv->inputSrcs) {
        if (worker.store.isValidPath(i)) continue;
        if (!settings.useSubstitutes)
            throw Error("dependency '%s' of '%s' does not exist, and substitution is disabled",
                worker.store.printStorePath(i), worker.store.printStorePath(drvPath));
        addWaitee(worker.makeSubstitutionGoal(i));
    }

    if (waitees.empty()) /* to prevent hang (no wake-up event) */
        inputsRealised();
    else
        state = &DerivationGoal::inputsRealised;
}


void DerivationGoal::repairClosure()
{
    /* If we're repairing, we now know that our own outputs are valid.
       Now check whether the other paths in the outputs closure are
       good.  If not, then start derivation goals for the derivations
       that produced those outputs. */

    /* Get the output closure. */
    StorePathSet outputClosure;
    for (auto & i : drv->outputs) {
        if (!wantOutput(i.first, wantedOutputs)) continue;
        worker.store.computeFSClosure(i.second.path(worker.store, drv->name), outputClosure);
    }

    /* Filter out our own outputs (which we have already checked). */
    for (auto & i : drv->outputs)
        outputClosure.erase(i.second.path(worker.store, drv->name));

    /* Get all dependencies of this derivation so that we know which
       derivation is responsible for which path in the output
       closure. */
    StorePathSet inputClosure;
    if (useDerivation) worker.store.computeFSClosure(drvPath, inputClosure);
    std::map<StorePath, StorePath> outputsToDrv;
    for (auto & i : inputClosure)
        if (i.isDerivation()) {
            Derivation drv = worker.store.derivationFromPath(i);
            for (auto & j : drv.outputs)
                outputsToDrv.insert_or_assign(j.second.path(worker.store, drv.name), i);
        }

    /* Check each path (slow!). */
    for (auto & i : outputClosure) {
        if (worker.pathContentsGood(i)) continue;
        logError({
            .name = "Corrupt path in closure",
            .hint = hintfmt(
                "found corrupted or missing path '%s' in the output closure of '%s'",
                worker.store.printStorePath(i), worker.store.printStorePath(drvPath))
        });
        auto drvPath2 = outputsToDrv.find(i);
        if (drvPath2 == outputsToDrv.end())
            addWaitee(worker.makeSubstitutionGoal(i, Repair));
        else
            addWaitee(worker.makeDerivationGoal(drvPath2->second, StringSet(), bmRepair));
    }

    if (waitees.empty()) {
        done(BuildResult::AlreadyValid);
        return;
    }

    state = &DerivationGoal::closureRepaired;
}


void DerivationGoal::closureRepaired()
{
    trace("closure repaired");
    if (nrFailed > 0)
        throw Error("some paths in the output closure of derivation '%s' could not be repaired",
            worker.store.printStorePath(drvPath));
    done(BuildResult::AlreadyValid);
}


void DerivationGoal::inputsRealised()
{
    trace("all inputs realised");

    if (nrFailed != 0) {
        if (!useDerivation)
            throw Error("some dependencies of '%s' are missing", worker.store.printStorePath(drvPath));
        done(BuildResult::DependencyFailed, Error(
                "%s dependencies of derivation '%s' failed to build",
                nrFailed, worker.store.printStorePath(drvPath)));
        return;
    }

    if (retrySubstitution) {
        haveDerivation();
        return;
    }

    /* Gather information necessary for computing the closure and/or
       running the build hook. */

    /* Determine the full set of input paths. */

    /* First, the input derivations. */
    if (useDerivation)
        for (auto & i : dynamic_cast<Derivation *>(drv.get())->inputDrvs) {
            /* Add the relevant output closures of the input derivation
               `i' as input paths.  Only add the closures of output paths
               that are specified as inputs. */
            assert(worker.store.isValidPath(i.first));
            Derivation inDrv = worker.store.derivationFromPath(i.first);
            for (auto & j : i.second) {
                auto k = inDrv.outputs.find(j);
                if (k != inDrv.outputs.end())
                    worker.store.computeFSClosure(k->second.path(worker.store, inDrv.name), inputPaths);
                else
                    throw Error(
                        "derivation '%s' requires non-existent output '%s' from input derivation '%s'",
                        worker.store.printStorePath(drvPath), j, worker.store.printStorePath(i.first));
            }
        }

    /* Second, the input sources. */
    worker.store.computeFSClosure(drv->inputSrcs, inputPaths);

    debug("added input paths %s", worker.store.showPaths(inputPaths));

    /* Is this a fixed-output derivation? */
    fixedOutput = drv->isFixedOutput();

    /* Don't repeat fixed-output derivations since they're already
       verified by their output hash.*/
    nrRounds = fixedOutput ? 1 : settings.buildRepeat + 1;

    /* Okay, try to build.  Note that here we don't wait for a build
       slot to become available, since we don't need one if there is a
       build hook. */
    state = &DerivationGoal::tryToBuild;
    worker.wakeUp(shared_from_this());

    result = BuildResult();
}

void DerivationGoal::started() {
    auto msg = fmt(
        buildMode == bmRepair ? "repairing outputs of '%s'" :
        buildMode == bmCheck ? "checking outputs of '%s'" :
        nrRounds > 1 ? "building '%s' (round %d/%d)" :
        "building '%s'", worker.store.printStorePath(drvPath), curRound, nrRounds);
    fmt("building '%s'", worker.store.printStorePath(drvPath));
    if (hook) msg += fmt(" on '%s'", machineName);
    act = std::make_unique<Activity>(*logger, lvlInfo, actBuild, msg,
        Logger::Fields{worker.store.printStorePath(drvPath), hook ? machineName : "", curRound, nrRounds});
    mcRunningBuilds = std::make_unique<MaintainCount<uint64_t>>(worker.runningBuilds);
    worker.updateProgress();
}

void DerivationGoal::tryToBuild()
{
    trace("trying to build");

    /* Obtain locks on all output paths.  The locks are automatically
       released when we exit this function or Nix crashes.  If we
       can't acquire the lock, then continue; hopefully some other
       goal can start a build, and if not, the main loop will sleep a
       few seconds and then retry this goal. */
    PathSet lockFiles;
    for (auto & outPath : drv->outputPaths(worker.store))
        lockFiles.insert(worker.store.Store::toRealPath(outPath));

    if (!outputLocks.lockPaths(lockFiles, "", false)) {
        if (!actLock)
            actLock = std::make_unique<Activity>(*logger, lvlWarn, actBuildWaiting,
                fmt("waiting for lock on %s", yellowtxt(showPaths(lockFiles))));
        worker.waitForAWhile(shared_from_this());
        return;
    }

    actLock.reset();

    /* Now check again whether the outputs are valid.  This is because
       another process may have started building in parallel.  After
       it has finished and released the locks, we can (and should)
       reuse its results.  (Strictly speaking the first check can be
       omitted, but that would be less efficient.)  Note that since we
       now hold the locks on the output paths, no other process can
       build this derivation, so no further checks are necessary. */
    validPaths = checkPathValidity(true, buildMode == bmRepair);
    if (buildMode != bmCheck && validPaths.size() == drv->outputs.size()) {
        debug("skipping build of derivation '%s', someone beat us to it", worker.store.printStorePath(drvPath));
        outputLocks.setDeletion(true);
        done(BuildResult::AlreadyValid);
        return;
    }

    missingPaths = drv->outputPaths(worker.store);
    if (buildMode != bmCheck)
        for (auto & i : validPaths) missingPaths.erase(i);

    /* If any of the outputs already exist but are not valid, delete
       them. */
    for (auto & i : drv->outputs) {
        if (worker.store.isValidPath(i.second.path(worker.store, drv->name))) continue;
        debug("removing invalid path '%s'", worker.store.printStorePath(i.second.path(worker.store, drv->name)));
        deletePath(worker.store.Store::toRealPath(i.second.path(worker.store, drv->name)));
    }

    /* Don't do a remote build if the derivation has the attribute
       `preferLocalBuild' set.  Also, check and repair modes are only
       supported for local builds. */
    bool buildLocally = buildMode != bmNormal || parsedDrv->willBuildLocally();

    /* Is the build hook willing to accept this job? */
    if (!buildLocally) {
        switch (tryBuildHook()) {
            case rpAccept:
                /* Yes, it has started doing so.  Wait until we get
                   EOF from the hook. */
                actLock.reset();
                result.startTime = time(0); // inexact
                state = &DerivationGoal::buildDone;
                started();
                return;
            case rpPostpone:
                /* Not now; wait until at least one child finishes or
                   the wake-up timeout expires. */
                if (!actLock)
                    actLock = std::make_unique<Activity>(*logger, lvlWarn, actBuildWaiting,
                        fmt("waiting for a machine to build '%s'", yellowtxt(worker.store.printStorePath(drvPath))));
                worker.waitForAWhile(shared_from_this());
                outputLocks.unlock();
                return;
            case rpDecline:
                /* We should do it ourselves. */
                break;
        }
    }

    actLock.reset();

    /* Make sure that we are allowed to start a build.  If this
       derivation prefers to be done locally, do it even if
       maxBuildJobs is 0. */
    unsigned int curBuilds = worker.getNrLocalBuilds();
    if (curBuilds >= settings.maxBuildJobs && !(buildLocally && curBuilds == 0)) {
        worker.waitForBuildSlot(shared_from_this());
        outputLocks.unlock();
        return;
    }

    state = &DerivationGoal::tryLocalBuild;
    worker.wakeUp(shared_from_this());
}

void DerivationGoal::tryLocalBuild() {

    /* If `build-users-group' is not empty, then we have to build as
       one of the members of that group. */
    if (settings.buildUsersGroup != "" && getuid() == 0) {
#if defined(__linux__) || defined(__APPLE__)
        if (!buildUser) buildUser = std::make_unique<UserLock>();

        if (buildUser->findFreeUser()) {
            /* Make sure that no other processes are executing under this
               uid. */
            buildUser->kill();
        } else {
            if (!actLock)
                actLock = std::make_unique<Activity>(*logger, lvlWarn, actBuildWaiting,
                    fmt("waiting for UID to build '%s'", yellowtxt(worker.store.printStorePath(drvPath))));
            worker.waitForAWhile(shared_from_this());
            return;
        }
#else
        /* Don't know how to block the creation of setuid/setgid
           binaries on this platform. */
        throw Error("build users are not supported on this platform for security reasons");
#endif
    }

    actLock.reset();

    try {

        /* Okay, we have to build. */
        startBuilder();

    } catch (BuildError & e) {
        outputLocks.unlock();
        buildUser.reset();
        worker.permanentFailure = true;
        done(BuildResult::InputRejected, e);
        return;
    }

    /* This state will be reached when we get EOF on the child's
       log pipe. */
    state = &DerivationGoal::buildDone;

    started();
}


void replaceValidPath(const Path & storePath, const Path tmpPath)
{
    /* We can't atomically replace storePath (the original) with
       tmpPath (the replacement), so we have to move it out of the
       way first.  We'd better not be interrupted here, because if
       we're repairing (say) Glibc, we end up with a broken system. */
    Path oldPath = (format("%1%.old-%2%-%3%") % storePath % getpid() % random()).str();
    if (pathExists(storePath))
        rename(storePath.c_str(), oldPath.c_str());
    if (rename(tmpPath.c_str(), storePath.c_str()) == -1) {
        rename(oldPath.c_str(), storePath.c_str()); // attempt to recover
        throw SysError("moving '%s' to '%s'", tmpPath, storePath);
    }
    deletePath(oldPath);
}


MakeError(NotDeterministic, BuildError);


void DerivationGoal::buildDone()
{
    trace("build done");

    /* Release the build user at the end of this function. We don't do
       it right away because we don't want another build grabbing this
       uid and then messing around with our output. */
    Finally releaseBuildUser([&]() { buildUser.reset(); });

    sandboxMountNamespace = -1;

    /* Since we got an EOF on the logger pipe, the builder is presumed
       to have terminated.  In fact, the builder could also have
       simply have closed its end of the pipe, so just to be sure,
       kill it. */
    int status = hook ? hook->pid.kill() : pid.kill();

    debug("builder process for '%s' finished", worker.store.printStorePath(drvPath));

    result.timesBuilt++;
    result.stopTime = time(0);

    /* So the child is gone now. */
    worker.childTerminated(this);

    /* Close the read side of the logger pipe. */
    if (hook) {
        hook->builderOut.readSide = -1;
        hook->fromHook.readSide = -1;
    } else
        builderOut.readSide = -1;

    /* Close the log file. */
    closeLogFile();

    /* When running under a build user, make sure that all processes
       running under that uid are gone.  This is to prevent a
       malicious user from leaving behind a process that keeps files
       open and modifies them after they have been chown'ed to
       root. */
    if (buildUser) buildUser->kill();

    /* Terminate the recursive Nix daemon. */
    stopDaemon();

    bool diskFull = false;

    try {

        /* Check the exit status. */
        if (!statusOk(status)) {

            /* Heuristically check whether the build failure may have
               been caused by a disk full condition.  We have no way
               of knowing whether the build actually got an ENOSPC.
               So instead, check if the disk is (nearly) full now.  If
               so, we don't mark this build as a permanent failure. */
#if HAVE_STATVFS
            unsigned long long required = 8ULL * 1024 * 1024; // FIXME: make configurable
            struct statvfs st;
            if (statvfs(worker.store.realStoreDir.c_str(), &st) == 0 &&
                (unsigned long long) st.f_bavail * st.f_bsize < required)
                diskFull = true;
            if (statvfs(tmpDir.c_str(), &st) == 0 &&
                (unsigned long long) st.f_bavail * st.f_bsize < required)
                diskFull = true;
#endif

            deleteTmpDir(false);

            /* Move paths out of the chroot for easier debugging of
               build failures. */
            if (useChroot && buildMode == bmNormal)
                for (auto & i : missingPaths) {
                    auto p = worker.store.printStorePath(i);
                    if (pathExists(chrootRootDir + p))
                        rename((chrootRootDir + p).c_str(), p.c_str());
                }

            auto msg = fmt("builder for '%s' %s",
                yellowtxt(worker.store.printStorePath(drvPath)),
                statusToString(status));

            if (!logger->isVerbose() && !logTail.empty()) {
                msg += (format("; last %d log lines:") % logTail.size()).str();
                for (auto & line : logTail)
                    msg += "\n  " + line;
            }

            if (diskFull)
                msg += "\nnote: build failure may have been caused by lack of free disk space";

            throw BuildError(msg);
        }

        /* Compute the FS closure of the outputs and register them as
           being valid. */
        registerOutputs();

        if (settings.postBuildHook != "") {
            Activity act(*logger, lvlInfo, actPostBuildHook,
                fmt("running post-build-hook '%s'", settings.postBuildHook),
                Logger::Fields{worker.store.printStorePath(drvPath)});
            PushActivity pact(act.id);
            auto outputPaths = drv->outputPaths(worker.store);
            std::map<std::string, std::string> hookEnvironment = getEnv();

            hookEnvironment.emplace("DRV_PATH", worker.store.printStorePath(drvPath));
            hookEnvironment.emplace("OUT_PATHS", chomp(concatStringsSep(" ", worker.store.printStorePathSet(outputPaths))));

            RunOptions opts(settings.postBuildHook, {});
            opts.environment = hookEnvironment;

            struct LogSink : Sink {
                Activity & act;
                std::string currentLine;

                LogSink(Activity & act) : act(act) { }

                void operator() (const unsigned char * data, size_t len) override {
                    for (size_t i = 0; i < len; i++) {
                        auto c = data[i];

                        if (c == '\n') {
                            flushLine();
                        } else {
                            currentLine += c;
                        }
                    }
                }

                void flushLine() {
                    act.result(resPostBuildLogLine, currentLine);
                    currentLine.clear();
                }

                ~LogSink() {
                    if (currentLine != "") {
                        currentLine += '\n';
                        flushLine();
                    }
                }
            };
            LogSink sink(act);

            opts.standardOut = &sink;
            opts.mergeStderrToStdout = true;
            runProgram2(opts);
        }

        if (buildMode == bmCheck) {
            deleteTmpDir(true);
            done(BuildResult::Built);
            return;
        }

        /* Delete unused redirected outputs (when doing hash rewriting). */
        for (auto & i : redirectedOutputs)
            deletePath(worker.store.Store::toRealPath(i.second));

        /* Delete the chroot (if we were using one). */
        autoDelChroot.reset(); /* this runs the destructor */

        deleteTmpDir(true);

        /* Repeat the build if necessary. */
        if (curRound++ < nrRounds) {
            outputLocks.unlock();
            state = &DerivationGoal::tryToBuild;
            worker.wakeUp(shared_from_this());
            return;
        }

        /* It is now safe to delete the lock files, since all future
           lockers will see that the output paths are valid; they will
           not create new lock files with the same names as the old
           (unlinked) lock files. */
        outputLocks.setDeletion(true);
        outputLocks.unlock();

    } catch (BuildError & e) {
        outputLocks.unlock();

        BuildResult::Status st = BuildResult::MiscFailure;

        if (hook && WIFEXITED(status) && WEXITSTATUS(status) == 101)
            st = BuildResult::TimedOut;

        else if (hook && (!WIFEXITED(status) || WEXITSTATUS(status) != 100)) {
        }

        else {
            st =
                dynamic_cast<NotDeterministic*>(&e) ? BuildResult::NotDeterministic :
                statusOk(status) ? BuildResult::OutputRejected :
                fixedOutput || diskFull ? BuildResult::TransientFailure :
                BuildResult::PermanentFailure;
        }

        done(st, e);
        return;
    }

    done(BuildResult::Built);
}


HookReply DerivationGoal::tryBuildHook()
{
    if (!worker.tryBuildHook || !useDerivation) return rpDecline;

    if (!worker.hook)
        worker.hook = std::make_unique<HookInstance>();

    try {

        /* Send the request to the hook. */
        worker.hook->sink
            << "try"
            << (worker.getNrLocalBuilds() < settings.maxBuildJobs ? 1 : 0)
            << drv->platform
            << worker.store.printStorePath(drvPath)
            << parsedDrv->getRequiredSystemFeatures();
        worker.hook->sink.flush();

        /* Read the first line of input, which should be a word indicating
           whether the hook wishes to perform the build. */
        string reply;
        while (true) {
            string s = readLine(worker.hook->fromHook.readSide.get());
            if (handleJSONLogMessage(s, worker.act, worker.hook->activities, true))
                ;
            else if (string(s, 0, 2) == "# ") {
                reply = string(s, 2);
                break;
            }
            else {
                s += "\n";
                writeToStderr(s);
            }
        }

        debug("hook reply is '%1%'", reply);

        if (reply == "decline")
            return rpDecline;
        else if (reply == "decline-permanently") {
            worker.tryBuildHook = false;
            worker.hook = 0;
            return rpDecline;
        }
        else if (reply == "postpone")
            return rpPostpone;
        else if (reply != "accept")
            throw Error("bad hook reply '%s'", reply);

    } catch (SysError & e) {
        if (e.errNo == EPIPE) {
            logError({
                .name = "Build hook died",
                .hint = hintfmt(
                    "build hook died unexpectedly: %s",
                    chomp(drainFD(worker.hook->fromHook.readSide.get())))
            });
            worker.hook = 0;
            return rpDecline;
        } else
            throw;
    }

    hook = std::move(worker.hook);

    machineName = readLine(hook->fromHook.readSide.get());

    /* Tell the hook all the inputs that have to be copied to the
       remote system. */
    writeStorePaths(worker.store, hook->sink, inputPaths);

    /* Tell the hooks the missing outputs that have to be copied back
       from the remote system. */
    writeStorePaths(worker.store, hook->sink, missingPaths);

    hook->sink = FdSink();
    hook->toHook.writeSide = -1;

    /* Create the log file and pipe. */
    Path logFile = openLogFile();

    set<int> fds;
    fds.insert(hook->fromHook.readSide.get());
    fds.insert(hook->builderOut.readSide.get());
    worker.childStarted(shared_from_this(), fds, false, false);

    return rpAccept;
}


static void chmod_(const Path & path, mode_t mode)
{
    if (chmod(path.c_str(), mode) == -1)
        throw SysError("setting permissions on '%s'", path);
}


int childEntry(void * arg)
{
    ((DerivationGoal *) arg)->runChild();
    return 1;
}


StorePathSet DerivationGoal::exportReferences(const StorePathSet & storePaths)
{
    StorePathSet paths;

    for (auto & storePath : storePaths) {
        if (!inputPaths.count(storePath))
            throw BuildError("cannot export references of path '%s' because it is not in the input closure of the derivation", worker.store.printStorePath(storePath));

        worker.store.computeFSClosure({storePath}, paths);
    }

    /* If there are derivations in the graph, then include their
       outputs as well.  This is useful if you want to do things
       like passing all build-time dependencies of some path to a
       derivation that builds a NixOS DVD image. */
    auto paths2 = paths;

    for (auto & j : paths2) {
        if (j.isDerivation()) {
            Derivation drv = worker.store.derivationFromPath(j);
            for (auto & k : drv.outputs)
                worker.store.computeFSClosure(k.second.path(worker.store, drv.name), paths);
        }
    }

    return paths;
}

static std::once_flag dns_resolve_flag;

static void preloadNSS() {
    /* builtin:fetchurl can trigger a DNS lookup, which with glibc can trigger a dynamic library load of
       one of the glibc NSS libraries in a sandboxed child, which will fail unless the library's already
       been loaded in the parent. So we force a lookup of an invalid domain to force the NSS machinery to
       load its lookup libraries in the parent before any child gets a chance to. */
    std::call_once(dns_resolve_flag, []() {
        struct addrinfo *res = NULL;

        if (getaddrinfo("this.pre-initializes.the.dns.resolvers.invalid.", "http", NULL, &res) != 0) {
            if (res) freeaddrinfo(res);
        }
    });
}


void linkOrCopy(const Path & from, const Path & to)
{
    if (link(from.c_str(), to.c_str()) == -1) {
        /* Hard-linking fails if we exceed the maximum link count on a
           file (e.g. 32000 of ext3), which is quite possible after a
           'nix-store --optimise'. FIXME: actually, why don't we just
           bind-mount in this case?
           
           It can also fail with EPERM in BeegFS v7 and earlier versions
           which don't allow hard-links to other directories */
        if (errno != EMLINK && errno != EPERM)
            throw SysError("linking '%s' to '%s'", to, from);
        copyPath(from, to);
    }
}


void DerivationGoal::startBuilder()
{
    /* Right platform? */
    if (!parsedDrv->canBuildLocally())
        throw Error("a '%s' with features {%s} is required to build '%s', but I am a '%s' with features {%s}",
            drv->platform,
            concatStringsSep(", ", parsedDrv->getRequiredSystemFeatures()),
            worker.store.printStorePath(drvPath),
            settings.thisSystem,
            concatStringsSep<StringSet>(", ", settings.systemFeatures));

    if (drv->isBuiltin())
        preloadNSS();

#if __APPLE__
    additionalSandboxProfile = parsedDrv->getStringAttr("__sandboxProfile").value_or("");
#endif

    /* Are we doing a chroot build? */
    {
        auto noChroot = parsedDrv->getBoolAttr("__noChroot");
        if (settings.sandboxMode == smEnabled) {
            if (noChroot)
                throw Error("derivation '%s' has '__noChroot' set, "
                    "but that's not allowed when 'sandbox' is 'true'", worker.store.printStorePath(drvPath));
#if __APPLE__
            if (additionalSandboxProfile != "")
                throw Error("derivation '%s' specifies a sandbox profile, "
                    "but this is only allowed when 'sandbox' is 'relaxed'", worker.store.printStorePath(drvPath));
#endif
            useChroot = true;
        }
        else if (settings.sandboxMode == smDisabled)
            useChroot = false;
        else if (settings.sandboxMode == smRelaxed)
            useChroot = !fixedOutput && !noChroot;
    }

    if (worker.store.storeDir != worker.store.realStoreDir) {
        #if __linux__
            useChroot = true;
        #else
            throw Error("building using a diverted store is not supported on this platform");
        #endif
    }

    /* Create a temporary directory where the build will take
       place. */
    tmpDir = createTempDir("", "nix-build-" + std::string(drvPath.name()), false, false, 0700);

    chownToBuilder(tmpDir);

    /* Substitute output placeholders with the actual output paths. */
    for (auto & output : drv->outputs)
        inputRewrites[hashPlaceholder(output.first)] = worker.store.printStorePath(output.second.path(worker.store, drv->name));

    /* Construct the environment passed to the builder. */
    initEnv();

    writeStructuredAttrs();

    /* Handle exportReferencesGraph(), if set. */
    if (!parsedDrv->getStructuredAttrs()) {
        /* The `exportReferencesGraph' feature allows the references graph
           to be passed to a builder.  This attribute should be a list of
           pairs [name1 path1 name2 path2 ...].  The references graph of
           each `pathN' will be stored in a text file `nameN' in the
           temporary build directory.  The text files have the format used
           by `nix-store --register-validity'.  However, the deriver
           fields are left empty. */
        string s = get(drv->env, "exportReferencesGraph").value_or("");
        Strings ss = tokenizeString<Strings>(s);
        if (ss.size() % 2 != 0)
            throw BuildError("odd number of tokens in 'exportReferencesGraph': '%1%'", s);
        for (Strings::iterator i = ss.begin(); i != ss.end(); ) {
            string fileName = *i++;
            static std::regex regex("[A-Za-z_][A-Za-z0-9_.-]*");
            if (!std::regex_match(fileName, regex))
                throw Error("invalid file name '%s' in 'exportReferencesGraph'", fileName);

            auto storePathS = *i++;
            if (!worker.store.isInStore(storePathS))
                throw BuildError("'exportReferencesGraph' contains a non-store path '%1%'", storePathS);
            auto storePath = worker.store.toStorePath(storePathS).first;

            /* Write closure info to <fileName>. */
            writeFile(tmpDir + "/" + fileName,
                worker.store.makeValidityRegistration(
                    exportReferences({storePath}), false, false));
        }
    }

    if (useChroot) {

        /* Allow a user-configurable set of directories from the
           host file system. */
        PathSet dirs = settings.sandboxPaths;
        PathSet dirs2 = settings.extraSandboxPaths;
        dirs.insert(dirs2.begin(), dirs2.end());

        dirsInChroot.clear();

        for (auto i : dirs) {
            if (i.empty()) continue;
            bool optional = false;
            if (i[i.size() - 1] == '?') {
                optional = true;
                i.pop_back();
            }
            size_t p = i.find('=');
            if (p == string::npos)
                dirsInChroot[i] = {i, optional};
            else
                dirsInChroot[string(i, 0, p)] = {string(i, p + 1), optional};
        }
        dirsInChroot[tmpDirInSandbox] = tmpDir;

        /* Add the closure of store paths to the chroot. */
        StorePathSet closure;
        for (auto & i : dirsInChroot)
            try {
                if (worker.store.isInStore(i.second.source))
                    worker.store.computeFSClosure(worker.store.toStorePath(i.second.source).first, closure);
            } catch (InvalidPath & e) {
            } catch (Error & e) {
                throw Error("while processing 'sandbox-paths': %s", e.what());
            }
        for (auto & i : closure) {
            auto p = worker.store.printStorePath(i);
            dirsInChroot.insert_or_assign(p, p);
        }

        PathSet allowedPaths = settings.allowedImpureHostPrefixes;

        /* This works like the above, except on a per-derivation level */
        auto impurePaths = parsedDrv->getStringsAttr("__impureHostDeps").value_or(Strings());

        for (auto & i : impurePaths) {
            bool found = false;
            /* Note: we're not resolving symlinks here to prevent
               giving a non-root user info about inaccessible
               files. */
            Path canonI = canonPath(i);
            /* If only we had a trie to do this more efficiently :) luckily, these are generally going to be pretty small */
            for (auto & a : allowedPaths) {
                Path canonA = canonPath(a);
                if (canonI == canonA || isInDir(canonI, canonA)) {
                    found = true;
                    break;
                }
            }
            if (!found)
                throw Error("derivation '%s' requested impure path '%s', but it was not in allowed-impure-host-deps",
                    worker.store.printStorePath(drvPath), i);

            dirsInChroot[i] = i;
        }

#if __linux__
        /* Create a temporary directory in which we set up the chroot
           environment using bind-mounts.  We put it in the Nix store
           to ensure that we can create hard-links to non-directory
           inputs in the fake Nix store in the chroot (see below). */
        chrootRootDir = worker.store.Store::toRealPath(drvPath) + ".chroot";
        deletePath(chrootRootDir);

        /* Clean up the chroot directory automatically. */
        autoDelChroot = std::make_shared<AutoDelete>(chrootRootDir);

        printMsg(lvlChatty, format("setting up chroot environment in '%1%'") % chrootRootDir);

        if (mkdir(chrootRootDir.c_str(), 0750) == -1)
            throw SysError("cannot create '%1%'", chrootRootDir);

        if (buildUser && chown(chrootRootDir.c_str(), 0, buildUser->getGID()) == -1)
            throw SysError("cannot change ownership of '%1%'", chrootRootDir);

        /* Create a writable /tmp in the chroot.  Many builders need
           this.  (Of course they should really respect $TMPDIR
           instead.) */
        Path chrootTmpDir = chrootRootDir + "/tmp";
        createDirs(chrootTmpDir);
        chmod_(chrootTmpDir, 01777);

        /* Create a /etc/passwd with entries for the build user and the
           nobody account.  The latter is kind of a hack to support
           Samba-in-QEMU. */
        createDirs(chrootRootDir + "/etc");

        writeFile(chrootRootDir + "/etc/passwd", fmt(
                "root:x:0:0:Nix build user:%3%:/noshell\n"
                "nixbld:x:%1%:%2%:Nix build user:%3%:/noshell\n"
                "nobody:x:65534:65534:Nobody:/:/noshell\n",
                sandboxUid, sandboxGid, settings.sandboxBuildDir));

        /* Declare the build user's group so that programs get a consistent
           view of the system (e.g., "id -gn"). */
        writeFile(chrootRootDir + "/etc/group",
            (format(
                "root:x:0:\n"
                "nixbld:!:%1%:\n"
                "nogroup:x:65534:\n") % sandboxGid).str());

        /* Create /etc/hosts with localhost entry. */
        if (!fixedOutput)
            writeFile(chrootRootDir + "/etc/hosts", "127.0.0.1 localhost\n::1 localhost\n");

        /* Make the closure of the inputs available in the chroot,
           rather than the whole Nix store.  This prevents any access
           to undeclared dependencies.  Directories are bind-mounted,
           while other inputs are hard-linked (since only directories
           can be bind-mounted).  !!! As an extra security
           precaution, make the fake Nix store only writable by the
           build user. */
        Path chrootStoreDir = chrootRootDir + worker.store.storeDir;
        createDirs(chrootStoreDir);
        chmod_(chrootStoreDir, 01775);

        if (buildUser && chown(chrootStoreDir.c_str(), 0, buildUser->getGID()) == -1)
            throw SysError("cannot change ownership of '%1%'", chrootStoreDir);

        for (auto & i : inputPaths) {
            auto p = worker.store.printStorePath(i);
            Path r = worker.store.toRealPath(p);
            struct stat st;
            if (lstat(r.c_str(), &st))
                throw SysError("getting attributes of path '%s'", p);
            if (S_ISDIR(st.st_mode))
                dirsInChroot.insert_or_assign(p, r);
            else
                linkOrCopy(r, chrootRootDir + p);
        }

        /* If we're repairing, checking or rebuilding part of a
           multiple-outputs derivation, it's possible that we're
           rebuilding a path that is in settings.dirsInChroot
           (typically the dependencies of /bin/sh).  Throw them
           out. */
        for (auto & i : drv->outputs)
            dirsInChroot.erase(worker.store.printStorePath(i.second.path(worker.store, drv->name)));

#elif __APPLE__
        /* We don't really have any parent prep work to do (yet?)
           All work happens in the child, instead. */
#else
        throw Error("sandboxing builds is not supported on this platform");
#endif
    }

    if (needsHashRewrite()) {

        if (pathExists(homeDir))
            throw Error("home directory '%1%' exists; please remove it to assure purity of builds without sandboxing", homeDir);

        /* We're not doing a chroot build, but we have some valid
           output paths.  Since we can't just overwrite or delete
           them, we have to do hash rewriting: i.e. in the
           environment/arguments passed to the build, we replace the
           hashes of the valid outputs with unique dummy strings;
           after the build, we discard the redirected outputs
           corresponding to the valid outputs, and rewrite the
           contents of the new outputs to replace the dummy strings
           with the actual hashes. */
        if (validPaths.size() > 0)
            for (auto & i : validPaths)
                addHashRewrite(i);

        /* If we're repairing, then we don't want to delete the
           corrupt outputs in advance.  So rewrite them as well. */
        if (buildMode == bmRepair)
            for (auto & i : missingPaths)
                if (worker.store.isValidPath(i) && pathExists(worker.store.printStorePath(i))) {
                    addHashRewrite(i);
                    redirectedBadOutputs.insert(i);
                }
    }

    if (useChroot && settings.preBuildHook != "" && dynamic_cast<Derivation *>(drv.get())) {
        printMsg(lvlChatty, format("executing pre-build hook '%1%'")
            % settings.preBuildHook);
        auto args = useChroot ? Strings({worker.store.printStorePath(drvPath), chrootRootDir}) :
            Strings({ worker.store.printStorePath(drvPath) });
        enum BuildHookState {
            stBegin,
            stExtraChrootDirs
        };
        auto state = stBegin;
        auto lines = runProgram(settings.preBuildHook, false, args);
        auto lastPos = std::string::size_type{0};
        for (auto nlPos = lines.find('\n'); nlPos != string::npos;
                nlPos = lines.find('\n', lastPos)) {
            auto line = std::string{lines, lastPos, nlPos - lastPos};
            lastPos = nlPos + 1;
            if (state == stBegin) {
                if (line == "extra-sandbox-paths" || line == "extra-chroot-dirs") {
                    state = stExtraChrootDirs;
                } else {
                    throw Error("unknown pre-build hook command '%1%'", line);
                }
            } else if (state == stExtraChrootDirs) {
                if (line == "") {
                    state = stBegin;
                } else {
                    auto p = line.find('=');
                    if (p == string::npos)
                        dirsInChroot[line] = line;
                    else
                        dirsInChroot[string(line, 0, p)] = string(line, p + 1);
                }
            }
        }
    }

    /* Fire up a Nix daemon to process recursive Nix calls from the
       builder. */
    if (parsedDrv->getRequiredSystemFeatures().count("recursive-nix"))
        startDaemon();

    /* Run the builder. */
    printMsg(lvlChatty, "executing builder '%1%'", drv->builder);

    /* Create the log file. */
    Path logFile = openLogFile();

    /* Create a pipe to get the output of the builder. */
    //builderOut.create();

    builderOut.readSide = posix_openpt(O_RDWR | O_NOCTTY);
    if (!builderOut.readSide)
        throw SysError("opening pseudoterminal master");

    std::string slaveName(ptsname(builderOut.readSide.get()));

    if (buildUser) {
        if (chmod(slaveName.c_str(), 0600))
            throw SysError("changing mode of pseudoterminal slave");

        if (chown(slaveName.c_str(), buildUser->getUID(), 0))
            throw SysError("changing owner of pseudoterminal slave");
    }
#if __APPLE__
    else {
        if (grantpt(builderOut.readSide.get()))
            throw SysError("granting access to pseudoterminal slave");
    }
#endif

    #if 0
    // Mount the pt in the sandbox so that the "tty" command works.
    // FIXME: this doesn't work with the new devpts in the sandbox.
    if (useChroot)
        dirsInChroot[slaveName] = {slaveName, false};
    #endif

    if (unlockpt(builderOut.readSide.get()))
        throw SysError("unlocking pseudoterminal");

    builderOut.writeSide = open(slaveName.c_str(), O_RDWR | O_NOCTTY);
    if (!builderOut.writeSide)
        throw SysError("opening pseudoterminal slave");

    // Put the pt into raw mode to prevent \n -> \r\n translation.
    struct termios term;
    if (tcgetattr(builderOut.writeSide.get(), &term))
        throw SysError("getting pseudoterminal attributes");

    cfmakeraw(&term);

    if (tcsetattr(builderOut.writeSide.get(), TCSANOW, &term))
        throw SysError("putting pseudoterminal into raw mode");

    result.startTime = time(0);

    /* Fork a child to build the package. */
    ProcessOptions options;

#if __linux__
    if (useChroot) {
        /* Set up private namespaces for the build:

           - The PID namespace causes the build to start as PID 1.
             Processes outside of the chroot are not visible to those
             on the inside, but processes inside the chroot are
             visible from the outside (though with different PIDs).

           - The private mount namespace ensures that all the bind
             mounts we do will only show up in this process and its
             children, and will disappear automatically when we're
             done.

           - The private network namespace ensures that the builder
             cannot talk to the outside world (or vice versa).  It
             only has a private loopback interface. (Fixed-output
             derivations are not run in a private network namespace
             to allow functions like fetchurl to work.)

           - The IPC namespace prevents the builder from communicating
             with outside processes using SysV IPC mechanisms (shared
             memory, message queues, semaphores).  It also ensures
             that all IPC objects are destroyed when the builder
             exits.

           - The UTS namespace ensures that builders see a hostname of
             localhost rather than the actual hostname.

           We use a helper process to do the clone() to work around
           clone() being broken in multi-threaded programs due to
           at-fork handlers not being run. Note that we use
           CLONE_PARENT to ensure that the real builder is parented to
           us.
        */

        if (!fixedOutput)
            privateNetwork = true;

        userNamespaceSync.create();

        options.allowVfork = false;

        Pid helper = startProcess([&]() {

            /* Drop additional groups here because we can't do it
               after we've created the new user namespace.  FIXME:
               this means that if we're not root in the parent
               namespace, we can't drop additional groups; they will
               be mapped to nogroup in the child namespace. There does
               not seem to be a workaround for this. (But who can tell
               from reading user_namespaces(7)?)
               See also https://lwn.net/Articles/621612/. */
            if (getuid() == 0 && setgroups(0, 0) == -1)
                throw SysError("setgroups failed");

            size_t stackSize = 1 * 1024 * 1024;
            char * stack = (char *) mmap(0, stackSize,
                PROT_WRITE | PROT_READ, MAP_PRIVATE | MAP_ANONYMOUS | MAP_STACK, -1, 0);
            if (stack == MAP_FAILED) throw SysError("allocating stack");

            int flags = CLONE_NEWUSER | CLONE_NEWPID | CLONE_NEWNS | CLONE_NEWIPC | CLONE_NEWUTS | CLONE_PARENT | SIGCHLD;
            if (privateNetwork)
                flags |= CLONE_NEWNET;

            pid_t child = clone(childEntry, stack + stackSize, flags, this);
            if (child == -1 && errno == EINVAL) {
                /* Fallback for Linux < 2.13 where CLONE_NEWPID and
                   CLONE_PARENT are not allowed together. */
                flags &= ~CLONE_NEWPID;
                child = clone(childEntry, stack + stackSize, flags, this);
            }
            if (child == -1 && (errno == EPERM || errno == EINVAL)) {
                /* Some distros patch Linux to not allow unprivileged
                 * user namespaces. If we get EPERM or EINVAL, try
                 * without CLONE_NEWUSER and see if that works.
                 */
                flags &= ~CLONE_NEWUSER;
                child = clone(childEntry, stack + stackSize, flags, this);
            }
            /* Otherwise exit with EPERM so we can handle this in the
               parent. This is only done when sandbox-fallback is set
               to true (the default). */
            if (child == -1 && (errno == EPERM || errno == EINVAL) && settings.sandboxFallback)
                _exit(1);
            if (child == -1) throw SysError("cloning builder process");

            writeFull(builderOut.writeSide.get(), std::to_string(child) + "\n");
            _exit(0);
        }, options);

        int res = helper.wait();
        if (res != 0 && settings.sandboxFallback) {
            useChroot = false;
            initTmpDir();
            goto fallback;
        } else if (res != 0)
            throw Error("unable to start build process");

        userNamespaceSync.readSide = -1;

        pid_t tmp;
        if (!string2Int<pid_t>(readLine(builderOut.readSide.get()), tmp)) abort();
        pid = tmp;

        /* Set the UID/GID mapping of the builder's user namespace
           such that the sandbox user maps to the build user, or to
           the calling user (if build users are disabled). */
        uid_t hostUid = buildUser ? buildUser->getUID() : getuid();
        uid_t hostGid = buildUser ? buildUser->getGID() : getgid();

        writeFile("/proc/" + std::to_string(pid) + "/uid_map",
            (format("%d %d 1") % sandboxUid % hostUid).str());

        writeFile("/proc/" + std::to_string(pid) + "/setgroups", "deny");

        writeFile("/proc/" + std::to_string(pid) + "/gid_map",
            (format("%d %d 1") % sandboxGid % hostGid).str());

        /* Save the mount namespace of the child. We have to do this
           *before* the child does a chroot. */
        sandboxMountNamespace = open(fmt("/proc/%d/ns/mnt", (pid_t) pid).c_str(), O_RDONLY);
        if (sandboxMountNamespace.get() == -1)
            throw SysError("getting sandbox mount namespace");

        /* Signal the builder that we've updated its user namespace. */
        writeFull(userNamespaceSync.writeSide.get(), "1");
        userNamespaceSync.writeSide = -1;

    } else
#endif
    {
    fallback:
        options.allowVfork = !buildUser && !drv->isBuiltin();
        pid = startProcess([&]() {
            runChild();
        }, options);
    }

    /* parent */
    pid.setSeparatePG(true);
    builderOut.writeSide = -1;
    worker.childStarted(shared_from_this(), {builderOut.readSide.get()}, true, true);

    /* Check if setting up the build environment failed. */
    while (true) {
        string msg = readLine(builderOut.readSide.get());
        if (string(msg, 0, 1) == "\1") {
            if (msg.size() == 1) break;
            throw Error(string(msg, 1));
        }
        debug(msg);
    }
}


void DerivationGoal::initTmpDir() {
    /* In a sandbox, for determinism, always use the same temporary
       directory. */
#if __linux__
    tmpDirInSandbox = useChroot ? settings.sandboxBuildDir : tmpDir;
#else
    tmpDirInSandbox = tmpDir;
#endif

    /* In non-structured mode, add all bindings specified in the
       derivation via the environment, except those listed in the
       passAsFile attribute. Those are passed as file names pointing
       to temporary files containing the contents. Note that
       passAsFile is ignored in structure mode because it's not
       needed (attributes are not passed through the environment, so
       there is no size constraint). */
    if (!parsedDrv->getStructuredAttrs()) {

        StringSet passAsFile = tokenizeString<StringSet>(get(drv->env, "passAsFile").value_or(""));
        for (auto & i : drv->env) {
            if (passAsFile.find(i.first) == passAsFile.end()) {
                env[i.first] = i.second;
            } else {
                auto hash = hashString(htSHA256, i.first);
                string fn = ".attr-" + hash.to_string(Base32, false);
                Path p = tmpDir + "/" + fn;
                writeFile(p, rewriteStrings(i.second, inputRewrites));
                chownToBuilder(p);
                env[i.first + "Path"] = tmpDirInSandbox + "/" + fn;
            }
        }

    }

    /* For convenience, set an environment pointing to the top build
       directory. */
    env["NIX_BUILD_TOP"] = tmpDirInSandbox;

    /* Also set TMPDIR and variants to point to this directory. */
    env["TMPDIR"] = env["TEMPDIR"] = env["TMP"] = env["TEMP"] = tmpDirInSandbox;

    /* Explicitly set PWD to prevent problems with chroot builds.  In
       particular, dietlibc cannot figure out the cwd because the
       inode of the current directory doesn't appear in .. (because
       getdents returns the inode of the mount point). */
    env["PWD"] = tmpDirInSandbox;
}


void DerivationGoal::initEnv()
{
    env.clear();

    /* Most shells initialise PATH to some default (/bin:/usr/bin:...) when
       PATH is not set.  We don't want this, so we fill it in with some dummy
       value. */
    env["PATH"] = "/path-not-set";

    /* Set HOME to a non-existing path to prevent certain programs from using
       /etc/passwd (or NIS, or whatever) to locate the home directory (for
       example, wget looks for ~/.wgetrc).  I.e., these tools use /etc/passwd
       if HOME is not set, but they will just assume that the settings file
       they are looking for does not exist if HOME is set but points to some
       non-existing path. */
    env["HOME"] = homeDir;

    /* Tell the builder where the Nix store is.  Usually they
       shouldn't care, but this is useful for purity checking (e.g.,
       the compiler or linker might only want to accept paths to files
       in the store or in the build directory). */
    env["NIX_STORE"] = worker.store.storeDir;

    /* The maximum number of cores to utilize for parallel building. */
    env["NIX_BUILD_CORES"] = (format("%d") % settings.buildCores).str();

    initTmpDir();

    /* Compatibility hack with Nix <= 0.7: if this is a fixed-output
       derivation, tell the builder, so that for instance `fetchurl'
       can skip checking the output.  On older Nixes, this environment
       variable won't be set, so `fetchurl' will do the check. */
    if (fixedOutput) env["NIX_OUTPUT_CHECKED"] = "1";

    /* *Only* if this is a fixed-output derivation, propagate the
       values of the environment variables specified in the
       `impureEnvVars' attribute to the builder.  This allows for
       instance environment variables for proxy configuration such as
       `http_proxy' to be easily passed to downloaders like
       `fetchurl'.  Passing such environment variables from the caller
       to the builder is generally impure, but the output of
       fixed-output derivations is by definition pure (since we
       already know the cryptographic hash of the output). */
    if (fixedOutput) {
        for (auto & i : parsedDrv->getStringsAttr("impureEnvVars").value_or(Strings()))
            env[i] = getEnv(i).value_or("");
    }

    /* Currently structured log messages piggyback on stderr, but we
       may change that in the future. So tell the builder which file
       descriptor to use for that. */
    env["NIX_LOG_FD"] = "2";

    /* Trigger colored output in various tools. */
    env["TERM"] = "xterm-256color";
}


static std::regex shVarName("[A-Za-z_][A-Za-z0-9_]*");


void DerivationGoal::writeStructuredAttrs()
{
    auto structuredAttrs = parsedDrv->getStructuredAttrs();
    if (!structuredAttrs) return;

    auto json = *structuredAttrs;

    /* Add an "outputs" object containing the output paths. */
    nlohmann::json outputs;
    for (auto & i : drv->outputs)
        outputs[i.first] = rewriteStrings(worker.store.printStorePath(i.second.path(worker.store, drv->name)), inputRewrites);
    json["outputs"] = outputs;

    /* Handle exportReferencesGraph. */
    auto e = json.find("exportReferencesGraph");
    if (e != json.end() && e->is_object()) {
        for (auto i = e->begin(); i != e->end(); ++i) {
            std::ostringstream str;
            {
                JSONPlaceholder jsonRoot(str, true);
                StorePathSet storePaths;
                for (auto & p : *i)
                    storePaths.insert(worker.store.parseStorePath(p.get<std::string>()));
                worker.store.pathInfoToJSON(jsonRoot,
                    exportReferences(storePaths), false, true);
            }
            json[i.key()] = nlohmann::json::parse(str.str()); // urgh
        }
    }

    writeFile(tmpDir + "/.attrs.json", rewriteStrings(json.dump(), inputRewrites));
    chownToBuilder(tmpDir + "/.attrs.json");

    /* As a convenience to bash scripts, write a shell file that
       maps all attributes that are representable in bash -
       namely, strings, integers, nulls, Booleans, and arrays and
       objects consisting entirely of those values. (So nested
       arrays or objects are not supported.) */

    auto handleSimpleType = [](const nlohmann::json & value) -> std::optional<std::string> {
        if (value.is_string())
            return shellEscape(value);

        if (value.is_number()) {
            auto f = value.get<float>();
            if (std::ceil(f) == f)
                return std::to_string(value.get<int>());
        }

        if (value.is_null())
            return std::string("''");

        if (value.is_boolean())
            return value.get<bool>() ? std::string("1") : std::string("");

        return {};
    };

    std::string jsonSh;

    for (auto i = json.begin(); i != json.end(); ++i) {

        if (!std::regex_match(i.key(), shVarName)) continue;

        auto & value = i.value();

        auto s = handleSimpleType(value);
        if (s)
            jsonSh += fmt("declare %s=%s\n", i.key(), *s);

        else if (value.is_array()) {
            std::string s2;
            bool good = true;

            for (auto i = value.begin(); i != value.end(); ++i) {
                auto s3 = handleSimpleType(i.value());
                if (!s3) { good = false; break; }
                s2 += *s3; s2 += ' ';
            }

            if (good)
                jsonSh += fmt("declare -a %s=(%s)\n", i.key(), s2);
        }

        else if (value.is_object()) {
            std::string s2;
            bool good = true;

            for (auto i = value.begin(); i != value.end(); ++i) {
                auto s3 = handleSimpleType(i.value());
                if (!s3) { good = false; break; }
                s2 += fmt("[%s]=%s ", shellEscape(i.key()), *s3);
            }

            if (good)
                jsonSh += fmt("declare -A %s=(%s)\n", i.key(), s2);
        }
    }

    writeFile(tmpDir + "/.attrs.sh", rewriteStrings(jsonSh, inputRewrites));
    chownToBuilder(tmpDir + "/.attrs.sh");
}


/* A wrapper around LocalStore that only allows building/querying of
   paths that are in the input closures of the build or were added via
   recursive Nix calls. */
struct RestrictedStore : public LocalFSStore
{
    ref<LocalStore> next;

    DerivationGoal & goal;

    RestrictedStore(const Params & params, ref<LocalStore> next, DerivationGoal & goal)
        : Store(params), LocalFSStore(params), next(next), goal(goal)
    { }

    Path getRealStoreDir() override
    { return next->realStoreDir; }

    std::string getUri() override
    { return next->getUri(); }

    StorePathSet queryAllValidPaths() override
    {
        StorePathSet paths;
        for (auto & p : goal.inputPaths) paths.insert(p);
        for (auto & p : goal.addedPaths) paths.insert(p);
        return paths;
    }

    void queryPathInfoUncached(const StorePath & path,
        Callback<std::shared_ptr<const ValidPathInfo>> callback) noexcept override
    {
        if (goal.isAllowed(path)) {
            try {
                /* Censor impure information. */
                auto info = std::make_shared<ValidPathInfo>(*next->queryPathInfo(path));
                info->deriver.reset();
                info->registrationTime = 0;
                info->ultimate = false;
                info->sigs.clear();
                callback(info);
            } catch (InvalidPath &) {
                callback(nullptr);
            }
        } else
            callback(nullptr);
    };

    void queryReferrers(const StorePath & path, StorePathSet & referrers) override
    { }

    OutputPathMap queryDerivationOutputMap(const StorePath & path) override
    { throw Error("queryDerivationOutputMap"); }

    std::optional<StorePath> queryPathFromHashPart(const std::string & hashPart) override
    { throw Error("queryPathFromHashPart"); }

    StorePath addToStore(const string & name, const Path & srcPath,
        FileIngestionMethod method = FileIngestionMethod::Recursive, HashType hashAlgo = htSHA256,
        PathFilter & filter = defaultPathFilter, RepairFlag repair = NoRepair) override
    { throw Error("addToStore"); }

    void addToStore(const ValidPathInfo & info, Source & narSource,
        RepairFlag repair = NoRepair, CheckSigsFlag checkSigs = CheckSigs) override
    {
        next->addToStore(info, narSource, repair, checkSigs);
        goal.addDependency(info.path);
    }

    StorePath addToStoreFromDump(Source & dump, const string & name,
        FileIngestionMethod method = FileIngestionMethod::Recursive, HashType hashAlgo = htSHA256, RepairFlag repair = NoRepair) override
    {
        auto path = next->addToStoreFromDump(dump, name, method, hashAlgo, repair);
        goal.addDependency(path);
        return path;
    }

    StorePath addTextToStore(const string & name, const string & s,
        const StorePathSet & references, RepairFlag repair = NoRepair) override
    {
        auto path = next->addTextToStore(name, s, references, repair);
        goal.addDependency(path);
        return path;
    }

    void narFromPath(const StorePath & path, Sink & sink) override
    {
        if (!goal.isAllowed(path))
            throw InvalidPath("cannot dump unknown path '%s' in recursive Nix", printStorePath(path));
        LocalFSStore::narFromPath(path, sink);
    }

    void ensurePath(const StorePath & path) override
    {
        if (!goal.isAllowed(path))
            throw InvalidPath("cannot substitute unknown path '%s' in recursive Nix", printStorePath(path));
        /* Nothing to be done; 'path' must already be valid. */
    }

    void buildPaths(const std::vector<StorePathWithOutputs> & paths, BuildMode buildMode) override
    {
        if (buildMode != bmNormal) throw Error("unsupported build mode");

        StorePathSet newPaths;

        for (auto & path : paths) {
            if (path.path.isDerivation()) {
                if (!goal.isAllowed(path.path))
                    throw InvalidPath("cannot build unknown path '%s' in recursive Nix", printStorePath(path.path));
                auto drv = derivationFromPath(path.path);
                for (auto & output : drv.outputs)
                    if (wantOutput(output.first, path.outputs))
                        newPaths.insert(output.second.path(*this, drv.name));
            } else if (!goal.isAllowed(path.path))
                throw InvalidPath("cannot build unknown path '%s' in recursive Nix", printStorePath(path.path));
        }

        next->buildPaths(paths, buildMode);

        StorePathSet closure;
        next->computeFSClosure(newPaths, closure);
        for (auto & path : closure)
            goal.addDependency(path);
    }

    BuildResult buildDerivation(const StorePath & drvPath, const BasicDerivation & drv,
        BuildMode buildMode = bmNormal) override
    { unsupported("buildDerivation"); }

    void addTempRoot(const StorePath & path) override
    { }

    void addIndirectRoot(const Path & path) override
    { }

    Roots findRoots(bool censor) override
    { return Roots(); }

    void collectGarbage(const GCOptions & options, GCResults & results) override
    { }

    void addSignatures(const StorePath & storePath, const StringSet & sigs) override
    { unsupported("addSignatures"); }

    void queryMissing(const std::vector<StorePathWithOutputs> & targets,
        StorePathSet & willBuild, StorePathSet & willSubstitute, StorePathSet & unknown,
        unsigned long long & downloadSize, unsigned long long & narSize) override
    {
        /* This is slightly impure since it leaks information to the
           client about what paths will be built/substituted or are
           already present. Probably not a big deal. */

        std::vector<StorePathWithOutputs> allowed;
        for (auto & path : targets) {
            if (goal.isAllowed(path.path))
                allowed.emplace_back(path);
            else
                unknown.insert(path.path);
        }

        next->queryMissing(allowed, willBuild, willSubstitute,
            unknown, downloadSize, narSize);
    }
};


void DerivationGoal::startDaemon()
{
    settings.requireExperimentalFeature("recursive-nix");

    Store::Params params;
    params["path-info-cache-size"] = "0";
    params["store"] = worker.store.storeDir;
    params["root"] = worker.store.rootDir;
    params["state"] = "/no-such-path";
    params["log"] = "/no-such-path";
    auto store = make_ref<RestrictedStore>(params,
        ref<LocalStore>(std::dynamic_pointer_cast<LocalStore>(worker.store.shared_from_this())),
        *this);

    addedPaths.clear();

    auto socketName = ".nix-socket";
    Path socketPath = tmpDir + "/" + socketName;
    env["NIX_REMOTE"] = "unix://" + tmpDirInSandbox + "/" + socketName;

    daemonSocket = createUnixDomainSocket(socketPath, 0600);

    chownToBuilder(socketPath);

    daemonThread = std::thread([this, store]() {

        while (true) {

            /* Accept a connection. */
            struct sockaddr_un remoteAddr;
            socklen_t remoteAddrLen = sizeof(remoteAddr);

            AutoCloseFD remote = accept(daemonSocket.get(),
                (struct sockaddr *) &remoteAddr, &remoteAddrLen);
            if (!remote) {
                if (errno == EINTR) continue;
                if (errno == EINVAL) break;
                throw SysError("accepting connection");
            }

            closeOnExec(remote.get());

            debug("received daemon connection");

            auto workerThread = std::thread([store, remote{std::move(remote)}]() {
                FdSource from(remote.get());
                FdSink to(remote.get());
                try {
                    daemon::processConnection(store, from, to,
                        daemon::NotTrusted, daemon::Recursive, "nobody", 65535);
                    debug("terminated daemon connection");
                } catch (SysError &) {
                    ignoreException();
                }
            });

            daemonWorkerThreads.push_back(std::move(workerThread));
        }

        debug("daemon shutting down");
    });
}


void DerivationGoal::stopDaemon()
{
    if (daemonSocket && shutdown(daemonSocket.get(), SHUT_RDWR) == -1)
        throw SysError("shutting down daemon socket");

    if (daemonThread.joinable())
        daemonThread.join();

    // FIXME: should prune worker threads more quickly.
    // FIXME: shutdown the client socket to speed up worker termination.
    for (auto & thread : daemonWorkerThreads)
        thread.join();
    daemonWorkerThreads.clear();

    daemonSocket = -1;
}


void DerivationGoal::addDependency(const StorePath & path)
{
    if (isAllowed(path)) return;

    addedPaths.insert(path);

    /* If we're doing a sandbox build, then we have to make the path
       appear in the sandbox. */
    if (useChroot) {

        debug("materialising '%s' in the sandbox", worker.store.printStorePath(path));

        #if __linux__

            Path source = worker.store.Store::toRealPath(path);
            Path target = chrootRootDir + worker.store.printStorePath(path);
            debug("bind-mounting %s -> %s", target, source);

            if (pathExists(target))
                throw Error("store path '%s' already exists in the sandbox", worker.store.printStorePath(path));

            struct stat st;
            if (lstat(source.c_str(), &st))
                throw SysError("getting attributes of path '%s'", source);

            if (S_ISDIR(st.st_mode)) {

                /* Bind-mount the path into the sandbox. This requires
                   entering its mount namespace, which is not possible
                   in multithreaded programs. So we do this in a
                   child process.*/
                Pid child(startProcess([&]() {

                    if (setns(sandboxMountNamespace.get(), 0) == -1)
                        throw SysError("entering sandbox mount namespace");

                    createDirs(target);

                    if (mount(source.c_str(), target.c_str(), "", MS_BIND, 0) == -1)
                        throw SysError("bind mount from '%s' to '%s' failed", source, target);

                    _exit(0);
                }));

                int status = child.wait();
                if (status != 0)
                    throw Error("could not add path '%s' to sandbox", worker.store.printStorePath(path));

            } else
                linkOrCopy(source, target);

        #else
            throw Error("don't know how to make path '%s' (produced by a recursive Nix call) appear in the sandbox",
                worker.store.printStorePath(path));
        #endif

    }
}


void DerivationGoal::chownToBuilder(const Path & path)
{
    if (!buildUser) return;
    if (chown(path.c_str(), buildUser->getUID(), buildUser->getGID()) == -1)
        throw SysError("cannot change ownership of '%1%'", path);
}


void setupSeccomp()
{
#if __linux__
    if (!settings.filterSyscalls) return;
#if HAVE_SECCOMP
    scmp_filter_ctx ctx;

    if (!(ctx = seccomp_init(SCMP_ACT_ALLOW)))
        throw SysError("unable to initialize seccomp mode 2");

    Finally cleanup([&]() {
        seccomp_release(ctx);
    });

    if (nativeSystem == "x86_64-linux" &&
        seccomp_arch_add(ctx, SCMP_ARCH_X86) != 0)
        throw SysError("unable to add 32-bit seccomp architecture");

    if (nativeSystem == "x86_64-linux" &&
        seccomp_arch_add(ctx, SCMP_ARCH_X32) != 0)
        throw SysError("unable to add X32 seccomp architecture");

    if (nativeSystem == "aarch64-linux" &&
        seccomp_arch_add(ctx, SCMP_ARCH_ARM) != 0)
        printError("unable to add ARM seccomp architecture; this may result in spurious build failures if running 32-bit ARM processes");

    /* Prevent builders from creating setuid/setgid binaries. */
    for (int perm : { S_ISUID, S_ISGID }) {
        if (seccomp_rule_add(ctx, SCMP_ACT_ERRNO(EPERM), SCMP_SYS(chmod), 1,
                SCMP_A1(SCMP_CMP_MASKED_EQ, (scmp_datum_t) perm, (scmp_datum_t) perm)) != 0)
            throw SysError("unable to add seccomp rule");

        if (seccomp_rule_add(ctx, SCMP_ACT_ERRNO(EPERM), SCMP_SYS(fchmod), 1,
                SCMP_A1(SCMP_CMP_MASKED_EQ, (scmp_datum_t) perm, (scmp_datum_t) perm)) != 0)
            throw SysError("unable to add seccomp rule");

        if (seccomp_rule_add(ctx, SCMP_ACT_ERRNO(EPERM), SCMP_SYS(fchmodat), 1,
                SCMP_A2(SCMP_CMP_MASKED_EQ, (scmp_datum_t) perm, (scmp_datum_t) perm)) != 0)
            throw SysError("unable to add seccomp rule");
    }

    /* Prevent builders from creating EAs or ACLs. Not all filesystems
       support these, and they're not allowed in the Nix store because
       they're not representable in the NAR serialisation. */
    if (seccomp_rule_add(ctx, SCMP_ACT_ERRNO(ENOTSUP), SCMP_SYS(setxattr), 0) != 0 ||
        seccomp_rule_add(ctx, SCMP_ACT_ERRNO(ENOTSUP), SCMP_SYS(lsetxattr), 0) != 0 ||
        seccomp_rule_add(ctx, SCMP_ACT_ERRNO(ENOTSUP), SCMP_SYS(fsetxattr), 0) != 0)
        throw SysError("unable to add seccomp rule");

    if (seccomp_attr_set(ctx, SCMP_FLTATR_CTL_NNP, settings.allowNewPrivileges ? 0 : 1) != 0)
        throw SysError("unable to set 'no new privileges' seccomp attribute");

    if (seccomp_load(ctx) != 0)
        throw SysError("unable to load seccomp BPF program");
#else
    throw Error(
        "seccomp is not supported on this platform; "
        "you can bypass this error by setting the option 'filter-syscalls' to false, but note that untrusted builds can then create setuid binaries!");
#endif
#endif
}


void DerivationGoal::runChild()
{
    /* Warning: in the child we should absolutely not make any SQLite
       calls! */

    try { /* child */

        commonChildInit(builderOut);

        try {
            setupSeccomp();
        } catch (...) {
            if (buildUser) throw;
        }

        bool setUser = true;

        /* Make the contents of netrc available to builtin:fetchurl
           (which may run under a different uid and/or in a sandbox). */
        std::string netrcData;
        try {
            if (drv->isBuiltin() && drv->builder == "builtin:fetchurl")
                netrcData = readFile(settings.netrcFile);
        } catch (SysError &) { }

#if __linux__
        if (useChroot) {

            userNamespaceSync.writeSide = -1;

            if (drainFD(userNamespaceSync.readSide.get()) != "1")
                throw Error("user namespace initialisation failed");

            userNamespaceSync.readSide = -1;

            if (privateNetwork) {

                /* Initialise the loopback interface. */
                AutoCloseFD fd(socket(PF_INET, SOCK_DGRAM, IPPROTO_IP));
                if (!fd) throw SysError("cannot open IP socket");

                struct ifreq ifr;
                strcpy(ifr.ifr_name, "lo");
                ifr.ifr_flags = IFF_UP | IFF_LOOPBACK | IFF_RUNNING;
                if (ioctl(fd.get(), SIOCSIFFLAGS, &ifr) == -1)
                    throw SysError("cannot set loopback interface flags");
            }

            /* Set the hostname etc. to fixed values. */
            char hostname[] = "localhost";
            if (sethostname(hostname, sizeof(hostname)) == -1)
                throw SysError("cannot set host name");
            char domainname[] = "(none)"; // kernel default
            if (setdomainname(domainname, sizeof(domainname)) == -1)
                throw SysError("cannot set domain name");

            /* Make all filesystems private.  This is necessary
               because subtrees may have been mounted as "shared"
               (MS_SHARED).  (Systemd does this, for instance.)  Even
               though we have a private mount namespace, mounting
               filesystems on top of a shared subtree still propagates
               outside of the namespace.  Making a subtree private is
               local to the namespace, though, so setting MS_PRIVATE
               does not affect the outside world. */
            if (mount(0, "/", 0, MS_PRIVATE | MS_REC, 0) == -1)
                throw SysError("unable to make '/' private");

            /* Bind-mount chroot directory to itself, to treat it as a
               different filesystem from /, as needed for pivot_root. */
            if (mount(chrootRootDir.c_str(), chrootRootDir.c_str(), 0, MS_BIND, 0) == -1)
                throw SysError("unable to bind mount '%1%'", chrootRootDir);

            /* Bind-mount the sandbox's Nix store onto itself so that
               we can mark it as a "shared" subtree, allowing bind
               mounts made in *this* mount namespace to be propagated
               into the child namespace created by the
               unshare(CLONE_NEWNS) call below.

               Marking chrootRootDir as MS_SHARED causes pivot_root()
               to fail with EINVAL. Don't know why. */
            Path chrootStoreDir = chrootRootDir + worker.store.storeDir;

            if (mount(chrootStoreDir.c_str(), chrootStoreDir.c_str(), 0, MS_BIND, 0) == -1)
                throw SysError("unable to bind mount the Nix store", chrootStoreDir);

            if (mount(0, chrootStoreDir.c_str(), 0, MS_SHARED, 0) == -1)
                throw SysError("unable to make '%s' shared", chrootStoreDir);

            /* Set up a nearly empty /dev, unless the user asked to
               bind-mount the host /dev. */
            Strings ss;
            if (dirsInChroot.find("/dev") == dirsInChroot.end()) {
                createDirs(chrootRootDir + "/dev/shm");
                createDirs(chrootRootDir + "/dev/pts");
                ss.push_back("/dev/full");
                if (settings.systemFeatures.get().count("kvm") && pathExists("/dev/kvm"))
                    ss.push_back("/dev/kvm");
                ss.push_back("/dev/null");
                ss.push_back("/dev/random");
                ss.push_back("/dev/tty");
                ss.push_back("/dev/urandom");
                ss.push_back("/dev/zero");
                createSymlink("/proc/self/fd", chrootRootDir + "/dev/fd");
                createSymlink("/proc/self/fd/0", chrootRootDir + "/dev/stdin");
                createSymlink("/proc/self/fd/1", chrootRootDir + "/dev/stdout");
                createSymlink("/proc/self/fd/2", chrootRootDir + "/dev/stderr");
            }

            /* Fixed-output derivations typically need to access the
               network, so give them access to /etc/resolv.conf and so
               on. */
            if (fixedOutput) {
                ss.push_back("/etc/resolv.conf");

                // Only use nss functions to resolve hosts and
                // services. Don’t use it for anything else that may
                // be configured for this system. This limits the
                // potential impurities introduced in fixed-outputs.
                writeFile(chrootRootDir + "/etc/nsswitch.conf", "hosts: files dns\nservices: files\n");

                ss.push_back("/etc/services");
                ss.push_back("/etc/hosts");
                if (pathExists("/var/run/nscd/socket"))
                    ss.push_back("/var/run/nscd/socket");
            }

            for (auto & i : ss) dirsInChroot.emplace(i, i);

            /* Bind-mount all the directories from the "host"
               filesystem that we want in the chroot
               environment. */
            auto doBind = [&](const Path & source, const Path & target, bool optional = false) {
                debug("bind mounting '%1%' to '%2%'", source, target);
                struct stat st;
                if (stat(source.c_str(), &st) == -1) {
                    if (optional && errno == ENOENT)
                        return;
                    else
                        throw SysError("getting attributes of path '%1%'", source);
                }
                if (S_ISDIR(st.st_mode))
                    createDirs(target);
                else {
                    createDirs(dirOf(target));
                    writeFile(target, "");
                }
                if (mount(source.c_str(), target.c_str(), "", MS_BIND | MS_REC, 0) == -1)
                    throw SysError("bind mount from '%1%' to '%2%' failed", source, target);
            };

            for (auto & i : dirsInChroot) {
                if (i.second.source == "/proc") continue; // backwards compatibility
                doBind(i.second.source, chrootRootDir + i.first, i.second.optional);
            }

            /* Bind a new instance of procfs on /proc. */
            createDirs(chrootRootDir + "/proc");
            if (mount("none", (chrootRootDir + "/proc").c_str(), "proc", 0, 0) == -1)
                throw SysError("mounting /proc");

            /* Mount a new tmpfs on /dev/shm to ensure that whatever
               the builder puts in /dev/shm is cleaned up automatically. */
            if (pathExists("/dev/shm") && mount("none", (chrootRootDir + "/dev/shm").c_str(), "tmpfs", 0,
                    fmt("size=%s", settings.sandboxShmSize).c_str()) == -1)
                throw SysError("mounting /dev/shm");

            /* Mount a new devpts on /dev/pts.  Note that this
               requires the kernel to be compiled with
               CONFIG_DEVPTS_MULTIPLE_INSTANCES=y (which is the case
               if /dev/ptx/ptmx exists). */
            if (pathExists("/dev/pts/ptmx") &&
                !pathExists(chrootRootDir + "/dev/ptmx")
                && !dirsInChroot.count("/dev/pts"))
            {
                if (mount("none", (chrootRootDir + "/dev/pts").c_str(), "devpts", 0, "newinstance,mode=0620") == 0)
                {
                    createSymlink("/dev/pts/ptmx", chrootRootDir + "/dev/ptmx");

                    /* Make sure /dev/pts/ptmx is world-writable.  With some
                       Linux versions, it is created with permissions 0.  */
                    chmod_(chrootRootDir + "/dev/pts/ptmx", 0666);
                } else {
                    if (errno != EINVAL)
                        throw SysError("mounting /dev/pts");
                    doBind("/dev/pts", chrootRootDir + "/dev/pts");
                    doBind("/dev/ptmx", chrootRootDir + "/dev/ptmx");
                }
            }

            /* Unshare this mount namespace. This is necessary because
               pivot_root() below changes the root of the mount
               namespace. This means that the call to setns() in
               addDependency() would hide the host's filesystem,
               making it impossible to bind-mount paths from the host
               Nix store into the sandbox. Therefore, we save the
               pre-pivot_root namespace in
               sandboxMountNamespace. Since we made /nix/store a
               shared subtree above, this allows addDependency() to
               make paths appear in the sandbox. */
            if (unshare(CLONE_NEWNS) == -1)
                throw SysError("unsharing mount namespace");

            /* Do the chroot(). */
            if (chdir(chrootRootDir.c_str()) == -1)
                throw SysError("cannot change directory to '%1%'", chrootRootDir);

            if (mkdir("real-root", 0) == -1)
                throw SysError("cannot create real-root directory");

            if (pivot_root(".", "real-root") == -1)
                throw SysError("cannot pivot old root directory onto '%1%'", (chrootRootDir + "/real-root"));

            if (chroot(".") == -1)
                throw SysError("cannot change root directory to '%1%'", chrootRootDir);

            if (umount2("real-root", MNT_DETACH) == -1)
                throw SysError("cannot unmount real root filesystem");

            if (rmdir("real-root") == -1)
                throw SysError("cannot remove real-root directory");

            /* Switch to the sandbox uid/gid in the user namespace,
               which corresponds to the build user or calling user in
               the parent namespace. */
            if (setgid(sandboxGid) == -1)
                throw SysError("setgid failed");
            if (setuid(sandboxUid) == -1)
                throw SysError("setuid failed");

            setUser = false;
        }
#endif

        if (chdir(tmpDirInSandbox.c_str()) == -1)
            throw SysError("changing into '%1%'", tmpDir);

        /* Close all other file descriptors. */
        closeMostFDs({STDIN_FILENO, STDOUT_FILENO, STDERR_FILENO});

#if __linux__
        /* Change the personality to 32-bit if we're doing an
           i686-linux build on an x86_64-linux machine. */
        struct utsname utsbuf;
        uname(&utsbuf);
        if (drv->platform == "i686-linux" &&
            (settings.thisSystem == "x86_64-linux" ||
             (!strcmp(utsbuf.sysname, "Linux") && !strcmp(utsbuf.machine, "x86_64")))) {
            if (personality(PER_LINUX32) == -1)
                throw SysError("cannot set i686-linux personality");
        }

        /* Impersonate a Linux 2.6 machine to get some determinism in
           builds that depend on the kernel version. */
        if ((drv->platform == "i686-linux" || drv->platform == "x86_64-linux") && settings.impersonateLinux26) {
            int cur = personality(0xffffffff);
            if (cur != -1) personality(cur | 0x0020000 /* == UNAME26 */);
        }

        /* Disable address space randomization for improved
           determinism. */
        int cur = personality(0xffffffff);
        if (cur != -1) personality(cur | ADDR_NO_RANDOMIZE);
#endif

        /* Disable core dumps by default. */
        struct rlimit limit = { 0, RLIM_INFINITY };
        setrlimit(RLIMIT_CORE, &limit);

        // FIXME: set other limits to deterministic values?

        /* Fill in the environment. */
        Strings envStrs;
        for (auto & i : env)
            envStrs.push_back(rewriteStrings(i.first + "=" + i.second, inputRewrites));

        /* If we are running in `build-users' mode, then switch to the
           user we allocated above.  Make sure that we drop all root
           privileges.  Note that above we have closed all file
           descriptors except std*, so that's safe.  Also note that
           setuid() when run as root sets the real, effective and
           saved UIDs. */
        if (setUser && buildUser) {
            /* Preserve supplementary groups of the build user, to allow
               admins to specify groups such as "kvm".  */
            if (!buildUser->getSupplementaryGIDs().empty() &&
                setgroups(buildUser->getSupplementaryGIDs().size(),
                          buildUser->getSupplementaryGIDs().data()) == -1)
                throw SysError("cannot set supplementary groups of build user");

            if (setgid(buildUser->getGID()) == -1 ||
                getgid() != buildUser->getGID() ||
                getegid() != buildUser->getGID())
                throw SysError("setgid failed");

            if (setuid(buildUser->getUID()) == -1 ||
                getuid() != buildUser->getUID() ||
                geteuid() != buildUser->getUID())
                throw SysError("setuid failed");
        }

        /* Fill in the arguments. */
        Strings args;

        const char *builder = "invalid";

        if (drv->isBuiltin()) {
            ;
        }
#if __APPLE__
        else {
            /* This has to appear before import statements. */
            std::string sandboxProfile = "(version 1)\n";

            if (useChroot) {

                /* Lots and lots and lots of file functions freak out if they can't stat their full ancestry */
                PathSet ancestry;

                /* We build the ancestry before adding all inputPaths to the store because we know they'll
                   all have the same parents (the store), and there might be lots of inputs. This isn't
                   particularly efficient... I doubt it'll be a bottleneck in practice */
                for (auto & i : dirsInChroot) {
                    Path cur = i.first;
                    while (cur.compare("/") != 0) {
                        cur = dirOf(cur);
                        ancestry.insert(cur);
                    }
                }

                /* And we want the store in there regardless of how empty dirsInChroot. We include the innermost
                   path component this time, since it's typically /nix/store and we care about that. */
                Path cur = worker.store.storeDir;
                while (cur.compare("/") != 0) {
                    ancestry.insert(cur);
                    cur = dirOf(cur);
                }

                /* Add all our input paths to the chroot */
                for (auto & i : inputPaths) {
                    auto p = worker.store.printStorePath(i);
                    dirsInChroot[p] = p;
                }

                /* Violations will go to the syslog if you set this. Unfortunately the destination does not appear to be configurable */
                if (settings.darwinLogSandboxViolations) {
                    sandboxProfile += "(deny default)\n";
                } else {
                    sandboxProfile += "(deny default (with no-log))\n";
                }

                sandboxProfile += "(import \"sandbox-defaults.sb\")\n";

                if (fixedOutput)
                    sandboxProfile += "(import \"sandbox-network.sb\")\n";

                /* Our rwx outputs */
                sandboxProfile += "(allow file-read* file-write* process-exec\n";
                for (auto & i : missingPaths)
                    sandboxProfile += fmt("\t(subpath \"%s\")\n", worker.store.printStorePath(i));

                /* Also add redirected outputs to the chroot */
                for (auto & i : redirectedOutputs)
                    sandboxProfile += fmt("\t(subpath \"%s\")\n", worker.store.printStorePath(i.second));

                sandboxProfile += ")\n";

                /* Our inputs (transitive dependencies and any impurities computed above)

                   without file-write* allowed, access() incorrectly returns EPERM
                 */
                sandboxProfile += "(allow file-read* file-write* process-exec\n";
                for (auto & i : dirsInChroot) {
                    if (i.first != i.second.source)
                        throw Error(
                            "can't map '%1%' to '%2%': mismatched impure paths not supported on Darwin",
                            i.first, i.second.source);

                    string path = i.first;
                    struct stat st;
                    if (lstat(path.c_str(), &st)) {
                        if (i.second.optional && errno == ENOENT)
                            continue;
                        throw SysError("getting attributes of path '%s", path);
                    }
                    if (S_ISDIR(st.st_mode))
                        sandboxProfile += fmt("\t(subpath \"%s\")\n", path);
                    else
                        sandboxProfile += fmt("\t(literal \"%s\")\n", path);
                }
                sandboxProfile += ")\n";

                /* Allow file-read* on full directory hierarchy to self. Allows realpath() */
                sandboxProfile += "(allow file-read*\n";
                for (auto & i : ancestry) {
                    sandboxProfile += fmt("\t(literal \"%s\")\n", i);
                }
                sandboxProfile += ")\n";

                sandboxProfile += additionalSandboxProfile;
            } else
                sandboxProfile += "(import \"sandbox-minimal.sb\")\n";

            debug("Generated sandbox profile:");
            debug(sandboxProfile);

            Path sandboxFile = tmpDir + "/.sandbox.sb";

            writeFile(sandboxFile, sandboxProfile);

            bool allowLocalNetworking = parsedDrv->getBoolAttr("__darwinAllowLocalNetworking");

            /* The tmpDir in scope points at the temporary build directory for our derivation. Some packages try different mechanisms
               to find temporary directories, so we want to open up a broader place for them to dump their files, if needed. */
            Path globalTmpDir = canonPath(getEnv("TMPDIR").value_or("/tmp"), true);

            /* They don't like trailing slashes on subpath directives */
            if (globalTmpDir.back() == '/') globalTmpDir.pop_back();

            if (getEnv("_NIX_TEST_NO_SANDBOX") != "1") {
                builder = "/usr/bin/sandbox-exec";
                args.push_back("sandbox-exec");
                args.push_back("-f");
                args.push_back(sandboxFile);
                args.push_back("-D");
                args.push_back("_GLOBAL_TMP_DIR=" + globalTmpDir);
                args.push_back("-D");
                args.push_back("IMPORT_DIR=" + settings.nixDataDir + "/nix/sandbox/");
                if (allowLocalNetworking) {
                    args.push_back("-D");
                    args.push_back(string("_ALLOW_LOCAL_NETWORKING=1"));
                }
                args.push_back(drv->builder);
            } else {
                builder = drv->builder.c_str();
                args.push_back(std::string(baseNameOf(drv->builder)));
            }
        }
#else
        else {
            builder = drv->builder.c_str();
            args.push_back(std::string(baseNameOf(drv->builder)));
        }
#endif

        for (auto & i : drv->args)
            args.push_back(rewriteStrings(i, inputRewrites));

        /* Indicate that we managed to set up the build environment. */
        writeFull(STDERR_FILENO, string("\1\n"));

        /* Execute the program.  This should not return. */
        if (drv->isBuiltin()) {
            try {
                logger = makeJSONLogger(*logger);

                BasicDerivation & drv2(*drv);
                for (auto & e : drv2.env)
                    e.second = rewriteStrings(e.second, inputRewrites);

                if (drv->builder == "builtin:fetchurl")
                    builtinFetchurl(drv2, netrcData);
                else if (drv->builder == "builtin:buildenv")
                    builtinBuildenv(drv2);
                else if (drv->builder == "builtin:unpack-channel")
                    builtinUnpackChannel(drv2);
                else
                    throw Error("unsupported builtin function '%1%'", string(drv->builder, 8));
                _exit(0);
            } catch (std::exception & e) {
                writeFull(STDERR_FILENO, "error: " + string(e.what()) + "\n");
                _exit(1);
            }
        }

        execve(builder, stringsToCharPtrs(args).data(), stringsToCharPtrs(envStrs).data());

        throw SysError("executing '%1%'", drv->builder);

    } catch (std::exception & e) {
        writeFull(STDERR_FILENO, "\1while setting up the build environment: " + string(e.what()) + "\n");
        _exit(1);
    }
}


/* Parse a list of reference specifiers.  Each element must either be
   a store path, or the symbolic name of the output of the derivation
   (such as `out'). */
StorePathSet parseReferenceSpecifiers(Store & store, const BasicDerivation & drv, const Strings & paths)
{
    StorePathSet result;
    for (auto & i : paths) {
        if (store.isStorePath(i))
            result.insert(store.parseStorePath(i));
        else if (drv.outputs.count(i))
            result.insert(drv.outputs.find(i)->second.path(store, drv.name));
        else throw BuildError("derivation contains an illegal reference specifier '%s'", i);
    }
    return result;
}


static void moveCheckToStore(const Path & src, const Path & dst)
{
    /* For the rename of directory to succeed, we must be running as root or
       the directory must be made temporarily writable (to update the
       directory's parent link ".."). */
    struct stat st;
    if (lstat(src.c_str(), &st) == -1) {
        throw SysError("getting attributes of path '%1%'", src);
    }

    bool changePerm = (geteuid() && S_ISDIR(st.st_mode) && !(st.st_mode & S_IWUSR));

    if (changePerm)
        chmod_(src, st.st_mode | S_IWUSR);

    if (rename(src.c_str(), dst.c_str()))
        throw SysError("renaming '%1%' to '%2%'", src, dst);

    if (changePerm)
        chmod_(dst, st.st_mode);
}


void DerivationGoal::registerOutputs()
{
    /* When using a build hook, the build hook can register the output
       as valid (by doing `nix-store --import').  If so we don't have
       to do anything here. */
    if (hook) {
        bool allValid = true;
        for (auto & i : drv->outputs)
            if (!worker.store.isValidPath(i.second.path(worker.store, drv->name))) allValid = false;
        if (allValid) return;
    }

    std::map<std::string, ValidPathInfo> infos;

    /* Set of inodes seen during calls to canonicalisePathMetaData()
       for this build's outputs.  This needs to be shared between
       outputs to allow hard links between outputs. */
    InodesSeen inodesSeen;

    Path checkSuffix = ".check";
    bool keepPreviousRound = settings.keepFailed || settings.runDiffHook;

    std::exception_ptr delayedException;

    /* The paths that can be referenced are the input closures, the
       output paths, and any paths that have been built via recursive
       Nix calls. */
    StorePathSet referenceablePaths;
    for (auto & p : inputPaths) referenceablePaths.insert(p);
    for (auto & i : drv->outputs) referenceablePaths.insert(i.second.path(worker.store, drv->name));
    for (auto & p : addedPaths) referenceablePaths.insert(p);

    /* Check whether the output paths were created, and grep each
       output path to determine what other paths it references.  Also make all
       output paths read-only. */
    for (auto & i : drv->outputs) {
        auto path = worker.store.printStorePath(i.second.path(worker.store, drv->name));
        if (!missingPaths.count(i.second.path(worker.store, drv->name))) continue;

        Path actualPath = path;
        if (needsHashRewrite()) {
            auto r = redirectedOutputs.find(i.second.path(worker.store, drv->name));
            if (r != redirectedOutputs.end()) {
                auto redirected = worker.store.Store::toRealPath(r->second);
                if (buildMode == bmRepair
                    && redirectedBadOutputs.count(i.second.path(worker.store, drv->name))
                    && pathExists(redirected))
                    replaceValidPath(path, redirected);
                if (buildMode == bmCheck)
                    actualPath = redirected;
            }
        } else if (useChroot) {
            actualPath = chrootRootDir + path;
            if (pathExists(actualPath)) {
                /* Move output paths from the chroot to the Nix store. */
                if (buildMode == bmRepair)
                    replaceValidPath(path, actualPath);
                else
                    if (buildMode != bmCheck && rename(actualPath.c_str(), worker.store.toRealPath(path).c_str()) == -1)
                        throw SysError("moving build output '%1%' from the sandbox to the Nix store", path);
            }
            if (buildMode != bmCheck) actualPath = worker.store.toRealPath(path);
        }

        struct stat st;
        if (lstat(actualPath.c_str(), &st) == -1) {
            if (errno == ENOENT)
                throw BuildError(
                    "builder for '%s' failed to produce output path '%s'",
                    worker.store.printStorePath(drvPath), path);
            throw SysError("getting attributes of path '%s'", actualPath);
        }

#ifndef __CYGWIN__
        /* Check that the output is not group or world writable, as
           that means that someone else can have interfered with the
           build.  Also, the output should be owned by the build
           user. */
        if ((!S_ISLNK(st.st_mode) && (st.st_mode & (S_IWGRP | S_IWOTH))) ||
            (buildUser && st.st_uid != buildUser->getUID()))
            throw BuildError("suspicious ownership or permission on '%1%'; rejecting this build output", path);
#endif

        /* Apply hash rewriting if necessary. */
        bool rewritten = false;
        if (!outputRewrites.empty()) {
            logWarning({
                .name = "Rewriting hashes",
                .hint = hintfmt("rewriting hashes in '%1%'; cross fingers", path)
            });

            /* Canonicalise first.  This ensures that the path we're
               rewriting doesn't contain a hard link to /etc/shadow or
               something like that. */
            canonicalisePathMetaData(actualPath, buildUser ? buildUser->getUID() : -1, inodesSeen);

            /* FIXME: this is in-memory. */
            StringSink sink;
            dumpPath(actualPath, sink);
            deletePath(actualPath);
            sink.s = make_ref<std::string>(rewriteStrings(*sink.s, outputRewrites));
            StringSource source(*sink.s);
            restorePath(actualPath, source);

            rewritten = true;
        }

        /* Check that fixed-output derivations produced the right
           outputs (i.e., the content hash should match the specified
           hash). */
        std::optional<ContentAddress> ca;

        if (fixedOutput) {

            FixedOutputHash outputHash = std::get<DerivationOutputFixed>(i.second.output).hash;

            if (outputHash.method == FileIngestionMethod::Flat) {
                /* The output path should be a regular file without execute permission. */
                if (!S_ISREG(st.st_mode) || (st.st_mode & S_IXUSR) != 0)
                    throw BuildError(
                        "output path '%1%' should be a non-executable regular file "
                        "since recursive hashing is not enabled (outputHashMode=flat)",
                        path);
            }

            /* Check the hash. In hash mode, move the path produced by
               the derivation to its content-addressed location. */
<<<<<<< HEAD
            Hash h2 = i.second.hash->method == FileIngestionMethod::Recursive
                ? hashPath(i.second.hash->hash.type, actualPath).first
                : hashFile(i.second.hash->hash.type, actualPath);
=======
            Hash h2 = outputHash.method == FileIngestionMethod::Recursive
                ? hashPath(*outputHash.hash.type, actualPath).first
                : hashFile(*outputHash.hash.type, actualPath);
>>>>>>> a5f7d310

            auto dest = worker.store.makeFixedOutputPath(outputHash.method, h2, i.second.path(worker.store, drv->name).name());

            if (outputHash.hash != h2) {

                /* Throw an error after registering the path as
                   valid. */
                worker.hashMismatch = true;
                delayedException = std::make_exception_ptr(
                    BuildError("hash mismatch in fixed-output derivation '%s':\n  wanted: %s\n  got:    %s",
                        worker.store.printStorePath(dest),
                        outputHash.hash.to_string(SRI, true),
                        h2.to_string(SRI, true)));

                Path actualDest = worker.store.Store::toRealPath(dest);

                if (worker.store.isValidPath(dest))
                    std::rethrow_exception(delayedException);

                if (actualPath != actualDest) {
                    PathLocks outputLocks({actualDest});
                    deletePath(actualDest);
                    if (rename(actualPath.c_str(), actualDest.c_str()) == -1)
                        throw SysError("moving '%s' to '%s'", actualPath, worker.store.printStorePath(dest));
                }

                path = worker.store.printStorePath(dest);
                actualPath = actualDest;
            }
            else
                assert(worker.store.parseStorePath(path) == dest);

            ca = FixedOutputHash {
                .method = outputHash.method,
                .hash = h2,
            };
        }

        /* Get rid of all weird permissions.  This also checks that
           all files are owned by the build user, if applicable. */
        canonicalisePathMetaData(actualPath,
            buildUser && !rewritten ? buildUser->getUID() : -1, inodesSeen);

        /* For this output path, find the references to other paths
           contained in it.  Compute the SHA-256 NAR hash at the same
           time.  The hash is stored in the database so that we can
           verify later on whether nobody has messed with the store. */
        debug("scanning for references inside '%1%'", path);
        // HashResult hash;
        auto pathSetAndHash = scanForReferences(actualPath, worker.store.printStorePathSet(referenceablePaths));
        auto references = worker.store.parseStorePathSet(pathSetAndHash.first);
        HashResult hash = pathSetAndHash.second;

        if (buildMode == bmCheck) {
            if (!worker.store.isValidPath(worker.store.parseStorePath(path))) continue;
            ValidPathInfo info(*worker.store.queryPathInfo(worker.store.parseStorePath(path)));
            if (hash.first != info.narHash) {
                worker.checkMismatch = true;
                if (settings.runDiffHook || settings.keepFailed) {
                    Path dst = worker.store.toRealPath(path + checkSuffix);
                    deletePath(dst);
                    moveCheckToStore(actualPath, dst);

                    handleDiffHook(
                        buildUser ? buildUser->getUID() : getuid(),
                        buildUser ? buildUser->getGID() : getgid(),
                        path, dst, worker.store.printStorePath(drvPath), tmpDir);

                    throw NotDeterministic("derivation '%s' may not be deterministic: output '%s' differs from '%s'",
                        worker.store.printStorePath(drvPath), worker.store.toRealPath(path), dst);
                } else
                    throw NotDeterministic("derivation '%s' may not be deterministic: output '%s' differs",
                        worker.store.printStorePath(drvPath), worker.store.toRealPath(path));
            }

            /* Since we verified the build, it's now ultimately trusted. */
            if (!info.ultimate) {
                info.ultimate = true;
                worker.store.signPathInfo(info);
                ValidPathInfos infos;
                infos.push_back(std::move(info));
                worker.store.registerValidPaths(infos);
            }

            continue;
        }

        /* For debugging, print out the referenced and unreferenced paths. */
        for (auto & i : inputPaths) {
            auto j = references.find(i);
            if (j == references.end())
                debug("unreferenced input: '%1%'", worker.store.printStorePath(i));
            else
                debug("referenced input: '%1%'", worker.store.printStorePath(i));
        }

        if (curRound == nrRounds) {
            worker.store.optimisePath(actualPath); // FIXME: combine with scanForReferences()
            worker.markContentsGood(worker.store.parseStorePath(path));
        }

        ValidPathInfo info(worker.store.parseStorePath(path));
        info.narHash = hash.first;
        info.narSize = hash.second;
        info.references = std::move(references);
        info.deriver = drvPath;
        info.ultimate = true;
        info.ca = ca;
        worker.store.signPathInfo(info);

        if (!info.references.empty()) {
            // FIXME don't we have an experimental feature for fixed output with references?
            info.ca = {};
        }

        infos.emplace(i.first, std::move(info));
    }

    if (buildMode == bmCheck) return;

    /* Apply output checks. */
    checkOutputs(infos);

    /* Compare the result with the previous round, and report which
       path is different, if any.*/
    if (curRound > 1 && prevInfos != infos) {
        assert(prevInfos.size() == infos.size());
        for (auto i = prevInfos.begin(), j = infos.begin(); i != prevInfos.end(); ++i, ++j)
            if (!(*i == *j)) {
                result.isNonDeterministic = true;
                Path prev = worker.store.printStorePath(i->second.path) + checkSuffix;
                bool prevExists = keepPreviousRound && pathExists(prev);
                hintformat hint = prevExists
                    ? hintfmt("output '%s' of '%s' differs from '%s' from previous round",
                        worker.store.printStorePath(i->second.path), worker.store.printStorePath(drvPath), prev)
                    : hintfmt("output '%s' of '%s' differs from previous round",
                        worker.store.printStorePath(i->second.path), worker.store.printStorePath(drvPath));

                handleDiffHook(
                    buildUser ? buildUser->getUID() : getuid(),
                    buildUser ? buildUser->getGID() : getgid(),
                    prev, worker.store.printStorePath(i->second.path),
                    worker.store.printStorePath(drvPath), tmpDir);

                if (settings.enforceDeterminism)
                    throw NotDeterministic(hint);

                logError({
                    .name = "Output determinism error",
                    .hint = hint
                });

                curRound = nrRounds; // we know enough, bail out early
            }
    }

    /* If this is the first round of several, then move the output out of the way. */
    if (nrRounds > 1 && curRound == 1 && curRound < nrRounds && keepPreviousRound) {
        for (auto & i : drv->outputs) {
            auto path = worker.store.printStorePath(i.second.path(worker.store, drv->name));
            Path prev = path + checkSuffix;
            deletePath(prev);
            Path dst = path + checkSuffix;
            if (rename(path.c_str(), dst.c_str()))
                throw SysError("renaming '%s' to '%s'", path, dst);
        }
    }

    if (curRound < nrRounds) {
        prevInfos = std::move(infos);
        return;
    }

    /* Remove the .check directories if we're done. FIXME: keep them
       if the result was not determistic? */
    if (curRound == nrRounds) {
        for (auto & i : drv->outputs) {
            Path prev = worker.store.printStorePath(i.second.path(worker.store, drv->name)) + checkSuffix;
            deletePath(prev);
        }
    }

    /* Register each output path as valid, and register the sets of
       paths referenced by each of them.  If there are cycles in the
       outputs, this will fail. */
    {
        ValidPathInfos infos2;
        for (auto & i : infos) infos2.push_back(i.second);
        worker.store.registerValidPaths(infos2);
    }

    /* In case of a fixed-output derivation hash mismatch, throw an
       exception now that we have registered the output as valid. */
    if (delayedException)
        std::rethrow_exception(delayedException);
}


void DerivationGoal::checkOutputs(const std::map<Path, ValidPathInfo> & outputs)
{
    std::map<Path, const ValidPathInfo &> outputsByPath;
    for (auto & output : outputs)
        outputsByPath.emplace(worker.store.printStorePath(output.second.path), output.second);

    for (auto & output : outputs) {
        auto & outputName = output.first;
        auto & info = output.second;

        struct Checks
        {
            bool ignoreSelfRefs = false;
            std::optional<uint64_t> maxSize, maxClosureSize;
            std::optional<Strings> allowedReferences, allowedRequisites, disallowedReferences, disallowedRequisites;
        };

        /* Compute the closure and closure size of some output. This
           is slightly tricky because some of its references (namely
           other outputs) may not be valid yet. */
        auto getClosure = [&](const StorePath & path)
        {
            uint64_t closureSize = 0;
            StorePathSet pathsDone;
            std::queue<StorePath> pathsLeft;
            pathsLeft.push(path);

            while (!pathsLeft.empty()) {
                auto path = pathsLeft.front();
                pathsLeft.pop();
                if (!pathsDone.insert(path).second) continue;

                auto i = outputsByPath.find(worker.store.printStorePath(path));
                if (i != outputsByPath.end()) {
                    closureSize += i->second.narSize;
                    for (auto & ref : i->second.references)
                        pathsLeft.push(ref);
                } else {
                    auto info = worker.store.queryPathInfo(path);
                    closureSize += info->narSize;
                    for (auto & ref : info->references)
                        pathsLeft.push(ref);
                }
            }

            return std::make_pair(std::move(pathsDone), closureSize);
        };

        auto applyChecks = [&](const Checks & checks)
        {
            if (checks.maxSize && info.narSize > *checks.maxSize)
                throw BuildError("path '%s' is too large at %d bytes; limit is %d bytes",
                    worker.store.printStorePath(info.path), info.narSize, *checks.maxSize);

            if (checks.maxClosureSize) {
                uint64_t closureSize = getClosure(info.path).second;
                if (closureSize > *checks.maxClosureSize)
                    throw BuildError("closure of path '%s' is too large at %d bytes; limit is %d bytes",
                        worker.store.printStorePath(info.path), closureSize, *checks.maxClosureSize);
            }

            auto checkRefs = [&](const std::optional<Strings> & value, bool allowed, bool recursive)
            {
                if (!value) return;

                auto spec = parseReferenceSpecifiers(worker.store, *drv, *value);

                auto used = recursive
                    ? getClosure(info.path).first
                    : info.references;

                if (recursive && checks.ignoreSelfRefs)
                    used.erase(info.path);

                StorePathSet badPaths;

                for (auto & i : used)
                    if (allowed) {
                        if (!spec.count(i))
                            badPaths.insert(i);
                    } else {
                        if (spec.count(i))
                            badPaths.insert(i);
                    }

                if (!badPaths.empty()) {
                    string badPathsStr;
                    for (auto & i : badPaths) {
                        badPathsStr += "\n  ";
                        badPathsStr += worker.store.printStorePath(i);
                    }
                    throw BuildError("output '%s' is not allowed to refer to the following paths:%s",
                        worker.store.printStorePath(info.path), badPathsStr);
                }
            };

            checkRefs(checks.allowedReferences, true, false);
            checkRefs(checks.allowedRequisites, true, true);
            checkRefs(checks.disallowedReferences, false, false);
            checkRefs(checks.disallowedRequisites, false, true);
        };

        if (auto structuredAttrs = parsedDrv->getStructuredAttrs()) {
            auto outputChecks = structuredAttrs->find("outputChecks");
            if (outputChecks != structuredAttrs->end()) {
                auto output = outputChecks->find(outputName);

                if (output != outputChecks->end()) {
                    Checks checks;

                    auto maxSize = output->find("maxSize");
                    if (maxSize != output->end())
                        checks.maxSize = maxSize->get<uint64_t>();

                    auto maxClosureSize = output->find("maxClosureSize");
                    if (maxClosureSize != output->end())
                        checks.maxClosureSize = maxClosureSize->get<uint64_t>();

                    auto get = [&](const std::string & name) -> std::optional<Strings> {
                        auto i = output->find(name);
                        if (i != output->end()) {
                            Strings res;
                            for (auto j = i->begin(); j != i->end(); ++j) {
                                if (!j->is_string())
                                    throw Error("attribute '%s' of derivation '%s' must be a list of strings", name, worker.store.printStorePath(drvPath));
                                res.push_back(j->get<std::string>());
                            }
                            checks.disallowedRequisites = res;
                            return res;
                        }
                        return {};
                    };

                    checks.allowedReferences = get("allowedReferences");
                    checks.allowedRequisites = get("allowedRequisites");
                    checks.disallowedReferences = get("disallowedReferences");
                    checks.disallowedRequisites = get("disallowedRequisites");

                    applyChecks(checks);
                }
            }
        } else {
            // legacy non-structured-attributes case
            Checks checks;
            checks.ignoreSelfRefs = true;
            checks.allowedReferences = parsedDrv->getStringsAttr("allowedReferences");
            checks.allowedRequisites = parsedDrv->getStringsAttr("allowedRequisites");
            checks.disallowedReferences = parsedDrv->getStringsAttr("disallowedReferences");
            checks.disallowedRequisites = parsedDrv->getStringsAttr("disallowedRequisites");
            applyChecks(checks);
        }
    }
}


Path DerivationGoal::openLogFile()
{
    logSize = 0;

    if (!settings.keepLog) return "";

    auto baseName = std::string(baseNameOf(worker.store.printStorePath(drvPath)));

    /* Create a log file. */
    Path dir = fmt("%s/%s/%s/", worker.store.logDir, worker.store.drvsLogDir, string(baseName, 0, 2));
    createDirs(dir);

    Path logFileName = fmt("%s/%s%s", dir, string(baseName, 2),
        settings.compressLog ? ".bz2" : "");

    fdLogFile = open(logFileName.c_str(), O_CREAT | O_WRONLY | O_TRUNC | O_CLOEXEC, 0666);
    if (!fdLogFile) throw SysError("creating log file '%1%'", logFileName);

    logFileSink = std::make_shared<FdSink>(fdLogFile.get());

    if (settings.compressLog)
        logSink = std::shared_ptr<CompressionSink>(makeCompressionSink("bzip2", *logFileSink));
    else
        logSink = logFileSink;

    return logFileName;
}


void DerivationGoal::closeLogFile()
{
    auto logSink2 = std::dynamic_pointer_cast<CompressionSink>(logSink);
    if (logSink2) logSink2->finish();
    if (logFileSink) logFileSink->flush();
    logSink = logFileSink = 0;
    fdLogFile = -1;
}


void DerivationGoal::deleteTmpDir(bool force)
{
    if (tmpDir != "") {
        /* Don't keep temporary directories for builtins because they
           might have privileged stuff (like a copy of netrc). */
        if (settings.keepFailed && !force && !drv->isBuiltin()) {
            printError("note: keeping build directory '%s'", tmpDir);
            chmod(tmpDir.c_str(), 0755);
        }
        else
            deletePath(tmpDir);
        tmpDir = "";
    }
}


void DerivationGoal::handleChildOutput(int fd, const string & data)
{
    if ((hook && fd == hook->builderOut.readSide.get()) ||
        (!hook && fd == builderOut.readSide.get()))
    {
        logSize += data.size();
        if (settings.maxLogSize && logSize > settings.maxLogSize) {
            killChild();
            done(
                BuildResult::LogLimitExceeded,
                Error("%s killed after writing more than %d bytes of log output",
                    getName(), settings.maxLogSize));
            return;
        }

        for (auto c : data)
            if (c == '\r')
                currentLogLinePos = 0;
            else if (c == '\n')
                flushLine();
            else {
                if (currentLogLinePos >= currentLogLine.size())
                    currentLogLine.resize(currentLogLinePos + 1);
                currentLogLine[currentLogLinePos++] = c;
            }

        if (logSink) (*logSink)(data);
    }

    if (hook && fd == hook->fromHook.readSide.get()) {
        for (auto c : data)
            if (c == '\n') {
                handleJSONLogMessage(currentHookLine, worker.act, hook->activities, true);
                currentHookLine.clear();
            } else
                currentHookLine += c;
    }
}


void DerivationGoal::handleEOF(int fd)
{
    if (!currentLogLine.empty()) flushLine();
    worker.wakeUp(shared_from_this());
}


void DerivationGoal::flushLine()
{
    if (handleJSONLogMessage(currentLogLine, *act, builderActivities, false))
        ;

    else {
        logTail.push_back(currentLogLine);
        if (logTail.size() > settings.logLines) logTail.pop_front();

        act->result(resBuildLogLine, currentLogLine);
    }

    currentLogLine = "";
    currentLogLinePos = 0;
}


StorePathSet DerivationGoal::checkPathValidity(bool returnValid, bool checkHash)
{
    StorePathSet result;
    for (auto & i : drv->outputs) {
        if (!wantOutput(i.first, wantedOutputs)) continue;
        bool good =
            worker.store.isValidPath(i.second.path(worker.store, drv->name)) &&
            (!checkHash || worker.pathContentsGood(i.second.path(worker.store, drv->name)));
        if (good == returnValid) result.insert(i.second.path(worker.store, drv->name));
    }
    return result;
}


void DerivationGoal::addHashRewrite(const StorePath & path)
{
    auto h1 = std::string(((std::string_view) path.to_string()).substr(0, 32));
    auto p = worker.store.makeStorePath(
        "rewrite:" + std::string(drvPath.to_string()) + ":" + std::string(path.to_string()),
        Hash(htSHA256), path.name());
    auto h2 = std::string(((std::string_view) p.to_string()).substr(0, 32));
    deletePath(worker.store.printStorePath(p));
    inputRewrites[h1] = h2;
    outputRewrites[h2] = h1;
    redirectedOutputs.insert_or_assign(path, std::move(p));
}


void DerivationGoal::done(BuildResult::Status status, std::optional<Error> ex)
{
    result.status = status;
    if (ex)
        result.errorMsg = ex->what();
    amDone(result.success() ? ecSuccess : ecFailed, ex);
    if (result.status == BuildResult::TimedOut)
        worker.timedOut = true;
    if (result.status == BuildResult::PermanentFailure)
        worker.permanentFailure = true;

    mcExpectedBuilds.reset();
    mcRunningBuilds.reset();

    if (result.success()) {
        if (status == BuildResult::Built)
            worker.doneBuilds++;
    } else {
        if (status != BuildResult::DependencyFailed)
            worker.failedBuilds++;
    }

    worker.updateProgress();
}


//////////////////////////////////////////////////////////////////////


class SubstitutionGoal : public Goal
{
    friend class Worker;

private:
    /* The store path that should be realised through a substitute. */
    StorePath storePath;

    /* The remaining substituters. */
    std::list<ref<Store>> subs;

    /* The current substituter. */
    std::shared_ptr<Store> sub;

    /* Whether a substituter failed. */
    bool substituterFailed = false;

    /* Path info returned by the substituter's query info operation. */
    std::shared_ptr<const ValidPathInfo> info;

    /* Pipe for the substituter's standard output. */
    Pipe outPipe;

    /* The substituter thread. */
    std::thread thr;

    std::promise<void> promise;

    /* Whether to try to repair a valid path. */
    RepairFlag repair;

    /* Location where we're downloading the substitute.  Differs from
       storePath when doing a repair. */
    Path destPath;

    std::unique_ptr<MaintainCount<uint64_t>> maintainExpectedSubstitutions,
        maintainRunningSubstitutions, maintainExpectedNar, maintainExpectedDownload;

    typedef void (SubstitutionGoal::*GoalState)();
    GoalState state;

public:
    SubstitutionGoal(const StorePath & storePath, Worker & worker, RepairFlag repair = NoRepair);
    ~SubstitutionGoal();

    void timedOut(Error && ex) override { abort(); };

    string key() override
    {
        /* "a$" ensures substitution goals happen before derivation
           goals. */
        return "a$" + std::string(storePath.name()) + "$" + worker.store.printStorePath(storePath);
    }

    void work() override;

    /* The states. */
    void init();
    void tryNext();
    void gotInfo();
    void referencesValid();
    void tryToRun();
    void finished();

    /* Callback used by the worker to write to the log. */
    void handleChildOutput(int fd, const string & data) override;
    void handleEOF(int fd) override;

    StorePath getStorePath() { return storePath; }
};


SubstitutionGoal::SubstitutionGoal(const StorePath & storePath, Worker & worker, RepairFlag repair)
    : Goal(worker)
    , storePath(storePath)
    , repair(repair)
{
    state = &SubstitutionGoal::init;
    name = fmt("substitution of '%s'", worker.store.printStorePath(this->storePath));
    trace("created");
    maintainExpectedSubstitutions = std::make_unique<MaintainCount<uint64_t>>(worker.expectedSubstitutions);
}


SubstitutionGoal::~SubstitutionGoal()
{
    try {
        if (thr.joinable()) {
            // FIXME: signal worker thread to quit.
            thr.join();
            worker.childTerminated(this);
        }
    } catch (...) {
        ignoreException();
    }
}


void SubstitutionGoal::work()
{
    (this->*state)();
}


void SubstitutionGoal::init()
{
    trace("init");

    worker.store.addTempRoot(storePath);

    /* If the path already exists we're done. */
    if (!repair && worker.store.isValidPath(storePath)) {
        amDone(ecSuccess);
        return;
    }

    if (settings.readOnlyMode)
        throw Error("cannot substitute path '%s' - no write access to the Nix store", worker.store.printStorePath(storePath));

    subs = settings.useSubstitutes ? getDefaultSubstituters() : std::list<ref<Store>>();

    tryNext();
}


void SubstitutionGoal::tryNext()
{
    trace("trying next substituter");

    if (subs.size() == 0) {
        /* None left.  Terminate this goal and let someone else deal
           with it. */
        debug("path '%s' is required, but there is no substituter that can build it", worker.store.printStorePath(storePath));

        /* Hack: don't indicate failure if there were no substituters.
           In that case the calling derivation should just do a
           build. */
        amDone(substituterFailed ? ecFailed : ecNoSubstituters);

        if (substituterFailed) {
            worker.failedSubstitutions++;
            worker.updateProgress();
        }

        return;
    }

    sub = subs.front();
    subs.pop_front();

    if (sub->storeDir != worker.store.storeDir) {
        tryNext();
        return;
    }

    try {
        // FIXME: make async
        info = sub->queryPathInfo(storePath);
    } catch (InvalidPath &) {
        tryNext();
        return;
    } catch (SubstituterDisabled &) {
        if (settings.tryFallback) {
            tryNext();
            return;
        }
        throw;
    } catch (Error & e) {
        if (settings.tryFallback) {
            logError(e.info());
            tryNext();
            return;
        }
        throw;
    }

    /* Update the total expected download size. */
    auto narInfo = std::dynamic_pointer_cast<const NarInfo>(info);

    maintainExpectedNar = std::make_unique<MaintainCount<uint64_t>>(worker.expectedNarSize, info->narSize);

    maintainExpectedDownload =
        narInfo && narInfo->fileSize
        ? std::make_unique<MaintainCount<uint64_t>>(worker.expectedDownloadSize, narInfo->fileSize)
        : nullptr;

    worker.updateProgress();

    /* Bail out early if this substituter lacks a valid
       signature. LocalStore::addToStore() also checks for this, but
       only after we've downloaded the path. */
    if (worker.store.requireSigs
        && !sub->isTrusted
        && !info->checkSignatures(worker.store, worker.store.getPublicKeys()))
    {
        logWarning({
            .name = "Invalid path signature",
            .hint = hintfmt("substituter '%s' does not have a valid signature for path '%s'",
                sub->getUri(), worker.store.printStorePath(storePath))
        });
        tryNext();
        return;
    }

    /* To maintain the closure invariant, we first have to realise the
       paths referenced by this one. */
    for (auto & i : info->references)
        if (i != storePath) /* ignore self-references */
            addWaitee(worker.makeSubstitutionGoal(i));

    if (waitees.empty()) /* to prevent hang (no wake-up event) */
        referencesValid();
    else
        state = &SubstitutionGoal::referencesValid;
}


void SubstitutionGoal::referencesValid()
{
    trace("all references realised");

    if (nrFailed > 0) {
        debug("some references of path '%s' could not be realised", worker.store.printStorePath(storePath));
        amDone(nrNoSubstituters > 0 || nrIncompleteClosure > 0 ? ecIncompleteClosure : ecFailed);
        return;
    }

    for (auto & i : info->references)
        if (i != storePath) /* ignore self-references */
            assert(worker.store.isValidPath(i));

    state = &SubstitutionGoal::tryToRun;
    worker.wakeUp(shared_from_this());
}


void SubstitutionGoal::tryToRun()
{
    trace("trying to run");

    /* Make sure that we are allowed to start a build.  Note that even
       if maxBuildJobs == 0 (no local builds allowed), we still allow
       a substituter to run.  This is because substitutions cannot be
       distributed to another machine via the build hook. */
    if (worker.getNrLocalBuilds() >= std::max(1U, (unsigned int) settings.maxBuildJobs)) {
        worker.waitForBuildSlot(shared_from_this());
        return;
    }

    maintainRunningSubstitutions = std::make_unique<MaintainCount<uint64_t>>(worker.runningSubstitutions);
    worker.updateProgress();

    outPipe.create();

    promise = std::promise<void>();

    thr = std::thread([this]() {
        try {
            /* Wake up the worker loop when we're done. */
            Finally updateStats([this]() { outPipe.writeSide = -1; });

            Activity act(*logger, actSubstitute, Logger::Fields{worker.store.printStorePath(storePath), sub->getUri()});
            PushActivity pact(act.id);

            copyStorePath(ref<Store>(sub), ref<Store>(worker.store.shared_from_this()),
                storePath, repair, sub->isTrusted ? NoCheckSigs : CheckSigs);

            promise.set_value();
        } catch (...) {
            promise.set_exception(std::current_exception());
        }
    });

    worker.childStarted(shared_from_this(), {outPipe.readSide.get()}, true, false);

    state = &SubstitutionGoal::finished;
}


void SubstitutionGoal::finished()
{
    trace("substitute finished");

    thr.join();
    worker.childTerminated(this);

    try {
        promise.get_future().get();
    } catch (std::exception & e) {
        printError(e.what());

        /* Cause the parent build to fail unless --fallback is given,
           or the substitute has disappeared. The latter case behaves
           the same as the substitute never having existed in the
           first place. */
        try {
            throw;
        } catch (SubstituteGone &) {
        } catch (...) {
            substituterFailed = true;
        }

        /* Try the next substitute. */
        state = &SubstitutionGoal::tryNext;
        worker.wakeUp(shared_from_this());
        return;
    }

    worker.markContentsGood(storePath);

    printMsg(lvlChatty, "substitution of path '%s' succeeded", worker.store.printStorePath(storePath));

    maintainRunningSubstitutions.reset();

    maintainExpectedSubstitutions.reset();
    worker.doneSubstitutions++;

    if (maintainExpectedDownload) {
        auto fileSize = maintainExpectedDownload->delta;
        maintainExpectedDownload.reset();
        worker.doneDownloadSize += fileSize;
    }

    worker.doneNarSize += maintainExpectedNar->delta;
    maintainExpectedNar.reset();

    worker.updateProgress();

    amDone(ecSuccess);
}


void SubstitutionGoal::handleChildOutput(int fd, const string & data)
{
}


void SubstitutionGoal::handleEOF(int fd)
{
    if (fd == outPipe.readSide.get()) worker.wakeUp(shared_from_this());
}

//////////////////////////////////////////////////////////////////////


Worker::Worker(LocalStore & store)
    : act(*logger, actRealise)
    , actDerivations(*logger, actBuilds)
    , actSubstitutions(*logger, actCopyPaths)
    , store(store)
{
    /* Debugging: prevent recursive workers. */
    nrLocalBuilds = 0;
    lastWokenUp = steady_time_point::min();
    permanentFailure = false;
    timedOut = false;
    hashMismatch = false;
    checkMismatch = false;
}


Worker::~Worker()
{
    /* Explicitly get rid of all strong pointers now.  After this all
       goals that refer to this worker should be gone.  (Otherwise we
       are in trouble, since goals may call childTerminated() etc. in
       their destructors). */
    topGoals.clear();

    assert(expectedSubstitutions == 0);
    assert(expectedDownloadSize == 0);
    assert(expectedNarSize == 0);
}


GoalPtr Worker::makeDerivationGoal(const StorePath & path,
    const StringSet & wantedOutputs, BuildMode buildMode)
{
    GoalPtr goal = derivationGoals[path].lock(); // FIXME
    if (!goal) {
        goal = std::make_shared<DerivationGoal>(path, wantedOutputs, *this, buildMode);
        derivationGoals.insert_or_assign(path, goal);
        wakeUp(goal);
    } else
        (dynamic_cast<DerivationGoal *>(goal.get()))->addWantedOutputs(wantedOutputs);
    return goal;
}


std::shared_ptr<DerivationGoal> Worker::makeBasicDerivationGoal(const StorePath & drvPath,
    const BasicDerivation & drv, BuildMode buildMode)
{
    auto goal = std::make_shared<DerivationGoal>(drvPath, drv, *this, buildMode);
    wakeUp(goal);
    return goal;
}


GoalPtr Worker::makeSubstitutionGoal(const StorePath & path, RepairFlag repair)
{
    GoalPtr goal = substitutionGoals[path].lock(); // FIXME
    if (!goal) {
        goal = std::make_shared<SubstitutionGoal>(path, *this, repair);
        substitutionGoals.insert_or_assign(path, goal);
        wakeUp(goal);
    }
    return goal;
}


static void removeGoal(GoalPtr goal, WeakGoalMap & goalMap)
{
    /* !!! inefficient */
    for (WeakGoalMap::iterator i = goalMap.begin();
         i != goalMap.end(); )
        if (i->second.lock() == goal) {
            WeakGoalMap::iterator j = i; ++j;
            goalMap.erase(i);
            i = j;
        }
        else ++i;
}


void Worker::removeGoal(GoalPtr goal)
{
    nix::removeGoal(goal, derivationGoals);
    nix::removeGoal(goal, substitutionGoals);
    if (topGoals.find(goal) != topGoals.end()) {
        topGoals.erase(goal);
        /* If a top-level goal failed, then kill all other goals
           (unless keepGoing was set). */
        if (goal->exitCode == Goal::ecFailed && !settings.keepGoing)
            topGoals.clear();
    }

    /* Wake up goals waiting for any goal to finish. */
    for (auto & i : waitingForAnyGoal) {
        GoalPtr goal = i.lock();
        if (goal) wakeUp(goal);
    }

    waitingForAnyGoal.clear();
}


void Worker::wakeUp(GoalPtr goal)
{
    goal->trace("woken up");
    addToWeakGoals(awake, goal);
}


unsigned Worker::getNrLocalBuilds()
{
    return nrLocalBuilds;
}


void Worker::childStarted(GoalPtr goal, const set<int> & fds,
    bool inBuildSlot, bool respectTimeouts)
{
    Child child;
    child.goal = goal;
    child.goal2 = goal.get();
    child.fds = fds;
    child.timeStarted = child.lastOutput = steady_time_point::clock::now();
    child.inBuildSlot = inBuildSlot;
    child.respectTimeouts = respectTimeouts;
    children.emplace_back(child);
    if (inBuildSlot) nrLocalBuilds++;
}


void Worker::childTerminated(Goal * goal, bool wakeSleepers)
{
    auto i = std::find_if(children.begin(), children.end(),
        [&](const Child & child) { return child.goal2 == goal; });
    if (i == children.end()) return;

    if (i->inBuildSlot) {
        assert(nrLocalBuilds > 0);
        nrLocalBuilds--;
    }

    children.erase(i);

    if (wakeSleepers) {

        /* Wake up goals waiting for a build slot. */
        for (auto & j : wantingToBuild) {
            GoalPtr goal = j.lock();
            if (goal) wakeUp(goal);
        }

        wantingToBuild.clear();
    }
}


void Worker::waitForBuildSlot(GoalPtr goal)
{
    debug("wait for build slot");
    if (getNrLocalBuilds() < settings.maxBuildJobs)
        wakeUp(goal); /* we can do it right away */
    else
        addToWeakGoals(wantingToBuild, goal);
}


void Worker::waitForAnyGoal(GoalPtr goal)
{
    debug("wait for any goal");
    addToWeakGoals(waitingForAnyGoal, goal);
}


void Worker::waitForAWhile(GoalPtr goal)
{
    debug("wait for a while");
    addToWeakGoals(waitingForAWhile, goal);
}


void Worker::run(const Goals & _topGoals)
{
    for (auto & i : _topGoals) topGoals.insert(i);

    debug("entered goal loop");

    while (1) {

        checkInterrupt();

        store.autoGC(false);

        /* Call every wake goal (in the ordering established by
           CompareGoalPtrs). */
        while (!awake.empty() && !topGoals.empty()) {
            Goals awake2;
            for (auto & i : awake) {
                GoalPtr goal = i.lock();
                if (goal) awake2.insert(goal);
            }
            awake.clear();
            for (auto & goal : awake2) {
                checkInterrupt();
                goal->work();
                if (topGoals.empty()) break; // stuff may have been cancelled
            }
        }

        if (topGoals.empty()) break;

        /* Wait for input. */
        if (!children.empty() || !waitingForAWhile.empty())
            waitForInput();
        else {
            if (awake.empty() && 0 == settings.maxBuildJobs)
                throw Error("unable to start any build; either increase '--max-jobs' "
                            "or enable remote builds");
            assert(!awake.empty());
        }
    }

    /* If --keep-going is not set, it's possible that the main goal
       exited while some of its subgoals were still active.  But if
       --keep-going *is* set, then they must all be finished now. */
    assert(!settings.keepGoing || awake.empty());
    assert(!settings.keepGoing || wantingToBuild.empty());
    assert(!settings.keepGoing || children.empty());
}

void Worker::waitForInput()
{
    printMsg(lvlVomit, "waiting for children");

    /* Process output from the file descriptors attached to the
       children, namely log output and output path creation commands.
       We also use this to detect child termination: if we get EOF on
       the logger pipe of a build, we assume that the builder has
       terminated. */

    bool useTimeout = false;
    long timeout = 0;
    auto before = steady_time_point::clock::now();

    /* If we're monitoring for silence on stdout/stderr, or if there
       is a build timeout, then wait for input until the first
       deadline for any child. */
    auto nearest = steady_time_point::max(); // nearest deadline
    if (settings.minFree.get() != 0)
        // Periodicallty wake up to see if we need to run the garbage collector.
        nearest = before + std::chrono::seconds(10);
    for (auto & i : children) {
        if (!i.respectTimeouts) continue;
        if (0 != settings.maxSilentTime)
            nearest = std::min(nearest, i.lastOutput + std::chrono::seconds(settings.maxSilentTime));
        if (0 != settings.buildTimeout)
            nearest = std::min(nearest, i.timeStarted + std::chrono::seconds(settings.buildTimeout));
    }
    if (nearest != steady_time_point::max()) {
        timeout = std::max(1L, (long) std::chrono::duration_cast<std::chrono::seconds>(nearest - before).count());
        useTimeout = true;
    }

    /* If we are polling goals that are waiting for a lock, then wake
       up after a few seconds at most. */
    if (!waitingForAWhile.empty()) {
        useTimeout = true;
        if (lastWokenUp == steady_time_point::min() || lastWokenUp > before) lastWokenUp = before;
        timeout = std::max(1L,
            (long) std::chrono::duration_cast<std::chrono::seconds>(
                lastWokenUp + std::chrono::seconds(settings.pollInterval) - before).count());
    } else lastWokenUp = steady_time_point::min();

    if (useTimeout)
        vomit("sleeping %d seconds", timeout);

    /* Use select() to wait for the input side of any logger pipe to
       become `available'.  Note that `available' (i.e., non-blocking)
       includes EOF. */
    std::vector<struct pollfd> pollStatus;
    std::map <int, int> fdToPollStatus;
    for (auto & i : children) {
        for (auto & j : i.fds) {
            pollStatus.push_back((struct pollfd) { .fd = j, .events = POLLIN });
            fdToPollStatus[j] = pollStatus.size() - 1;
        }
    }

    if (poll(pollStatus.data(), pollStatus.size(),
            useTimeout ? timeout * 1000 : -1) == -1) {
        if (errno == EINTR) return;
        throw SysError("waiting for input");
    }

    auto after = steady_time_point::clock::now();

    /* Process all available file descriptors. FIXME: this is
       O(children * fds). */
    decltype(children)::iterator i;
    for (auto j = children.begin(); j != children.end(); j = i) {
        i = std::next(j);

        checkInterrupt();

        GoalPtr goal = j->goal.lock();
        assert(goal);

        set<int> fds2(j->fds);
        std::vector<unsigned char> buffer(4096);
        for (auto & k : fds2) {
            if (pollStatus.at(fdToPollStatus.at(k)).revents) {
                ssize_t rd = read(k, buffer.data(), buffer.size());
                // FIXME: is there a cleaner way to handle pt close
                // than EIO? Is this even standard?
                if (rd == 0 || (rd == -1 && errno == EIO)) {
                    debug("%1%: got EOF", goal->getName());
                    goal->handleEOF(k);
                    j->fds.erase(k);
                } else if (rd == -1) {
                    if (errno != EINTR)
                        throw SysError("%s: read failed", goal->getName());
                } else {
                    printMsg(lvlVomit, "%1%: read %2% bytes",
                        goal->getName(), rd);
                    string data((char *) buffer.data(), rd);
                    j->lastOutput = after;
                    goal->handleChildOutput(k, data);
                }
            }
        }

        if (goal->exitCode == Goal::ecBusy &&
            0 != settings.maxSilentTime &&
            j->respectTimeouts &&
            after - j->lastOutput >= std::chrono::seconds(settings.maxSilentTime))
        {
            goal->timedOut(Error(
                    "%1% timed out after %2% seconds of silence",
                    goal->getName(), settings.maxSilentTime));
        }

        else if (goal->exitCode == Goal::ecBusy &&
            0 != settings.buildTimeout &&
            j->respectTimeouts &&
            after - j->timeStarted >= std::chrono::seconds(settings.buildTimeout))
        {
            goal->timedOut(Error(
                    "%1% timed out after %2% seconds",
                    goal->getName(), settings.buildTimeout));
        }
    }

    if (!waitingForAWhile.empty() && lastWokenUp + std::chrono::seconds(settings.pollInterval) <= after) {
        lastWokenUp = after;
        for (auto & i : waitingForAWhile) {
            GoalPtr goal = i.lock();
            if (goal) wakeUp(goal);
        }
        waitingForAWhile.clear();
    }
}


unsigned int Worker::exitStatus()
{
    /*
     * 1100100
     *    ^^^^
     *    |||`- timeout
     *    ||`-- output hash mismatch
     *    |`--- build failure
     *    `---- not deterministic
     */
    unsigned int mask = 0;
    bool buildFailure = permanentFailure || timedOut || hashMismatch;
    if (buildFailure)
        mask |= 0x04;  // 100
    if (timedOut)
        mask |= 0x01;  // 101
    if (hashMismatch)
        mask |= 0x02;  // 102
    if (checkMismatch) {
        mask |= 0x08;  // 104
    }

    if (mask)
        mask |= 0x60;
    return mask ? mask : 1;
}


bool Worker::pathContentsGood(const StorePath & path)
{
    auto i = pathContentsGoodCache.find(path);
    if (i != pathContentsGoodCache.end()) return i->second;
    printInfo("checking path '%s'...", store.printStorePath(path));
    auto info = store.queryPathInfo(path);
    bool res;
    if (!pathExists(store.printStorePath(path)))
        res = false;
    else {
        HashResult current = hashPath(info->narHash->type, store.printStorePath(path));
        Hash nullHash(htSHA256);
        res = info->narHash == nullHash || info->narHash == current.first;
    }
    pathContentsGoodCache.insert_or_assign(path, res);
    if (!res)
        logError({
            .name = "Corrupted path",
            .hint = hintfmt("path '%s' is corrupted or missing!", store.printStorePath(path))
        });
    return res;
}


void Worker::markContentsGood(const StorePath & path)
{
    pathContentsGoodCache.insert_or_assign(path, true);
}


//////////////////////////////////////////////////////////////////////


static void primeCache(Store & store, const std::vector<StorePathWithOutputs> & paths)
{
    StorePathSet willBuild, willSubstitute, unknown;
    unsigned long long downloadSize, narSize;
    store.queryMissing(paths, willBuild, willSubstitute, unknown, downloadSize, narSize);

    if (!willBuild.empty() && 0 == settings.maxBuildJobs && getMachines().empty())
        throw Error(
            "%d derivations need to be built, but neither local builds ('--max-jobs') "
            "nor remote builds ('--builders') are enabled", willBuild.size());
}


void LocalStore::buildPaths(const std::vector<StorePathWithOutputs> & drvPaths, BuildMode buildMode)
{
    Worker worker(*this);

    primeCache(*this, drvPaths);

    Goals goals;
    for (auto & path : drvPaths) {
        if (path.path.isDerivation())
            goals.insert(worker.makeDerivationGoal(path.path, path.outputs, buildMode));
        else
            goals.insert(worker.makeSubstitutionGoal(path.path, buildMode == bmRepair ? Repair : NoRepair));
    }

    worker.run(goals);

    StorePathSet failed;
    std::optional<Error> ex;
    for (auto & i : goals) {
        if (i->ex) {
            if (ex)
                logError(i->ex->info());
            else
                ex = i->ex;
        }
        if (i->exitCode != Goal::ecSuccess) {
            DerivationGoal * i2 = dynamic_cast<DerivationGoal *>(i.get());
            if (i2) failed.insert(i2->getDrvPath());
            else failed.insert(dynamic_cast<SubstitutionGoal *>(i.get())->getStorePath());
        }
    }

    if (failed.size() == 1 && ex) {
        ex->status = worker.exitStatus();
        throw *ex;
    } else if (!failed.empty()) {
        if (ex) logError(ex->info());
        throw Error(worker.exitStatus(), "build of %s failed", showPaths(failed));
    }
}

BuildResult LocalStore::buildDerivation(const StorePath & drvPath, const BasicDerivation & drv,
    BuildMode buildMode)
{
    Worker worker(*this);
    auto goal = worker.makeBasicDerivationGoal(drvPath, drv, buildMode);

    BuildResult result;

    try {
        worker.run(Goals{goal});
        result = goal->getResult();
    } catch (Error & e) {
        result.status = BuildResult::MiscFailure;
        result.errorMsg = e.msg();
    }

    return result;
}


void LocalStore::ensurePath(const StorePath & path)
{
    /* If the path is already valid, we're done. */
    if (isValidPath(path)) return;

    primeCache(*this, {{path}});

    Worker worker(*this);
    GoalPtr goal = worker.makeSubstitutionGoal(path);
    Goals goals = {goal};

    worker.run(goals);

    if (goal->exitCode != Goal::ecSuccess) {
        if (goal->ex) {
            goal->ex->status = worker.exitStatus();
            throw *goal->ex;
        } else
            throw Error(worker.exitStatus(), "path '%s' does not exist and cannot be created", printStorePath(path));
    }
}


void LocalStore::repairPath(const StorePath & path)
{
    Worker worker(*this);
    GoalPtr goal = worker.makeSubstitutionGoal(path, Repair);
    Goals goals = {goal};

    worker.run(goals);

    if (goal->exitCode != Goal::ecSuccess) {
        /* Since substituting the path didn't work, if we have a valid
           deriver, then rebuild the deriver. */
        auto info = queryPathInfo(path);
        if (info->deriver && isValidPath(*info->deriver)) {
            goals.clear();
            goals.insert(worker.makeDerivationGoal(*info->deriver, StringSet(), bmRepair));
            worker.run(goals);
        } else
            throw Error(worker.exitStatus(), "cannot repair path '%s'", printStorePath(path));
    }
}


}<|MERGE_RESOLUTION|>--- conflicted
+++ resolved
@@ -3736,15 +3736,9 @@
 
             /* Check the hash. In hash mode, move the path produced by
                the derivation to its content-addressed location. */
-<<<<<<< HEAD
-            Hash h2 = i.second.hash->method == FileIngestionMethod::Recursive
-                ? hashPath(i.second.hash->hash.type, actualPath).first
-                : hashFile(i.second.hash->hash.type, actualPath);
-=======
             Hash h2 = outputHash.method == FileIngestionMethod::Recursive
-                ? hashPath(*outputHash.hash.type, actualPath).first
-                : hashFile(*outputHash.hash.type, actualPath);
->>>>>>> a5f7d310
+                ? hashPath(outputHash.hash.type, actualPath).first
+                : hashFile(outputHash.hash.type, actualPath);
 
             auto dest = worker.store.makeFixedOutputPath(outputHash.method, h2, i.second.path(worker.store, drv->name).name());
 
