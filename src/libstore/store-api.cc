#include "crypto.hh"
#include "fs-accessor.hh"
#include "globals.hh"
#include "store-api.hh"
#include "util.hh"
#include "nar-info-disk-cache.hh"
#include "thread-pool.hh"
#include "json.hh"
#include "url.hh"
#include "archive.hh"
#include "callback.hh"

#include <regex>

namespace nix {


bool Store::isInStore(const Path & path) const
{
    return isInDir(path, storeDir);
}


std::pair<StorePath, Path> Store::toStorePath(const Path & path) const
{
    if (!isInStore(path))
        throw Error("path '%1%' is not in the Nix store", path);
    Path::size_type slash = path.find('/', storeDir.size() + 1);
    if (slash == Path::npos)
        return {parseStorePath(path), ""};
    else
        return {parseStorePath(std::string_view(path).substr(0, slash)), path.substr(slash)};
}


Path Store::followLinksToStore(std::string_view _path) const
{
    Path path = absPath(std::string(_path));
    while (!isInStore(path)) {
        if (!isLink(path)) break;
        string target = readLink(path);
        path = absPath(target, dirOf(path));
    }
    if (!isInStore(path))
        throw BadStorePath("path '%1%' is not in the Nix store", path);
    return path;
}


StorePath Store::followLinksToStorePath(std::string_view path) const
{
    return toStorePath(followLinksToStore(path)).first;
}


StorePathWithOutputs Store::followLinksToStorePathWithOutputs(std::string_view path) const
{
    auto [path2, outputs] = nix::parsePathWithOutputs(path);
    return StorePathWithOutputs { followLinksToStorePath(path2), std::move(outputs) };
}


/* Store paths have the following form:

   <realized-path> = <store>/<h>-<name>

   where

   <store> = the location of the Nix store, usually /nix/store

   <name> = a human readable name for the path, typically obtained
     from the name attribute of the derivation, or the name of the
     source file from which the store path is created.  For derivation
     outputs other than the default "out" output, the string "-<id>"
     is suffixed to <name>.

   <h> = base-32 representation of the first 160 bits of a SHA-256
     hash of <s>; the hash part of the store name

   <s> = the string "<type>:sha256:<h2>:<store>:<name>";
     note that it includes the location of the store as well as the
     name to make sure that changes to either of those are reflected
     in the hash (e.g. you won't get /nix/store/<h>-name1 and
     /nix/store/<h>-name2 with equal hash parts).

   <type> = one of:
     "text:<r1>:<r2>:...<rN>"
       for plain text files written to the store using
       addTextToStore(); <r1> ... <rN> are the store paths referenced
       by this path, in the form described by <realized-path>
     "source:<r1>:<r2>:...:<rN>:self"
       for paths copied to the store using addToStore() when recursive
       = true and hashAlgo = "sha256". Just like in the text case, we
       can have the store paths referenced by the path.
       Additionally, we can have an optional :self label to denote self
       reference.
     "output:<id>"
       for either the outputs created by derivations, OR paths copied
       to the store using addToStore() with recursive != true or
       hashAlgo != "sha256" (in that case "source" is used; it's
       silly, but it's done that way for compatibility).  <id> is the
       name of the output (usually, "out").

   <h2> = base-16 representation of a SHA-256 hash of:
     if <type> = "text:...":
       the string written to the resulting store path
     if <type> = "source":
       the serialisation of the path from which this store path is
       copied, as returned by hashPath()
     if <type> = "output:<id>":
       for non-fixed derivation outputs:
         the derivation (see hashDerivationModulo() in
         primops.cc)
       for paths copied by addToStore() or produced by fixed-output
       derivations:
         the string "fixed:out:<rec><algo>:<hash>:", where
           <rec> = "r:" for recursive (path) hashes, or "" for flat
             (file) hashes
           <algo> = "md5", "sha1" or "sha256"
           <hash> = base-16 representation of the path or flat hash of
             the contents of the path (or expected contents of the
             path for fixed-output derivations)

   Note that since an output derivation has always type output, while
   something added by addToStore can have type output or source depending
   on the hash, this means that the same input can be hashed differently
   if added to the store via addToStore or via a derivation, in the sha256
   recursive case.

   It would have been nicer to handle fixed-output derivations under
   "source", e.g. have something like "source:<rec><algo>", but we're
   stuck with this for now...

   The main reason for this way of computing names is to prevent name
   collisions (for security).  For instance, it shouldn't be feasible
   to come up with a derivation whose output path collides with the
   path for a copied source.  The former would have a <s> starting with
   "output:out:", while the latter would have a <s> starting with
   "source:".
*/


StorePath Store::makeStorePath(std::string_view type,
    std::string_view hash, std::string_view name) const
{
    /* e.g., "source:sha256:1abc...:/nix/store:foo.tar.gz" */
    string s = std::string { type } + ":" + std::string { hash }
        + ":" + storeDir + ":" + std::string { name };
    auto h = compressHash(hashString(htSHA256, s), 20);
    return StorePath(h, name);
}


StorePath Store::makeStorePath(std::string_view type,
    const Hash & hash, std::string_view name) const
{
    return makeStorePath(type, hash.to_string(Base16, true), name);
}


StorePath Store::makeOutputPath(std::string_view id,
    const Hash & hash, std::string_view name) const
{
    return makeStorePath("output:" + std::string { id }, hash, outputPathName(name, id));
}


static std::string makeType(
    const Store & store,
    string && type,
    const StorePathSet & references,
    bool hasSelfReference = false)
{
    for (auto & i : references) {
        type += ":";
        type += store.printStorePath(i);
    }
    if (hasSelfReference) type += ":self";
    return std::move(type);
}


StorePath Store::makeFixedOutputPath(
    FileIngestionMethod method,
    const Hash & hash,
    std::string_view name,
    const StorePathSet & references,
    bool hasSelfReference) const
{
    if (hash.type == htSHA256 && method == FileIngestionMethod::Recursive) {
        return makeStorePath(makeType(*this, "source", references, hasSelfReference), hash, name);
    } else {
        assert(references.empty());
        return makeStorePath("output:out",
            hashString(htSHA256,
                "fixed:out:"
                + makeFileIngestionPrefix(method)
                + hash.to_string(Base16, true) + ":"),
            name);
    }
}

StorePath Store::makeFixedOutputPathFromCA(std::string_view name, ContentAddress ca,
    const StorePathSet & references, bool hasSelfReference) const
{
    // New template
    return std::visit(overloaded {
        [&](TextHash th) {
            return makeTextPath(name, th.hash, references);
        },
        [&](FixedOutputHash fsh) {
            return makeFixedOutputPath(fsh.method, fsh.hash, name, references, hasSelfReference);
        }
    }, ca);
}

StorePath Store::makeTextPath(std::string_view name, const Hash & hash,
    const StorePathSet & references) const
{
    assert(hash.type == htSHA256);
    /* Stuff the references (if any) into the type.  This is a bit
       hacky, but we can't put them in `s' since that would be
       ambiguous. */
    return makeStorePath(makeType(*this, "text", references), hash, name);
}


std::pair<StorePath, Hash> Store::computeStorePathForPath(std::string_view name,
    const Path & srcPath, FileIngestionMethod method, HashType hashAlgo, PathFilter & filter) const
{
    Hash h = method == FileIngestionMethod::Recursive
        ? hashPath(hashAlgo, srcPath, filter).first
        : hashFile(hashAlgo, srcPath);
    return std::make_pair(makeFixedOutputPath(method, h, name), h);
}


StorePath Store::computeStorePathForText(const string & name, const string & s,
    const StorePathSet & references) const
{
    return makeTextPath(name, hashString(htSHA256, s), references);
}


StorePath Store::addToStore(const string & name, const Path & _srcPath,
    FileIngestionMethod method, HashType hashAlgo, PathFilter & filter, RepairFlag repair)
{
    Path srcPath(absPath(_srcPath));
    auto source = sinkToSource([&](Sink & sink) {
        if (method == FileIngestionMethod::Recursive)
            dumpPath(srcPath, sink, filter);
        else
            readFile(srcPath, sink);
    });
    return addToStoreFromDump(*source, name, method, hashAlgo, repair);
}


/*
The aim of this function is to compute in one pass the correct ValidPathInfo for
the files that we are trying to add to the store. To accomplish that in one
pass, given the different kind of inputs that we can take (normal nar archives,
nar archives with non SHA-256 hashes, and flat files), we set up a net of sinks
and aliases. Also, since the dataflow is obfuscated by this, we include here a
graphviz diagram:

digraph graphname {
    node [shape=box]
    fileSource -> narSink
    narSink [style=dashed]
    narSink -> unsualHashTee [style = dashed, label = "Recursive && !SHA-256"]
    narSink -> narHashSink [style = dashed, label = "else"]
    unsualHashTee -> narHashSink
    unsualHashTee -> caHashSink
    fileSource -> parseSink
    parseSink [style=dashed]
    parseSink-> fileSink [style = dashed, label = "Flat"]
    parseSink -> blank [style = dashed, label = "Recursive"]
    fileSink -> caHashSink
}
*/
ValidPathInfo Store::addToStoreSlow(std::string_view name, const Path & srcPath,
    FileIngestionMethod method, HashType hashAlgo,
    std::optional<Hash> expectedCAHash)
{
    HashSink narHashSink { htSHA256 };
    HashSink caHashSink { hashAlgo };

    /* Note that fileSink and unusualHashTee must be mutually exclusive, since
       they both write to caHashSink. Note that that requisite is currently true
       because the former is only used in the flat case. */
    RetrieveRegularNARSink fileSink { caHashSink };
    TeeSink unusualHashTee { narHashSink, caHashSink };

    auto & narSink = method == FileIngestionMethod::Recursive && hashAlgo != htSHA256
        ? static_cast<Sink &>(unusualHashTee)
        : narHashSink;

    /* Functionally, this means that fileSource will yield the content of
       srcPath. The fact that we use scratchpadSink as a temporary buffer here
       is an implementation detail. */
    auto fileSource = sinkToSource([&](Sink & scratchpadSink) {
        dumpPath(srcPath, scratchpadSink);
    });

    /* tapped provides the same data as fileSource, but we also write all the
       information to narSink. */
    TeeSource tapped { *fileSource, narSink };

    ParseSink blank;
    auto & parseSink = method == FileIngestionMethod::Flat
        ? fileSink
        : blank;

    /* The information that flows from tapped (besides being replicated in
       narSink), is now put in parseSink. */
    parseDump(parseSink, tapped);

    /* We extract the result of the computation from the sink by calling
       finish. */
    auto [narHash, narSize] = narHashSink.finish();

    auto hash = method == FileIngestionMethod::Recursive && hashAlgo == htSHA256
        ? narHash
        : caHashSink.finish().first;

    if (expectedCAHash && expectedCAHash != hash)
        throw Error("hash mismatch for '%s'", srcPath);

    ValidPathInfo info {
        makeFixedOutputPath(method, hash, name),
        narHash,
    };
    info.narSize = narSize;
    info.ca = FixedOutputHash { .method = method, .hash = hash };

    if (!isValidPath(info.path)) {
        auto source = sinkToSource([&](Sink & scratchpadSink) {
            dumpPath(srcPath, scratchpadSink);
        });
        addToStore(info, *source);
    }

    return info;
}


Store::Store(const Params & params)
    : StoreConfig(params)
    , state({(size_t) pathInfoCacheSize})
{
}


std::string Store::getUri()
{
    return "";
}

bool Store::PathInfoCacheValue::isKnownNow()
{
    std::chrono::duration ttl = didExist()
        ? std::chrono::seconds(settings.ttlPositiveNarInfoCache)
        : std::chrono::seconds(settings.ttlNegativeNarInfoCache);

    return std::chrono::steady_clock::now() < time_point + ttl;
}

std::map<std::string, std::optional<StorePath>> Store::queryPartialDerivationOutputMap(const StorePath & path)
{
    std::map<std::string, std::optional<StorePath>> outputs;
    auto drv = readInvalidDerivation(path);
    for (auto& [outputName, output] : drv.outputsAndOptPaths(*this)) {
        outputs.emplace(outputName, output.second);
    }
    return outputs;
}

OutputPathMap Store::queryDerivationOutputMap(const StorePath & path) {
    auto resp = queryPartialDerivationOutputMap(path);
    OutputPathMap result;
    for (auto & [outName, optOutPath] : resp) {
        if (!optOutPath)
            throw Error("output '%s' of derivation '%s' has no store path mapped to it", outName, printStorePath(path));
        result.insert_or_assign(outName, *optOutPath);
    }
    return result;
}

StorePathSet Store::queryDerivationOutputs(const StorePath & path)
{
    auto outputMap = this->queryDerivationOutputMap(path);
    StorePathSet outputPaths;
    for (auto & i: outputMap) {
        outputPaths.emplace(std::move(i.second));
    }
    return outputPaths;
}

bool Store::isValidPath(const StorePath & storePath)
{
    std::string hashPart(storePath.hashPart());

    {
        auto state_(state.lock());
        auto res = state_->pathInfoCache.get(hashPart);
        if (res && res->isKnownNow()) {
            stats.narInfoReadAverted++;
            return res->didExist();
        }
    }

    if (diskCache) {
        auto res = diskCache->lookupNarInfo(getUri(), hashPart);
        if (res.first != NarInfoDiskCache::oUnknown) {
            stats.narInfoReadAverted++;
            auto state_(state.lock());
            state_->pathInfoCache.upsert(hashPart,
                res.first == NarInfoDiskCache::oInvalid ? PathInfoCacheValue{} : PathInfoCacheValue { .value = res.second });
            return res.first == NarInfoDiskCache::oValid;
        }
    }

    bool valid = isValidPathUncached(storePath);

    if (diskCache && !valid)
        // FIXME: handle valid = true case.
        diskCache->upsertNarInfo(getUri(), hashPart, 0);

    return valid;
}


/* Default implementation for stores that only implement
   queryPathInfoUncached(). */
bool Store::isValidPathUncached(const StorePath & path)
{
    try {
        queryPathInfo(path);
        return true;
    } catch (InvalidPath &) {
        return false;
    }
}


ref<const ValidPathInfo> Store::queryPathInfo(const StorePath & storePath)
{
    std::promise<ref<const ValidPathInfo>> promise;

    queryPathInfo(storePath,
        {[&](std::future<ref<const ValidPathInfo>> result) {
            try {
                promise.set_value(result.get());
            } catch (...) {
                promise.set_exception(std::current_exception());
            }
        }});

    return promise.get_future().get();
}


static bool goodStorePath(const StorePath & expected, const StorePath & actual)
{
    return
        expected.hashPart() == actual.hashPart()
        && (expected.name() == Store::MissingName || expected.name() == actual.name());
}


void Store::queryPathInfo(const StorePath & storePath,
    Callback<ref<const ValidPathInfo>> callback) noexcept
{
    std::string hashPart;

    try {
        hashPart = storePath.hashPart();

        {
            auto res = state.lock()->pathInfoCache.get(hashPart);
            if (res && res->isKnownNow()) {
                stats.narInfoReadAverted++;
                if (!res->didExist())
                    throw InvalidPath("path '%s' is not valid", printStorePath(storePath));
                return callback(ref<const ValidPathInfo>(res->value));
            }
        }

        if (diskCache) {
            auto res = diskCache->lookupNarInfo(getUri(), hashPart);
            if (res.first != NarInfoDiskCache::oUnknown) {
                stats.narInfoReadAverted++;
                {
                    auto state_(state.lock());
                    state_->pathInfoCache.upsert(hashPart,
                        res.first == NarInfoDiskCache::oInvalid ? PathInfoCacheValue{} : PathInfoCacheValue{ .value = res.second });
                    if (res.first == NarInfoDiskCache::oInvalid ||
                        !goodStorePath(storePath, res.second->path))
                        throw InvalidPath("path '%s' is not valid", printStorePath(storePath));
                }
                return callback(ref<const ValidPathInfo>(res.second));
            }
        }

    } catch (...) { return callback.rethrow(); }

    auto callbackPtr = std::make_shared<decltype(callback)>(std::move(callback));

    queryPathInfoUncached(storePath,
        {[this, storePathS{printStorePath(storePath)}, hashPart, callbackPtr](std::future<std::shared_ptr<const ValidPathInfo>> fut) {

            try {
                auto info = fut.get();

                if (diskCache)
                    diskCache->upsertNarInfo(getUri(), hashPart, info);

                {
                    auto state_(state.lock());
                    state_->pathInfoCache.upsert(hashPart, PathInfoCacheValue { .value = info });
                }

                auto storePath = parseStorePath(storePathS);

                if (!info || !goodStorePath(storePath, info->path)) {
                    stats.narInfoMissing++;
                    throw InvalidPath("path '%s' is not valid", storePathS);
                }

                (*callbackPtr)(ref<const ValidPathInfo>(info));
            } catch (...) { callbackPtr->rethrow(); }
        }});
}


void Store::substitutePaths(const StorePathSet & paths)
{
    std::vector<StorePathWithOutputs> paths2;
    for (auto & path : paths)
        if (!path.isDerivation())
            paths2.push_back({path});
    uint64_t downloadSize, narSize;
    StorePathSet willBuild, willSubstitute, unknown;
    queryMissing(paths2,
        willBuild, willSubstitute, unknown, downloadSize, narSize);

    if (!willSubstitute.empty())
        try {
            std::vector<StorePathWithOutputs> subs;
            for (auto & p : willSubstitute) subs.push_back({p});
            buildPaths(subs);
        } catch (Error & e) {
            logWarning(e.info());
        }
}


StorePathSet Store::queryValidPaths(const StorePathSet & paths, SubstituteFlag maybeSubstitute)
{
    struct State
    {
        size_t left;
        StorePathSet valid;
        std::exception_ptr exc;
    };

    Sync<State> state_(State{paths.size(), StorePathSet()});

    std::condition_variable wakeup;
    ThreadPool pool;

    auto doQuery = [&](const Path & path) {
        checkInterrupt();
        queryPathInfo(parseStorePath(path), {[path, this, &state_, &wakeup](std::future<ref<const ValidPathInfo>> fut) {
            auto state(state_.lock());
            try {
                auto info = fut.get();
                state->valid.insert(parseStorePath(path));
            } catch (InvalidPath &) {
            } catch (...) {
                state->exc = std::current_exception();
            }
            assert(state->left);
            if (!--state->left)
                wakeup.notify_one();
        }});
    };

    for (auto & path : paths)
        pool.enqueue(std::bind(doQuery, printStorePath(path))); // FIXME

    pool.process();

    while (true) {
        auto state(state_.lock());
        if (!state->left) {
            if (state->exc) std::rethrow_exception(state->exc);
            return std::move(state->valid);
        }
        state.wait(wakeup);
    }
}


/* Return a string accepted by decodeValidPathInfo() that
   registers the specified paths as valid.  Note: it's the
   responsibility of the caller to provide a closure. */
string Store::makeValidityRegistration(const StorePathSet & paths,
    bool showDerivers, bool showHash)
{
    string s = "";

    for (auto & i : paths) {
        s += printStorePath(i) + "\n";

        auto info = queryPathInfo(i);

        if (showHash) {
            s += info->narHash.to_string(Base16, false) + "\n";
            s += (format("%1%\n") % info->narSize).str();
        }

        auto deriver = showDerivers && info->deriver ? printStorePath(*info->deriver) : "";
        s += deriver + "\n";

        s += (format("%1%\n") % info->references.size()).str();

        for (auto & j : info->references)
            s += printStorePath(j) + "\n";
    }

    return s;
}


void Store::pathInfoToJSON(JSONPlaceholder & jsonOut, const StorePathSet & storePaths,
    bool includeImpureInfo, bool showClosureSize,
    Base hashBase,
    AllowInvalidFlag allowInvalid)
{
    auto jsonList = jsonOut.list();

    for (auto & storePath : storePaths) {
        auto jsonPath = jsonList.object();
        jsonPath.attr("path", printStorePath(storePath));

        try {
            auto info = queryPathInfo(storePath);

            jsonPath
                .attr("narHash", info->narHash.to_string(hashBase, true))
                .attr("narSize", info->narSize);

            {
                auto jsonRefs = jsonPath.list("references");
                for (auto & ref : info->references)
                    jsonRefs.elem(printStorePath(ref));
            }

            if (info->ca)
                jsonPath.attr("ca", renderContentAddress(info->ca));

            std::pair<uint64_t, uint64_t> closureSizes;

            if (showClosureSize) {
                closureSizes = getClosureSize(info->path);
                jsonPath.attr("closureSize", closureSizes.first);
            }

            if (includeImpureInfo) {

                if (info->deriver)
                    jsonPath.attr("deriver", printStorePath(*info->deriver));

                if (info->registrationTime)
                    jsonPath.attr("registrationTime", info->registrationTime);

                if (info->ultimate)
                    jsonPath.attr("ultimate", info->ultimate);

                if (!info->sigs.empty()) {
                    auto jsonSigs = jsonPath.list("signatures");
                    for (auto & sig : info->sigs)
                        jsonSigs.elem(sig);
                }

                auto narInfo = std::dynamic_pointer_cast<const NarInfo>(
                    std::shared_ptr<const ValidPathInfo>(info));

                if (narInfo) {
                    if (!narInfo->url.empty())
                        jsonPath.attr("url", narInfo->url);
                    if (narInfo->fileHash)
                        jsonPath.attr("downloadHash", narInfo->fileHash->to_string(hashBase, true));
                    if (narInfo->fileSize)
                        jsonPath.attr("downloadSize", narInfo->fileSize);
                    if (showClosureSize)
                        jsonPath.attr("closureDownloadSize", closureSizes.second);
                }
            }

        } catch (InvalidPath &) {
            jsonPath.attr("valid", false);
        }
    }
}


std::pair<uint64_t, uint64_t> Store::getClosureSize(const StorePath & storePath)
{
    uint64_t totalNarSize = 0, totalDownloadSize = 0;
    StorePathSet closure;
    computeFSClosure(storePath, closure, false, false);
    for (auto & p : closure) {
        auto info = queryPathInfo(p);
        totalNarSize += info->narSize;
        auto narInfo = std::dynamic_pointer_cast<const NarInfo>(
            std::shared_ptr<const ValidPathInfo>(info));
        if (narInfo)
            totalDownloadSize += narInfo->fileSize;
    }
    return {totalNarSize, totalDownloadSize};
}


const Store::Stats & Store::getStats()
{
    {
        auto state_(state.lock());
        stats.pathInfoCacheSize = state_->pathInfoCache.size();
    }
    return stats;
}


void copyStorePath(ref<Store> srcStore, ref<Store> dstStore,
    const StorePath & storePath, RepairFlag repair, CheckSigsFlag checkSigs)
{
    auto srcUri = srcStore->getUri();
    auto dstUri = dstStore->getUri();

    Activity act(*logger, lvlInfo, actCopyPath,
        srcUri == "local" || srcUri == "daemon"
        ? fmt("copying path '%s' to '%s'", srcStore->printStorePath(storePath), dstUri)
          : dstUri == "local" || dstUri == "daemon"
        ? fmt("copying path '%s' from '%s'", srcStore->printStorePath(storePath), srcUri)
          : fmt("copying path '%s' from '%s' to '%s'", srcStore->printStorePath(storePath), srcUri, dstUri),
        {srcStore->printStorePath(storePath), srcUri, dstUri});
    PushActivity pact(act.id);

    auto info = srcStore->queryPathInfo(storePath);

    uint64_t total = 0;

    // recompute store path on the chance dstStore does it differently
    if (info->ca && info->references.empty()) {
        auto info2 = make_ref<ValidPathInfo>(*info);
        info2->path = dstStore->makeFixedOutputPathFromCA(info->path.name(), *info->ca);
        if (dstStore->storeDir == srcStore->storeDir)
            assert(info->path == info2->path);
        info = info2;
    }

    if (info->ultimate) {
        auto info2 = make_ref<ValidPathInfo>(*info);
        info2->ultimate = false;
        info = info2;
    }

    auto source = sinkToSource([&](Sink & sink) {
        LambdaSink progressSink([&](std::string_view data) {
            total += data.size();
            act.progress(total, info->narSize);
        });
        TeeSink tee { sink, progressSink };
        srcStore->narFromPath(storePath, tee);
    }, [&]() {
           throw EndOfFile("NAR for '%s' fetched from '%s' is incomplete", srcStore->printStorePath(storePath), srcStore->getUri());
    });

    dstStore->addToStore(*info, *source, repair, checkSigs);
}


<<<<<<< HEAD
void copyStorePathAdapter(ref<Store> srcStore, ref<Store> dstStore,
    const ValidPathInfo & info, RepairFlag repair, CheckSigsFlag checkSigs)
{
    copyStorePath(srcStore, dstStore, info.path, repair, checkSigs);
}

void copyOrBuildStorePath(ref<Store> srcStore, ref<Store> dstStore,
    const ValidPathInfo & info, RepairFlag repair, CheckSigsFlag checkSigs)
{
    auto storePath = info.path;
    if (dstStore->isTrusting || info.ca) {
        copyStorePath(srcStore, dstStore, storePath, repair, checkSigs);
    } else if (info.deriver && dstStore->storeDir == srcStore->storeDir) {
        auto drvPath = *info.deriver;
        auto outputMap = srcStore->queryDerivationOutputMap(drvPath);
        auto p = std::find_if(outputMap.begin(), outputMap.end(), [&](auto & i) {
            return i.second == storePath;
        });
        // drv file is always CA
        srcStore->ensurePath(drvPath);
        copyStorePath(srcStore, dstStore, drvPath, repair, checkSigs);
        dstStore->buildPaths({{
            drvPath,
            p != outputMap.end() ? StringSet { p->first } : StringSet {},
        }});
    } else {
        dstStore->ensurePath(storePath);
    }
}

=======
std::map<StorePath, StorePath> copyPaths(ref<Store> srcStore, ref<Store> dstStore, const RealisedPath::Set & paths,
    RepairFlag repair, CheckSigsFlag checkSigs, SubstituteFlag substitute)
{
    StorePathSet storePaths;
    std::set<Realisation> realisations;
    for (auto & path : paths) {
        storePaths.insert(path.path());
        if (auto realisation = std::get_if<Realisation>(&path.raw)) {
            settings.requireExperimentalFeature("ca-derivations");
            realisations.insert(*realisation);
        }
    }
    auto pathsMap = copyPaths(srcStore, dstStore, storePaths, repair, checkSigs, substitute);
    try {
        for (auto & realisation : realisations) {
            dstStore->registerDrvOutput(realisation);
        }
    } catch (MissingExperimentalFeature & e) {
        // Don't fail if the remote doesn't support CA derivations is it might
        // not be within our control to change that, and we might still want
        // to at least copy the output paths.
        if (e.missingFeature == "ca-derivations")
            ignoreException();
        else
            throw;
    }

    return pathsMap;
}
>>>>>>> 5b42e5b1

std::map<StorePath, StorePath> copyPaths(ref<Store> srcStore, ref<Store> dstStore, const StorePathSet & storePaths,
    RepairFlag repair, CheckSigsFlag checkSigs, SubstituteFlag substitute,
    std::function<void(ref<Store>, ref<Store>, const ValidPathInfo &, RepairFlag, CheckSigsFlag)> copyStorePathImpl)
{
    auto valid = dstStore->queryValidPaths(storePaths, substitute);

    StorePathSet missing;
    for (auto & path : storePaths)
        if (!valid.count(path)) missing.insert(path);

    std::map<StorePath, StorePath> pathsMap;
    for (auto & path : storePaths)
        pathsMap.insert_or_assign(path, path);


    Activity act(*logger, lvlInfo, actCopyPaths, fmt("copying %d paths", missing.size()));

    std::atomic<size_t> nrDone{0};
    std::atomic<size_t> nrFailed{0};
    std::atomic<uint64_t> bytesExpected{0};
    std::atomic<uint64_t> nrRunning{0};

    auto showProgress = [&]() {
        act.progress(nrDone, missing.size(), nrRunning, nrFailed);
    };

    ThreadPool pool;

    processGraph<StorePath>(pool,
        StorePathSet(missing.begin(), missing.end()),

        [&](const StorePath & storePath) {
            auto info = srcStore->queryPathInfo(storePath);
            auto storePathForDst = storePath;
            if (info->ca && info->references.empty()) {
                storePathForDst = dstStore->makeFixedOutputPathFromCA(storePath.name(), *info->ca);
                if (dstStore->storeDir == srcStore->storeDir)
                    assert(storePathForDst == storePath);
                if (storePathForDst != storePath)
                    debug("replaced path '%s' to '%s' for substituter '%s'", srcStore->printStorePath(storePath), dstStore->printStorePath(storePathForDst), dstStore->getUri());
            }
            pathsMap.insert_or_assign(storePath, storePathForDst);

            if (dstStore->isValidPath(storePath)) {
                nrDone++;
                showProgress();
                return StorePathSet();
            }

            bytesExpected += info->narSize;
            act.setExpected(actCopyPath, bytesExpected);

            return info->references;
        },

        [&](const StorePath & storePath) {
            checkInterrupt();

            auto info = srcStore->queryPathInfo(storePath);

            auto storePathForDst = storePath;
            if (info->ca && info->references.empty()) {
                storePathForDst = dstStore->makeFixedOutputPathFromCA(storePath.name(), *info->ca);
                if (dstStore->storeDir == srcStore->storeDir)
                    assert(storePathForDst == storePath);
                if (storePathForDst != storePath)
                    debug("replaced path '%s' to '%s' for substituter '%s'", srcStore->printStorePath(storePath), dstStore->printStorePath(storePathForDst), dstStore->getUri());
            }
            pathsMap.insert_or_assign(storePath, storePathForDst);

            if (!dstStore->isValidPath(storePathForDst)) {
                MaintainCount<decltype(nrRunning)> mc(nrRunning);
                showProgress();
                try {
                    copyStorePathImpl(srcStore, dstStore, *info, repair, checkSigs);
                } catch (Error &e) {
                    nrFailed++;
                    if (!settings.keepGoing)
                        throw e;
                    logger->log(lvlError, fmt("could not copy %s: %s", dstStore->printStorePath(storePath), e.what()));
                    showProgress();
                    return;
                }
            }

            nrDone++;
            showProgress();
        });
    return pathsMap;
}

std::optional<ValidPathInfo> decodeValidPathInfo(const Store & store, std::istream & str, std::optional<HashResult> hashGiven)
{
    std::string path;
    getline(str, path);
    if (str.eof()) { return {}; }
    if (!hashGiven) {
        string s;
        getline(str, s);
        auto narHash = Hash::parseAny(s, htSHA256);
        getline(str, s);
        auto narSize = string2Int<uint64_t>(s);
        if (!narSize) throw Error("number expected");
        hashGiven = { narHash, *narSize };
    }
    ValidPathInfo info(store.parseStorePath(path), hashGiven->first);
    info.narSize = hashGiven->second;
    std::string deriver;
    getline(str, deriver);
    if (deriver != "") info.deriver = store.parseStorePath(deriver);
    string s;
    getline(str, s);
    auto n = string2Int<int>(s);
    if (!n) throw Error("number expected");
    while ((*n)--) {
        getline(str, s);
        info.references.insert(store.parseStorePath(s));
    }
    if (!str || str.eof()) throw Error("missing input");
    return std::optional<ValidPathInfo>(std::move(info));
}


std::string Store::showPaths(const StorePathSet & paths)
{
    std::string s;
    for (auto & i : paths) {
        if (s.size() != 0) s += ", ";
        s += "'" + printStorePath(i) + "'";
    }
    return s;
}


string showPaths(const PathSet & paths)
{
    return concatStringsSep(", ", quoteStrings(paths));
}


std::string ValidPathInfo::fingerprint(const Store & store) const
{
    if (narSize == 0)
        throw Error("cannot calculate fingerprint of path '%s' because its size is not known",
            store.printStorePath(path));
    return
        "1;" + store.printStorePath(path) + ";"
        + narHash.to_string(Base32, true) + ";"
        + std::to_string(narSize) + ";"
        + concatStringsSep(",", store.printStorePathSet(references));
}


void ValidPathInfo::sign(const Store & store, const SecretKey & secretKey)
{
    sigs.insert(secretKey.signDetached(fingerprint(store)));
}

bool ValidPathInfo::isContentAddressed(const Store & store) const
{
    if (! ca) return false;

    auto caPath = std::visit(overloaded {
        [&](TextHash th) {
            return store.makeTextPath(path.name(), th.hash, references);
        },
        [&](FixedOutputHash fsh) {
            auto refs = references;
            bool hasSelfReference = false;
            if (refs.count(path)) {
                hasSelfReference = true;
                refs.erase(path);
            }
            return store.makeFixedOutputPath(fsh.method, fsh.hash, path.name(), refs, hasSelfReference);
        }
    }, *ca);

    bool res = caPath == path;

    if (!res)
        printError("warning: path '%s' claims to be content-addressed but isn't", store.printStorePath(path));

    return res;
}


size_t ValidPathInfo::checkSignatures(const Store & store, const PublicKeys & publicKeys) const
{
    if (isContentAddressed(store)) return maxSigs;

    size_t good = 0;
    for (auto & sig : sigs)
        if (checkSignature(store, publicKeys, sig))
            good++;
    return good;
}


bool ValidPathInfo::checkSignature(const Store & store, const PublicKeys & publicKeys, const std::string & sig) const
{
    return verifyDetached(fingerprint(store), sig, publicKeys);
}


Strings ValidPathInfo::shortRefs() const
{
    Strings refs;
    for (auto & r : references)
        refs.push_back(std::string(r.to_string()));
    return refs;
}


Derivation Store::derivationFromPath(const StorePath & drvPath)
{
    ensurePath(drvPath);
    return readDerivation(drvPath);
}

Derivation readDerivationCommon(Store& store, const StorePath& drvPath, bool requireValidPath)
{
    auto accessor = store.getFSAccessor();
    try {
        return parseDerivation(store,
            accessor->readFile(store.printStorePath(drvPath), requireValidPath),
            Derivation::nameFromPath(drvPath));
    } catch (FormatError & e) {
        throw Error("error parsing derivation '%s': %s", store.printStorePath(drvPath), e.msg());
    }
}

Derivation Store::readDerivation(const StorePath & drvPath)
{ return readDerivationCommon(*this, drvPath, true); }

Derivation Store::readInvalidDerivation(const StorePath & drvPath)
{ return readDerivationCommon(*this, drvPath, false); }

}


#include "local-store.hh"
#include "uds-remote-store.hh"


namespace nix {

/* Split URI into protocol+hierarchy part and its parameter set. */
std::pair<std::string, Store::Params> splitUriAndParams(const std::string & uri_)
{
    auto uri(uri_);
    Store::Params params;
    auto q = uri.find('?');
    if (q != std::string::npos) {
        params = decodeQuery(uri.substr(q + 1));
        uri = uri_.substr(0, q);
    }
    return {uri, params};
}

static bool isNonUriPath(const std::string & spec) {
    return
        // is not a URL
        spec.find("://") == std::string::npos
        // Has at least one path separator, and so isn't a single word that
        // might be special like "auto"
        && spec.find("/") != std::string::npos;
}

std::shared_ptr<Store> openFromNonUri(const std::string & uri, const Store::Params & params)
{
    if (uri == "" || uri == "auto") {
        auto stateDir = get(params, "state").value_or(settings.nixStateDir);
        if (access(stateDir.c_str(), R_OK | W_OK) == 0)
            return std::make_shared<LocalStore>(params);
        else if (pathExists(settings.nixDaemonSocketFile))
            return std::make_shared<UDSRemoteStore>(params);
        else
            return std::make_shared<LocalStore>(params);
    } else if (uri == "daemon") {
        return std::make_shared<UDSRemoteStore>(params);
    } else if (uri == "local") {
        return std::make_shared<LocalStore>(params);
    } else if (isNonUriPath(uri)) {
        Store::Params params2 = params;
        params2["root"] = absPath(uri);
        return std::make_shared<LocalStore>(params2);
    } else {
        return nullptr;
    }
}

// The `parseURL` function supports both IPv6 URIs as defined in
// RFC2732, but also pure addresses. The latter one is needed here to
// connect to a remote store via SSH (it's possible to do e.g. `ssh root@::1`).
//
// This function now ensures that a usable connection string is available:
// * If the store to be opened is not an SSH store, nothing will be done.
// * If the URL looks like `root@[::1]` (which is allowed by the URL parser and probably
//   needed to pass further flags), it
//   will be transformed into `root@::1` for SSH (same for `[::1]` -> `::1`).
// * If the URL looks like `root@::1` it will be left as-is.
// * In any other case, the string will be left as-is.
static std::string extractConnStr(const std::string &proto, const std::string &connStr)
{
    if (proto.rfind("ssh") != std::string::npos) {
        std::smatch result;
        std::regex v6AddrRegex("^((.*)@)?\\[(.*)\\]$");

        if (std::regex_match(connStr, result, v6AddrRegex)) {
            if (result[1].matched) {
                return result.str(1) + result.str(3);
            }
            return result.str(3);
        }
    }

    return connStr;
}

ref<Store> openStore(const std::string & uri_,
    const Store::Params & extraParams)
{
    auto params = extraParams;
    try {
        auto parsedUri = parseURL(uri_);
        params.insert(parsedUri.query.begin(), parsedUri.query.end());

        auto baseURI = extractConnStr(
            parsedUri.scheme,
            parsedUri.authority.value_or("") + parsedUri.path
        );

        for (auto implem : *Implementations::registered) {
            if (implem.uriSchemes.count(parsedUri.scheme)) {
                auto store = implem.create(parsedUri.scheme, baseURI, params);
                if (store) {
                    store->init();
                    store->warnUnknownSettings();
                    return ref<Store>(store);
                }
            }
        }
    }
    catch (BadURL &) {
        auto [uri, uriParams] = splitUriAndParams(uri_);
        params.insert(uriParams.begin(), uriParams.end());

        if (auto store = openFromNonUri(uri, params)) {
            store->warnUnknownSettings();
            return ref<Store>(store);
        }
    }

    throw Error("don't know how to open Nix store '%s'", uri_);
}

std::list<ref<Store>> getDefaultSubstituters()
{
    static auto stores([]() {
        std::list<ref<Store>> stores;

        StringSet done;

        auto addStore = [&](const std::string & uri) {
            if (!done.insert(uri).second) return;
            try {
                stores.push_back(openStore(uri));
            } catch (Error & e) {
                logWarning(e.info());
            }
        };

        for (auto uri : settings.substituters.get())
            addStore(uri);

        stores.sort([](ref<Store> & a, ref<Store> & b) {
            return a->priority < b->priority;
        });

        return stores;
    } ());

    return stores;
}

std::vector<StoreFactory> * Implementations::registered = 0;

}<|MERGE_RESOLUTION|>--- conflicted
+++ resolved
@@ -783,7 +783,6 @@
 }
 
 
-<<<<<<< HEAD
 void copyStorePathAdapter(ref<Store> srcStore, ref<Store> dstStore,
     const ValidPathInfo & info, RepairFlag repair, CheckSigsFlag checkSigs)
 {
@@ -814,9 +813,10 @@
     }
 }
 
-=======
+
 std::map<StorePath, StorePath> copyPaths(ref<Store> srcStore, ref<Store> dstStore, const RealisedPath::Set & paths,
-    RepairFlag repair, CheckSigsFlag checkSigs, SubstituteFlag substitute)
+    RepairFlag repair, CheckSigsFlag checkSigs, SubstituteFlag substitute,
+    std::function<void(ref<Store>, ref<Store>, const ValidPathInfo &, RepairFlag, CheckSigsFlag)> copyStorePathImpl)
 {
     StorePathSet storePaths;
     std::set<Realisation> realisations;
@@ -827,7 +827,7 @@
             realisations.insert(*realisation);
         }
     }
-    auto pathsMap = copyPaths(srcStore, dstStore, storePaths, repair, checkSigs, substitute);
+    auto pathsMap = copyPaths(srcStore, dstStore, storePaths, repair, checkSigs, substitute, copyStorePathImpl);
     try {
         for (auto & realisation : realisations) {
             dstStore->registerDrvOutput(realisation);
@@ -844,7 +844,6 @@
 
     return pathsMap;
 }
->>>>>>> 5b42e5b1
 
 std::map<StorePath, StorePath> copyPaths(ref<Store> srcStore, ref<Store> dstStore, const StorePathSet & storePaths,
     RepairFlag repair, CheckSigsFlag checkSigs, SubstituteFlag substitute,
