--- conflicted
+++ resolved
@@ -676,13 +676,8 @@
             if (GET_PROTOCOL_MINOR(clientVersion) >= 17)
                 to << 1;
             to << (info->deriver ? store->printStorePath(*info->deriver) : "")
-<<<<<<< HEAD
-               << info->narHash->to_string(Base16, false);
+               << info->narHash.to_string(Base16, false);
             WorkerProto<StorePathSet>::write(*store, to, info->references);
-=======
-               << info->narHash.to_string(Base16, false);
-            writeStorePaths(*store, to, info->references);
->>>>>>> 1c8b550e
             to << info->registrationTime << info->narSize;
             if (GET_PROTOCOL_MINOR(clientVersion) >= 16) {
                 to << info->ultimate
@@ -743,12 +738,7 @@
         ValidPathInfo info { path, narHash };
         if (deriver != "")
             info.deriver = store->parseStorePath(deriver);
-<<<<<<< HEAD
-        info.narHash = Hash::parseAny(readString(from), htSHA256);
         info.references = WorkerProto<StorePathSet>::read(*store, from);
-=======
-        info.references = readStorePaths<StorePathSet>(*store, from);
->>>>>>> 1c8b550e
         from >> info.registrationTime >> info.narSize >> info.ultimate;
         info.sigs = readStrings<StringSet>(from);
         info.ca = parseContentAddressOpt(readString(from));
