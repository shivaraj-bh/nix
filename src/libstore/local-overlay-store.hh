#include "local-store.hh"

namespace nix {

/**
 * Configuration for `LocalOverlayStore`.
 */
struct LocalOverlayStoreConfig : virtual LocalStoreConfig
{
    // FIXME why doesn't this work?
    // using LocalStoreConfig::LocalStoreConfig;

    LocalOverlayStoreConfig(const StringMap & params)
        : StoreConfig(params)
        , LocalFSStoreConfig(params)
        , LocalStoreConfig(params)
    { }

    const Setting<std::string> lowerStoreUri{(StoreConfig*) this, "", "lower-store",
        R"(
          [Store URL](@docroot@/command-ref/new-cli/nix3-help-stores.md#store-url-format)
          for the lower store. The default is `auto` (i.e. use the Nix daemon or `/nix/store` directly).

          Must be a store with a store dir on the file system.
          Must be used as OverlayFS lower layer for this store's store dir.
        )"};

    const PathSetting upperLayer{(StoreConfig*) this, "", "upper-layer",
        R"(
          Must be used as OverlayFS upper layer for this store's store dir.
        )"};

    Setting<bool> checkMount{(StoreConfig*) this, true, "check-mount",
        R"(
          Check that the overlay filesystem is correctly mounted.

          Nix does not manage the overlayfs mount point itself, but the correct
          functioning of the overlay store does depend on this mount point being set up
          correctly. Rather than just assume this is the case, check that the lowerdir
          and upperdir options are what we expect them to be. This check is on by
          default, but can be disabled if needed.
        )"};

    const PathSetting remountHook{(StoreConfig*) this, "", "remount-hook",
        R"(
          Script or program to run when overlay filesystem needs remounting.

          TODO: Document this in more detail.
        )"};

    const std::string name() override { return "Experimental Local Overlay Store"; }

    std::string doc() override
    {
        return
          ""
          // FIXME write docs
          //#include "local-overlay-store.md"
          ;
    }

    /**
     * Given a store path, get its location (if it is exists) in the
     * upper layer of the overlayfs.
     */
    Path toUpperPath(const StorePath & path);
};

/**
 * Variation of local store using overlayfs for the store dir.
 */
class LocalOverlayStore : public virtual LocalOverlayStoreConfig, public virtual LocalStore
{
    /**
     * The store beneath us.
     *
     * Our store dir should be an overlay fs where the lower layer
     * is that store's store dir, and the upper layer is some
     * scratch storage just for us.
     */
    ref<LocalFSStore> lowerStore;

public:
    LocalOverlayStore(const Params & params);

    LocalOverlayStore(std::string scheme, std::string path, const Params & params)
        : LocalOverlayStore(params)
    {
        throw UnimplementedError("LocalOverlayStore");
    }

    static std::set<std::string> uriSchemes()
    { return {}; }

    std::string getUri() override
    {
        return "local-overlay";
    }

private:
    // Overridden methods…

    void registerDrvOutput(const Realisation & info) override;

    void queryPathInfoUncached(const StorePath & path,
        Callback<std::shared_ptr<const ValidPathInfo>> callback) noexcept override;

    bool isValidPathUncached(const StorePath & path) override;

    void queryReferrers(const StorePath & path, StorePathSet & referrers) override;

    StorePathSet queryValidDerivers(const StorePath & path) override;

    std::optional<StorePath> queryPathFromHashPart(const std::string & hashPart) override;

    void registerValidPaths(const ValidPathInfos & infos) override;

    void queryRealisationUncached(const DrvOutput&,
        Callback<std::shared_ptr<const Realisation>> callback) noexcept override;

    void collectGarbage(const GCOptions & options, GCResults & results) override;

    void deleteStorePath(const Path & path, uint64_t & bytesFreed) override;

    void optimiseStore() override;

    /**
     * For lower-store paths, we used the lower store location. This avoids the
     * wasteful "copying up" that would otherwise happen.
     */
    Path toRealPathForHardLink(const StorePath & storePath) override;

<<<<<<< HEAD
    /**
     * Deletion only effects the upper layer, so we ignore lower-layer referrers.
     */
    void queryGCReferrers(const StorePath & path, StorePathSet & referrers) override;
=======
    void remountIfNecessary();

    std::atomic_bool _remountRequired = false;
>>>>>>> c2d54496
};

}<|MERGE_RESOLUTION|>--- conflicted
+++ resolved
@@ -130,16 +130,14 @@
      */
     Path toRealPathForHardLink(const StorePath & storePath) override;
 
-<<<<<<< HEAD
     /**
      * Deletion only effects the upper layer, so we ignore lower-layer referrers.
      */
     void queryGCReferrers(const StorePath & path, StorePathSet & referrers) override;
-=======
+
     void remountIfNecessary();
 
     std::atomic_bool _remountRequired = false;
->>>>>>> c2d54496
 };
 
 }